--- conflicted
+++ resolved
@@ -50,11 +50,7 @@
 macro_rules! fresh_reader {
     ($env: expr, $f: expr) => {{
         let g = $env.guard();
-<<<<<<< HEAD
         let r = $crate::env::ReadManager::reader(&g)?;
-=======
-        let r = g.reader()?;
->>>>>>> 8f0e3a56
         $f(r)
     }};
 }
@@ -65,25 +61,7 @@
 macro_rules! fresh_reader_test {
     ($env: expr, $f: expr) => {{
         let g = $env.guard();
-<<<<<<< HEAD
         let r = $crate::env::ReadManager::reader(&g).unwrap();
         $f(r)
     }};
-}
-
-#[macro_export]
-/// Use this variant of `fresh_reader` when the $f closure is async
-macro_rules! fresh_reader_async {
-    ($env: expr, $f: expr) => {{
-        let env = $env.clone();
-        let g = env.guard();
-        let r = $crate::env::ReadManager::reader(&g)?;
-        let val = $f(r).await;
-        val
-    }};
-=======
-        let r = g.reader().unwrap();
-        $f(r)
-    }};
->>>>>>> 8f0e3a56
 }