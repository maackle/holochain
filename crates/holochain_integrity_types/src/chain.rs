--- conflicted
+++ resolved
@@ -16,32 +16,21 @@
 /// the chain is walked backwards to genesis.
 /// The filter can stop early by specifying the number of
 /// chain items to take and / or an [`ActionHash`] to consume until.
-<<<<<<< HEAD
-pub struct ChainFilter<H: Eq + std::hash::Hash = ActionHash> {
-=======
 pub struct ChainFilter<H: Eq + Ord + std::hash::Hash = ActionHash> {
->>>>>>> 265ef8ff
     /// The starting position of the filter.
     pub chain_top: H,
     /// The filters that have been applied.
     /// Defaults to [`ChainFilters::ToGenesis`].
     pub filters: ChainFilters<H>,
-<<<<<<< HEAD
-=======
     /// Should the query return any entries that are
     /// cached at the agent activity to save network hops.
     pub include_cached_entries: bool,
->>>>>>> 265ef8ff
 }
 
 #[derive(Serialize, Deserialize, Debug, Eq, Clone)]
 /// Specify which [`Action`](crate::action::Action)s to allow through
 /// this filter.
-<<<<<<< HEAD
-pub enum ChainFilters<H: Eq + std::hash::Hash = ActionHash> {
-=======
 pub enum ChainFilters<H: Eq + Ord + std::hash::Hash = ActionHash> {
->>>>>>> 265ef8ff
     /// Allow all up to genesis.
     ToGenesis,
     /// Take this many (inclusive of the starting position).
@@ -53,9 +42,6 @@
     Both(u32, HashSet<H>),
 }
 
-<<<<<<< HEAD
-impl<H: Eq + std::hash::Hash> ChainFilter<H> {
-=======
 /// Create a deterministic hash to compare filters.
 impl<H: Eq + Ord + std::hash::Hash> core::hash::Hash for ChainFilters<H> {
     fn hash<HH: std::hash::Hasher>(&self, state: &mut HH) {
@@ -113,7 +99,6 @@
 }
 
 impl<H: Eq + Ord + std::hash::Hash> ChainFilter<H> {
->>>>>>> 265ef8ff
     /// Create a new filter using this [`ActionHash`] as
     /// the starting position and walking the chain
     /// towards the genesis [`Action`](crate::action::Action).
@@ -184,11 +169,7 @@
     }
 }
 
-<<<<<<< HEAD
-impl<H: Eq + std::hash::Hash> Default for ChainFilters<H> {
-=======
 impl<H: Eq + Ord + std::hash::Hash> Default for ChainFilters<H> {
->>>>>>> 265ef8ff
     fn default() -> Self {
         Self::ToGenesis
     }
