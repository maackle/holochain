--- conflicted
+++ resolved
@@ -1,10 +1,6 @@
 [package]
 name = "holochain_cli"
-<<<<<<< HEAD
-version = "0.0.46"
-=======
 version = "0.0.48"
->>>>>>> 5104b41e
 homepage = "https://github.com/holochain/holochain"
 documentation = "https://docs.rs/holochain_cli"
 authors = [ "Holochain Core Dev Team <devcore@holochain.org>" ]
@@ -25,13 +21,8 @@
 [dependencies]
 anyhow = "1.0"
 futures = "0.3"
-<<<<<<< HEAD
-holochain_cli_bundle = { path = "../hc_bundle", version = "0.0.42"}
-holochain_cli_sandbox = { path = "../hc_sandbox", version = "0.0.42"}
-=======
 holochain_cli_bundle = { path = "../hc_bundle", version = "0.0.44"}
 holochain_cli_sandbox = { path = "../hc_sandbox", version = "0.0.44"}
->>>>>>> 5104b41e
 observability = "0.1.3"
 structopt = "0.3"
 tokio = { version = "1.11", features = [ "full" ] }