---
unreleasable: false
default_unreleasable: true
---
# Changelog

The format is based on [Keep a Changelog](https://keepachangelog.com/en/1.0.0/). This project adheres to [Semantic Versioning](https://semver.org/spec/v2.0.0.html).

## [Unreleased](https://github.com/holochain/holochain/compare/hdk-v0.0.100...HEAD)

## 0.0.118

- hdk: `Path` now split into `Path` and `PathEntry` [1156](https://github.com/holochain/holochain/pull/1156)
- hdk: Minor changes and additions to `Path` methods [1156](https://github.com/holochain/holochain/pull/1156)
<<<<<<< HEAD
- hdk: `encoding` from `holo_hash` re-exported as hdk feature [1177](https://github.com/holochain/holochain/pull/1177)
=======
- hdk: `call` and `call_remote` are the same thing under the hood [1180](https://github.com/holochain/holochain/pull/1180)
>>>>>>> 7983cb70

## 0.0.117

## 0.0.116

## 0.0.115

## 0.0.114

## 0.0.113

## 0.0.112

## 0.0.111

## 0.0.110

## 0.0.109

## 0.0.108

## 0.0.107

### Changed

- hdk: `scheduled` fn signature updated to a string

### Added

- hdk: `map_extern_infallible` added to map infallible externs
- hdk: `schedule` function now takes a String giving a function name to schedule, rather than a Duration

## 0.0.106

## 0.0.105

## 0.0.104

## 0.0.103

### Changed

- hdk: `sys_time` returns `Timestamp` instead of `Duration`

### Added

- hdk: Added `accept_countersigning_preflight_request`

- hdk: Added `session_times_from_millis`

- hdk: Now supports creating and updating countersigned entries

- hdk: Now supports deserializing countersigned entries in app entry `try_from`

- hdk: implements multi-call for:
  
  - `remote_call`
  - `call`
  - `get`
  - `get_details`
  - `get_links`
  - `get_link_details`
  
  We strictly only needed `remote_call` for countersigning, but feedback from the community was that having to sequentially loop over these common HDK functions is a pain point, so we enabled all of them to be async over a vector of inputs.

## 0.0.102

### Changed

- hdk: fixed wrong order of recipient and sender in `x_25519_x_salsa20_poly1305_decrypt`

## 0.0.101

### Changed

- Added `HdkT` trait to support mocking the host and native rust unit tests

### Added

- Added `sign_ephemeral` and `sign_ephemeral_raw`

## [0.0.100](https://github.com/holochain/holochain/compare/hdk-v0.0.100-alpha1..hdk-v0.0.100)

### Changed

- hdk: fixup the autogenerated hdk documentation.

## 0.0.100-alpha.1

### Added

- holochain 0.0.100 (RSM) compatibility
- Extensive doc comments<|MERGE_RESOLUTION|>--- conflicted
+++ resolved
@@ -8,15 +8,13 @@
 
 ## [Unreleased](https://github.com/holochain/holochain/compare/hdk-v0.0.100...HEAD)
 
+- hdk: `encoding` from `holo_hash` re-exported as hdk feature [1177](https://github.com/holochain/holochain/pull/1177)
+
 ## 0.0.118
 
 - hdk: `Path` now split into `Path` and `PathEntry` [1156](https://github.com/holochain/holochain/pull/1156)
 - hdk: Minor changes and additions to `Path` methods [1156](https://github.com/holochain/holochain/pull/1156)
-<<<<<<< HEAD
-- hdk: `encoding` from `holo_hash` re-exported as hdk feature [1177](https://github.com/holochain/holochain/pull/1177)
-=======
 - hdk: `call` and `call_remote` are the same thing under the hood [1180](https://github.com/holochain/holochain/pull/1180)
->>>>>>> 7983cb70
 
 ## 0.0.117
 
@@ -72,14 +70,14 @@
 - hdk: Now supports deserializing countersigned entries in app entry `try_from`
 
 - hdk: implements multi-call for:
-  
+
   - `remote_call`
   - `call`
   - `get`
   - `get_details`
   - `get_links`
   - `get_link_details`
-  
+
   We strictly only needed `remote_call` for countersigning, but feedback from the community was that having to sequentially loop over these common HDK functions is a pain point, so we enabled all of them to be async over a vector of inputs.
 
 ## 0.0.102
