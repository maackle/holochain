use crate::hash_path::shard::ShardStrategy;
use crate::hash_path::shard::SHARDEND;
use crate::prelude::*;
use holochain_wasmer_guest::*;
use holochain_zome_types::link::LinkTag;
use holochain_zome_types::validate::RequiredValidationType;
use std::str::FromStr;

/// Allows for "foo.bar.baz" to automatically move to/from ["foo", "bar", "baz"] components.
/// Technically it's moving each string component in as bytes.
/// If this is a problem for you simply build the components yourself as a Vec<Vec<u8>>.
///
/// See `impl From<String> for Path` below.
pub const DELIMITER: &str = ".";

/// Each path component is arbitrary bytes to be hashed together in a predictable way when the path
/// is hashed to create something that can be linked and discovered by all DHT participants.
#[derive(
    Clone, PartialEq, Debug, Default, serde::Deserialize, serde::Serialize, SerializedBytes,
)]
#[repr(transparent)]
pub struct Component(#[serde(with = "serde_bytes")] Vec<u8>);

impl Component {
    pub fn new(v: Vec<u8>) -> Self {
        Self(v)
    }
}

/// Wrap bytes.
impl From<Vec<u8>> for Component {
    fn from(v: Vec<u8>) -> Self {
        Self(v)
    }
}

/// Access bytes.
impl AsRef<[u8]> for Component {
    fn as_ref(&self) -> &[u8] {
        self.0.as_ref()
    }
}

/// Unwrap bytes.
impl From<Component> for Vec<u8> {
    fn from(component: Component) -> Self {
        component.0
    }
}

/// Build a component from a String.
///
/// For many simple use cases we can construct a path out of a string similar to a URI.
/// We represent this using the utf32 bytes rather than the utf8 bytes for the chars in the string
/// which gives us a fixed width encoding for strings, which gives us a clean/easy way to support
/// sharding based on strings by iterating over u32s rather than deciding what to do with variable
/// width u8 or u16 characters.
///
/// IMPORTANT: if you are not using sharding and make heavy use of `Path` then
/// consider building your `Component` directly from `my_string.as_bytes()` to
/// achieve much more compact utf8 representations of each `Component`.
impl From<&str> for Component {
    fn from(s: &str) -> Self {
        let bytes: Vec<u8> = s
            .chars()
            .flat_map(|c| (c as u32).to_le_bytes().to_vec())
            .collect();
        Self::from(bytes)
    }
}
/// Alias From<&str>
impl From<&String> for Component {
    fn from(s: &String) -> Self {
        Self::from(s.as_str())
    }
}
/// Alias From<&str>
impl From<String> for Component {
    fn from(s: String) -> Self {
        Self::from(s.as_str())
    }
}

/// Restoring a [ `String` ] from a [ `Component` ] requires [ `Vec<u8>` ] to [ `u32` ] to utf8 handling.
impl TryFrom<&Component> for String {
    type Error = SerializedBytesError;
    fn try_from(component: &Component) -> Result<Self, Self::Error> {
        if component.as_ref().len() % 4 != 0 {
            return Err(SerializedBytesError::Deserialize(format!(
                "attempted to create u32s from utf8 bytes of length not a factor of 4: length {}",
                component.as_ref().len()
            )));
        }
        let (chars, _, error) = component
            .as_ref()
            .iter()
            // @todo this algo seems a bit inefficient but also i'm not sure how much that
            // matters in reality, maybe a premature optimisation to do anything else
            .fold(
                (vec![], vec![], None),
                |(mut chars, mut build, mut error), b| {
                    if error.is_none() {
                        build.push(*b);
                        if build.len() == std::mem::size_of::<u32>() {
                            // Convert the build vector into 4 le_bytes for the u32.
                            // This is an unwrap because we already check the total length above.
                            let le_bytes = build[0..std::mem::size_of::<u32>()].try_into().unwrap();
                            let u = u32::from_le_bytes(le_bytes);
                            match std::char::from_u32(u) {
                                Some(c) => {
                                    chars.push(c);
                                    build = vec![];
                                }
                                None => {
                                    error = Some(Err(SerializedBytesError::Deserialize(format!(
                                        "unknown char for u32: {}",
                                        u
                                    ))));
                                }
                            }
                        }
                    }
                    (chars, build, error)
                },
            );
        match error {
            Some(error) => error,
            None => Ok(chars.iter().collect::<String>()),
        }
    }
}

/// A [ `Path` ] is a vector of [ `Component` ].
/// It represents a single traversal of a tree structure down to some arbitrary point.
/// The main intent is that we can recursively walk back up the tree, hashing, committing and
/// linking each sub-path along the way until we reach the root.
/// At this point it is possible to follow DHT links from the root back up the path.
/// i.e. the ahead-of-time predictability of the hashes of a given path allows us to travel "up"
/// the tree and the linking functionality of the holochain DHT allows us to travel "down" the tree
/// after at least one DHT participant has followed the path "up".
/// Note that the `Path` is not literally committed and/or linked from/to as
/// base and target. For this the [ `PathEntry` ] exists, which achieves a
/// constant size for the DHT representation of each node of the `Path`.
#[derive(
    Clone, Debug, PartialEq, Default, serde::Deserialize, serde::Serialize, SerializedBytes,
)]
#[repr(transparent)]
pub struct Path(Vec<Component>);

entry_def!(Path EntryDef {
    id: "hdk.path".into(),
    crdt_type: CrdtType,
    required_validations: RequiredValidations::default(),
    visibility: EntryVisibility::Public,
    required_validation_type: RequiredValidationType::default(),
});

/// A [ `PathEntry` ] is the hash of a [ `Path` ].
/// This is what is committed and shared on the DHT to build links off as their
/// base and target. If we committed the `Path` directly then the size of each
/// node entry content would be the size of all the components of the path.
/// Given that `ensure` populates all the ancestor nodes committing [ A, B, C ]
/// would create entries with content [ A ], [ A, B ], [ A, B, C ]. For deep
/// paths, or paths with a large component (in bytes) at any node, this would
/// create a lot of redundant data in every descendent entry.
/// Instead, we commit a `PathEntry` so each node is constant size, just the
/// hash of the full `Path` up to that point. This means that committing
/// `PathEntry` instead of `Path` for `[A, B, C]` results in entries with
/// content [ HashA ], [ HashAB ], [ HashABC ]. Note that if A + B + C is much
/// less than the size of a holochain hash (~40 bytes) then this approach is
/// worse than simply committing the `Path` but in practise this is often not
/// the case, and `PathEntry` becomes a more scalable generalised solution.
#[derive(Clone, Debug, PartialEq, serde::Deserialize, serde::Serialize, SerializedBytes)]
pub struct PathEntry(#[serde(with = "serde_bytes")] Vec<u8>);

impl PathEntry {
    pub fn new(entry_hash: EntryHash) -> Self {
        Self(entry_hash.get_raw_32().to_vec())
    }
}

entry_def!(PathEntry EntryDef {
    id: "hdk.path_entry".into(),
    crdt_type: CrdtType,
    required_validations: RequiredValidations::default(),
    visibility: EntryVisibility::Public,
    required_validation_type: RequiredValidationType::default(),
});

/// Wrap components vector.
impl From<Vec<Component>> for Path {
    fn from(components: Vec<Component>) -> Self {
        Self(components)
    }
}

/// Unwrap components vector.
impl From<Path> for Vec<Component> {
    fn from(path: Path) -> Self {
        path.0
    }
}

/// Access components vector.
impl AsRef<Vec<Component>> for Path {
    fn as_ref(&self) -> &Vec<Component> {
        self.0.as_ref()
    }
}

/// Split a string path out into a vector of components.
/// This allows us to construct pseudo-URI-path-things as strings.
/// It is a simpler scheme than URLs and file paths.
/// Leading and trailing slashes are ignored as are duplicate dots and the empty string leads
/// to a path with zero length (no components).
///
/// e.g. all the following result in the same components as `vec!["foo", "bar"]` (as bytes)
/// - foo.bar
/// - foo.bar.
/// - .foo.bar
/// - .foo.bar.
/// - foo..bar
///
/// There is no normalisation of paths, e.g. to guarantee a specific root component exists, at this
/// layer so there is a risk that there are hash collisions with other data on the DHT network if
/// some disambiguation logic is not included in higher level abstractions.
///
/// This supports sharding strategies from a small inline DSL.
/// Start each component with <width>:<depth># to get shards out of the string.
///
/// e.g.
/// - foo.barbaz => normal path as above ["foo", "barbaz"]
/// - foo.1:3#barbazii => width 1, depth 3, ["foo", "b", "a", "r", "barbazii"]
/// - foo.2:3#barbazii => width 2, depth 3, ["foo", "ba", "rb", "az", "barbazii"]
///
/// Note that this all works because the components and sharding for strings maps to fixed-width
/// utf32 bytes under the hood rather than variable width bytes.
impl From<&str> for Path {
    fn from(s: &str) -> Self {
        Self(
            s.split(DELIMITER)
                .filter(|s| !s.is_empty())
                .flat_map(|s| match ShardStrategy::from_str(s) {
                    // Handle a strategy if one is found.
                    Ok(strategy) => {
                        let (_strategy, component) = s.split_at(s.find(SHARDEND).unwrap());
                        let component = component.trim_start_matches(SHARDEND);
                        let shard_path = Path::from((&strategy, component));
                        let mut shard_components: Vec<Component> = shard_path.into();
                        shard_components.push(Component::from(component));
                        shard_components
                    }
                    // No strategy. Use the component directly.
                    Err(_) => vec![Component::from(s)],
                })
                .collect(),
        )
    }
}
/// Alias From<&str>
impl From<&String> for Path {
    fn from(s: &String) -> Self {
        Self::from(s.as_str())
    }
}
/// Alias From<&str>
impl From<String> for Path {
    fn from(s: String) -> Self {
        Self::from(s.as_str())
    }
}

impl Path {
    pub fn path_entry(&self) -> ExternResult<PathEntry> {
        Ok(PathEntry::new(hash_entry(self)?))
    }

    /// What is the hash for the current [ `Path` ]?
    pub fn path_entry_hash(&self) -> ExternResult<holo_hash::EntryHash> {
        hash_entry(self.path_entry()?)
    }

    /// Does an entry exist at the hash we expect?
    pub fn exists(&self) -> ExternResult<bool> {
        Ok(get(self.path_entry_hash()?, GetOptions::content())?.is_some())
    }

    /// Recursively touch this and every parent that doesn't exist yet.
    pub fn ensure(&self) -> ExternResult<()> {
        if !self.exists()? {
            create_entry(self.path_entry()?)?;
            if let Some(parent) = self.parent() {
                parent.ensure()?;
                create_link(
                    parent.path_entry_hash()?,
                    self.path_entry_hash()?,
<<<<<<< HEAD
                    HdkLinkType::Path,
=======
                    HdkLinkType::Paths,
>>>>>>> e7c7c0ce
                    LinkTag::new(match self.leaf() {
                        None => <Vec<u8>>::with_capacity(0),
                        Some(component) => {
                            UnsafeBytes::from(SerializedBytes::try_from(component)?).into()
                        }
                    }),
                )?;
            }
        }
        Ok(())
    }

    /// The parent of the current path is simply the path truncated one level.
    pub fn parent(&self) -> Option<Path> {
        if self.as_ref().len() > 1 {
            let parent_vec: Vec<Component> = self.as_ref()[0..self.as_ref().len() - 1].to_vec();
            Some(parent_vec.into())
        } else {
            None
        }
    }

    /// Touch and list all the links from this path to paths below it.
    /// Only returns links between paths, not to other entries that might have their own links.
    pub fn children(&self) -> ExternResult<Vec<holochain_zome_types::link::Link>> {
        Self::ensure(self)?;
        let mut unwrapped = get_links(self.path_entry_hash()?, None)?;
        // Only need one of each hash to build the tree.
        unwrapped.sort_unstable_by(|a, b| a.tag.cmp(&b.tag));
        unwrapped.dedup_by(|a, b| a.tag.eq(&b.tag));
        Ok(unwrapped)
    }

    /// Touch and list all the links from this path to paths below it.
    /// Same as `Path::children` but returns `Vec<Path>` rather than `Vec<Link>`.
    /// This is more than just a convenience. In general it's not possible to
    /// construct a full `Path` from a child `Link` alone as only a single
    /// `Component` is encoded into the link tag. To build a full child path
    /// the parent path + child link must be combined, which this function does
    /// to produce each child, by using `&self` as that parent.
    pub fn children_paths(&self) -> ExternResult<Vec<Self>> {
        let children = self.children()?;
        let components: ExternResult<Vec<Option<Component>>> = children
            .into_iter()
            .map(|link| {
                let component_bytes = &link.tag.0[..];
                if component_bytes.is_empty() {
                    Ok(None)
                } else {
                    Ok(Some(
                        SerializedBytes::from(UnsafeBytes::from(component_bytes.to_vec()))
                            .try_into()
                            .map_err(WasmError::Serialize)?,
                    ))
                }
            })
            .collect();
        Ok(components?
            .into_iter()
            .map(|maybe_component| {
                let mut new_path = self.clone();
                if let Some(component) = maybe_component {
                    new_path.append_component(component);
                }
                new_path
            })
            .collect())
    }

    pub fn children_details(&self) -> ExternResult<holochain_zome_types::link::LinkDetails> {
        Self::ensure(self)?;
        get_link_details(
            self.path_entry_hash()?,
            Some(holochain_zome_types::link::LinkTag::new([])),
        )
    }

    /// Mutate this `Path` into a child of itself by appending a `Component`.
    pub fn append_component(&mut self, component: Component) {
        self.0.push(component);
    }

    /// Accessor for the last `Component` of this `Path`.
    /// This can be thought of as the leaf of the implied tree structure of
    /// which this `Path` is one branch of.
    pub fn leaf(&self) -> Option<&Component> {
        self.0.last()
    }
}

#[test]
#[cfg(test)]
fn hash_path_delimiter() {
    assert_eq!(".", DELIMITER,);
}

#[test]
#[cfg(test)]
fn hash_path_component() {
    use ::fixt::prelude::*;

    let bytes: Vec<u8> = U8Fixturator::new(Unpredictable).take(5).collect();

    let component = Component::from(bytes.clone());

    assert_eq!(bytes, component.as_ref(),);

    assert_eq!(
        Component::from(vec![102, 0, 0, 0, 111, 0, 0, 0, 111, 0, 0, 0]),
        Component::from("foo"),
    );

    assert_eq!(
        String::try_from(&Component::from(vec![
            102, 0, 0, 0, 111, 0, 0, 0, 111, 0, 0, 0
        ]))
        .unwrap(),
        String::from("foo"),
    );

    assert_eq!(
        String::try_from(&Component::from(vec![1])),
        Err(SerializedBytesError::Deserialize(
            "attempted to create u32s from utf8 bytes of length not a factor of 4: length 1".into()
        )),
    );
    assert_eq!(
        String::try_from(&Component::from(vec![9, 9, 9, 9])),
        Err(SerializedBytesError::Deserialize(
            "unknown char for u32: 151587081".into()
        )),
    );
}

#[test]
#[cfg(test)]
fn hash_path_path() {
    use ::fixt::prelude::*;

    let components: Vec<Component> = {
        let mut vec = vec![];
        for _ in 0..10 {
            let bytes: Vec<u8> = U8Fixturator::new(Unpredictable).take(10).collect();
            vec.push(Component::from(bytes))
        }
        vec
    };

    assert_eq!(&components, Path::from(components.clone()).as_ref(),);

    for (input, output) in vec![
        ("", vec![]),
        (".", vec![]),
        (".foo", vec![Component::from("foo")]),
        ("foo", vec![Component::from("foo")]),
        ("foo.", vec![Component::from("foo")]),
        (".foo.", vec![Component::from("foo")]),
        (
            ".foo.bar",
            vec![Component::from("foo"), Component::from("bar")],
        ),
        (
            ".foo.bar.",
            vec![Component::from("foo"), Component::from("bar")],
        ),
        (
            "foo.bar",
            vec![Component::from("foo"), Component::from("bar")],
        ),
        (
            "foo.bar.",
            vec![Component::from("foo"), Component::from("bar")],
        ),
        (
            "foo..bar",
            vec![Component::from("foo"), Component::from("bar")],
        ),
        (
            "foo.1:3#abcdef",
            vec![
                Component::from("foo"),
                Component::from("a"),
                Component::from("b"),
                Component::from("c"),
                Component::from("abcdef"),
            ],
        ),
        (
            "foo.2:3#zzzzzzzzzz",
            vec![
                Component::from("foo"),
                Component::from("zz"),
                Component::from("zz"),
                Component::from("zz"),
                Component::from("zzzzzzzzzz"),
            ],
        ),
        (
            "foo.1:3#abcdef.bar",
            vec![
                Component::from("foo"),
                Component::from("a"),
                Component::from("b"),
                Component::from("c"),
                Component::from("abcdef"),
                Component::from("bar"),
            ],
        ),
    ] {
        assert_eq!(Path::from(input), Path::from(output),);
    }
}<|MERGE_RESOLUTION|>--- conflicted
+++ resolved
@@ -294,11 +294,7 @@
                 create_link(
                     parent.path_entry_hash()?,
                     self.path_entry_hash()?,
-<<<<<<< HEAD
-                    HdkLinkType::Path,
-=======
                     HdkLinkType::Paths,
->>>>>>> e7c7c0ce
                     LinkTag::new(match self.leaf() {
                         None => <Vec<u8>>::with_capacity(0),
                         Some(component) => {
