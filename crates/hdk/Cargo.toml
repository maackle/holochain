--- conflicted
+++ resolved
@@ -21,19 +21,12 @@
 test_utils = [ "fixturators", "holochain_zome_types/test_utils", "holo_hash/test_utils" ]
 
 [dependencies]
-<<<<<<< HEAD
-hdk_derive = { version = "^0.0.2-alpha.1", path = "../hdk_derive" }
-holo_hash = { version = "0.0.2-alpha.1", path = "../holo_hash", default-features = false }
-holochain_wasmer_guest = "=0.0.67"
+hdk_derive = { version = "0.0.4-dev.0", path = "../hdk_derive" }
+holo_hash = { version = "0.0.4-dev.0", path = "../holo_hash", default-features = false }
+holochain_wasmer_guest = "=0.0.73"
 # it's important that we depend on holochain_zome_types with no default
 # features, both here AND in hdk_derive, to reduce code bloat
-holochain_zome_types = { version = "0.0.2-alpha.1", path = "../holochain_zome_types", default-features = false }
-=======
-hdk_derive = { version = "0.0.4-dev.0", path = "../hdk_derive" }
-holo_hash = { version = "0.0.4-dev.0", path = "../holo_hash" }
-holochain_wasmer_guest = "=0.0.73"
-holochain_zome_types = { version = "0.0.4-dev.0", path = "../holochain_zome_types" }
->>>>>>> 25557557
+holochain_zome_types = { version = "0.0.4-dev.0", path = "../holochain_zome_types", default-features = false }
 paste = "=1.0.5"
 serde = "1.0"
 serde_bytes = "0.11"
