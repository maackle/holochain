[package]
name = "holochain_cli_bundle"
version = "0.0.5-dev.0"
description = "DNA and hApp bundling functionality for the `hc` Holochain CLI utility"
license = "Apache-2.0"
homepage = "https://github.com/holochain/holochain"
documentation = "https://github.com/holochain/holochain"
authors = [ "Holochain Core Dev Team <devcore@holochain.org>" ]
keywords = [ "holochain", "holo" ]
categories = [ "command-line-utilities", "development-tools::build-utils", "filesystem" ]
edition = "2018"

[[bin]]
name = "hc-app"
path = "src/bin/hc-app.rs"

[[bin]]
name = "hc-dna"
path = "src/bin/hc-dna.rs"

[dependencies]
anyhow = "1.0"
holochain_util = { path = "../holochain_util", features = ["backtrace"], version = "0.0.3"}
holochain_serialized_bytes = "=0.0.51"
<<<<<<< HEAD
holochain_types = { version = "0.0.5", path = "../holochain_types" }
=======
holochain_types = { version = "0.0.5-dev.0", path = "../holochain_types" }
>>>>>>> 759b2bdb
mr_bundle = {version = "0.0.3", path = "../mr_bundle"}
serde = { version = "1.0", features = [ "derive" ] }
serde_bytes = "0.11"
serde_yaml = "0.8"
structopt = "0.3.11"
thiserror = "1.0.22"
tokio = { version = "1.3", features = [ "full" ] }

[dev-dependencies]
assert_cmd = "1.0"
matches = "0.1"
predicates = "1.0"
tempdir = "0.3"<|MERGE_RESOLUTION|>--- conflicted
+++ resolved
@@ -22,11 +22,7 @@
 anyhow = "1.0"
 holochain_util = { path = "../holochain_util", features = ["backtrace"], version = "0.0.3"}
 holochain_serialized_bytes = "=0.0.51"
-<<<<<<< HEAD
 holochain_types = { version = "0.0.5", path = "../holochain_types" }
-=======
-holochain_types = { version = "0.0.5-dev.0", path = "../holochain_types" }
->>>>>>> 759b2bdb
 mr_bundle = {version = "0.0.3", path = "../mr_bundle"}
 serde = { version = "1.0", features = [ "derive" ] }
 serde_bytes = "0.11"
