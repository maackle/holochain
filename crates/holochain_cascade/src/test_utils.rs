//! Test utils for holochain_cascade

use crate::authority;
use crate::authority::get_entry_ops_query::GetEntryOpsQuery;
use crate::authority::get_record_query::GetRecordOpsQuery;
use holo_hash::hash_type::AnyDht;
use holo_hash::ActionHash;
use holo_hash::AgentPubKey;
use holo_hash::AnyDhtHash;
use holo_hash::EntryHash;
use holo_hash::HasHash;
use holochain_p2p::actor;
use holochain_p2p::dht_arc::DhtArc;
use holochain_p2p::event::CountersigningSessionNegotiationMessage;
use holochain_p2p::HolochainP2pDnaT;
use holochain_p2p::HolochainP2pError;
use holochain_p2p::MockHolochainP2pDnaT;
use holochain_sqlite::db::DbKindAuthored;
use holochain_sqlite::db::DbKindDht;
use holochain_sqlite::db::DbKindOp;
use holochain_sqlite::db::DbKindT;
use holochain_sqlite::db::WriteManager;
use holochain_sqlite::prelude::DatabaseResult;
use holochain_sqlite::rusqlite::Transaction;
use holochain_state::mutations::insert_op;
use holochain_state::mutations::set_validation_status;
use holochain_state::mutations::set_when_integrated;
use holochain_state::prelude::insert_action;
use holochain_state::prelude::insert_op_lite;
use holochain_state::prelude::test_in_mem_db;
use holochain_state::prelude::Query;
use holochain_state::prelude::Txn;
use holochain_state::scratch::SyncScratch;
use holochain_types::activity::AgentActivityResponse;
use holochain_types::chain::MustGetAgentActivityResponse;
use holochain_types::db::DbRead;
use holochain_types::db::DbWrite;
use holochain_types::dht_op::DhtOpHashed;
use holochain_types::dht_op::DhtOpLight;
use holochain_types::dht_op::OpOrder;
use holochain_types::dht_op::UniqueForm;
use holochain_types::dht_op::WireOps;
use holochain_types::link::WireLinkKey;
use holochain_types::link::WireLinkOps;
use holochain_types::metadata::MetadataSet;
use holochain_types::prelude::ValidationPackageResponse;
use holochain_types::prelude::WireEntryOps;
use holochain_types::record::WireRecordOps;
<<<<<<< HEAD
=======
use holochain_types::test_utils::chain::*;
use holochain_zome_types::ActionHashed;
use holochain_zome_types::ActionRefMut;
>>>>>>> 9597b3eb
use holochain_zome_types::QueryFilter;
use holochain_zome_types::Timestamp;
use holochain_zome_types::ValidationStatus;

pub use activity_test_data::*;
pub use entry_test_data::*;
pub use record_test_data::*;

mod activity_test_data;
mod entry_test_data;
mod record_test_data;

/// A network implementation which routes to the local databases,
/// and can declare itself an authority either for all ops, or for no ops.
#[derive(Clone)]
pub struct PassThroughNetwork {
    envs: Vec<DbRead<DbKindDht>>,
    authority: bool,
}

impl PassThroughNetwork {
    /// Declare that this node has full coverage
    pub fn authority_for_all(envs: Vec<DbRead<DbKindDht>>) -> Self {
        Self {
            envs,
            authority: true,
        }
    }

    /// Declare that this node has zero coverage
    pub fn authority_for_nothing(envs: Vec<DbRead<DbKindDht>>) -> Self {
        Self {
            envs,
            authority: false,
        }
    }
}

/// A mutex-guarded [`MockHolochainP2pDnaT`]
#[derive(Clone)]
pub struct MockNetwork(std::sync::Arc<tokio::sync::Mutex<MockHolochainP2pDnaT>>);

impl MockNetwork {
    /// Constructor
    pub fn new(mock: MockHolochainP2pDnaT) -> Self {
        Self(std::sync::Arc::new(tokio::sync::Mutex::new(mock)))
    }
}

#[async_trait::async_trait]
impl HolochainP2pDnaT for PassThroughNetwork {
    async fn get_validation_package(
        &self,
        _request_from: AgentPubKey,
        _action_hash: ActionHash,
    ) -> actor::HolochainP2pResult<ValidationPackageResponse> {
        todo!()
    }

    async fn get(
        &self,
        dht_hash: holo_hash::AnyDhtHash,
        options: actor::GetOptions,
    ) -> actor::HolochainP2pResult<Vec<WireOps>> {
        let mut out = Vec::new();
        match *dht_hash.hash_type() {
            AnyDht::Entry => {
                for env in &self.envs {
                    let r = authority::handle_get_entry(
                        env.clone(),
                        dht_hash.clone().into(),
                        (&options).into(),
                    )
                    .await
                    .map_err(|e| HolochainP2pError::Other(e.into()))?;
                    out.push(WireOps::Entry(r));
                }
            }
            AnyDht::Action => {
                for env in &self.envs {
                    let r = authority::handle_get_record(
                        env.clone(),
                        dht_hash.clone().into(),
                        (&options).into(),
                    )
                    .await
                    .map_err(|e| HolochainP2pError::Other(e.into()))?;
                    out.push(WireOps::Record(r));
                }
            }
        }
        Ok(out)
    }

    async fn get_meta(
        &self,
        _dht_hash: holo_hash::AnyDhtHash,
        _options: actor::GetMetaOptions,
    ) -> actor::HolochainP2pResult<Vec<MetadataSet>> {
        todo!()
    }

    async fn get_links(
        &self,
        link_key: WireLinkKey,
        options: actor::GetLinksOptions,
    ) -> actor::HolochainP2pResult<Vec<WireLinkOps>> {
        let mut out = Vec::new();
        for env in &self.envs {
            let r = authority::handle_get_links(env.clone(), link_key.clone(), (&options).into())
                .await
                .map_err(|e| HolochainP2pError::Other(e.into()))?;
            out.push(r);
        }
        Ok(out)
    }

    async fn get_agent_activity(
        &self,
        agent: AgentPubKey,
        query: QueryFilter,
        options: actor::GetActivityOptions,
    ) -> actor::HolochainP2pResult<Vec<AgentActivityResponse<ActionHash>>> {
        let mut out = Vec::new();
        for env in &self.envs {
            let r = authority::handle_get_agent_activity(
                env.clone(),
                agent.clone(),
                query.clone(),
                (&options).into(),
            )
            .await
            .map_err(|e| HolochainP2pError::Other(e.into()))?;
            out.push(r);
        }
        Ok(out)
    }

    async fn must_get_agent_activity(
        &self,
        agent: AgentPubKey,
        filter: holochain_zome_types::chain::ChainFilter,
    ) -> actor::HolochainP2pResult<Vec<MustGetAgentActivityResponse>> {
        let mut out = Vec::new();
        for env in &self.envs {
            let r = authority::handle_must_get_agent_activity(
                env.clone(),
                agent.clone(),
                filter.clone(),
            )
            .await
            .map_err(|e| HolochainP2pError::Other(e.into()))?;
            out.push(r);
        }
        Ok(out)
    }

    async fn authority_for_hash(
        &self,
        _dht_hash: holo_hash::AnyDhtHash,
    ) -> actor::HolochainP2pResult<bool> {
        Ok(self.authority)
    }

    fn dna_hash(&self) -> holo_hash::DnaHash {
        todo!()
    }

    async fn remote_signal(
        &self,
        _from_agent: AgentPubKey,
        _to_agent_list: Vec<AgentPubKey>,
        _zome_name: holochain_zome_types::ZomeName,
        _fn_name: holochain_zome_types::FunctionName,
        _cap: Option<holochain_zome_types::CapSecret>,
        _payload: holochain_zome_types::ExternIO,
    ) -> actor::HolochainP2pResult<()> {
        todo!()
    }

    async fn publish(
        &self,
        _request_validation_receipt: bool,
        _countersigning_session: bool,
        _dht_hash: holo_hash::AnyDhtHash,
        _ops: Vec<holochain_types::dht_op::DhtOp>,
        _timeout_ms: Option<u64>,
    ) -> actor::HolochainP2pResult<usize> {
        todo!()
    }

    async fn send_validation_receipt(
        &self,
        _to_agent: AgentPubKey,
        _receipt: holochain_serialized_bytes::SerializedBytes,
    ) -> actor::HolochainP2pResult<()> {
        todo!()
    }

    async fn countersigning_session_negotiation(
        &self,
        _agents: Vec<AgentPubKey>,
        _message: CountersigningSessionNegotiationMessage,
    ) -> actor::HolochainP2pResult<()> {
        todo!()
    }

    async fn new_integrated_data(&self) -> actor::HolochainP2pResult<()> {
        todo!()
    }

    async fn join(
        &self,
        _agent: AgentPubKey,
        _initial_arc: Option<DhtArc>,
    ) -> actor::HolochainP2pResult<()> {
        todo!()
    }

    async fn leave(&self, _agent: AgentPubKey) -> actor::HolochainP2pResult<()> {
        todo!()
    }

    async fn call_remote(
        &self,
        _from_agent: AgentPubKey,
        _to_agent: AgentPubKey,
        _zome_name: holochain_zome_types::ZomeName,
        _fn_name: holochain_zome_types::FunctionName,
        _cap: Option<holochain_zome_types::CapSecret>,
        _payload: holochain_zome_types::ExternIO,
    ) -> actor::HolochainP2pResult<holochain_serialized_bytes::SerializedBytes> {
        todo!()
    }
}

/// Insert ops directly into the database and mark integrated as valid
pub fn fill_db<Db: DbKindT + DbKindOp>(env: &DbWrite<Db>, op: DhtOpHashed) {
    env.conn()
        .unwrap()
        .with_commit_sync(|txn| {
            let hash = op.as_hash();
            insert_op(txn, &op).unwrap();
            set_validation_status(txn, hash, ValidationStatus::Valid).unwrap();
            set_when_integrated(txn, hash, Timestamp::now()).unwrap();
            DatabaseResult::Ok(())
        })
        .unwrap();
}

/// Insert ops directly into the database and mark integrated as rejected
pub fn fill_db_rejected<Db: DbKindT + DbKindOp>(env: &DbWrite<Db>, op: DhtOpHashed) {
    env.conn()
        .unwrap()
        .with_commit_sync(|txn| {
            let hash = op.as_hash();
            insert_op(txn, &op).unwrap();
            set_validation_status(txn, hash, ValidationStatus::Rejected).unwrap();
            set_when_integrated(txn, hash, Timestamp::now()).unwrap();
            DatabaseResult::Ok(())
        })
        .unwrap();
}

/// Insert ops directly into the database and mark valid and pending integration
pub fn fill_db_pending<Db: DbKindT + DbKindOp>(env: &DbWrite<Db>, op: DhtOpHashed) {
    env.conn()
        .unwrap()
        .with_commit_sync(|txn| {
            let hash = op.as_hash();
            insert_op(txn, &op).unwrap();
            set_validation_status(txn, hash, ValidationStatus::Valid).unwrap();
            DatabaseResult::Ok(())
        })
        .unwrap();
}

/// Insert ops into the authored database
pub fn fill_db_as_author(env: &DbWrite<DbKindAuthored>, op: DhtOpHashed) {
    env.conn()
        .unwrap()
        .with_commit_sync(|txn| {
            insert_op(txn, &op).unwrap();
            DatabaseResult::Ok(())
        })
        .unwrap();
}

#[async_trait::async_trait]
impl HolochainP2pDnaT for MockNetwork {
    async fn get_validation_package(
        &self,
        request_from: AgentPubKey,
        action_hash: ActionHash,
    ) -> actor::HolochainP2pResult<ValidationPackageResponse> {
        self.0
            .lock()
            .await
            .get_validation_package(request_from, action_hash)
            .await
    }

    async fn get(
        &self,
        dht_hash: holo_hash::AnyDhtHash,
        options: actor::GetOptions,
    ) -> actor::HolochainP2pResult<Vec<WireOps>> {
        self.0.lock().await.get(dht_hash, options).await
    }

    async fn get_meta(
        &self,
        dht_hash: holo_hash::AnyDhtHash,
        options: actor::GetMetaOptions,
    ) -> actor::HolochainP2pResult<Vec<MetadataSet>> {
        self.0.lock().await.get_meta(dht_hash, options).await
    }

    async fn get_links(
        &self,
        link_key: WireLinkKey,
        options: actor::GetLinksOptions,
    ) -> actor::HolochainP2pResult<Vec<WireLinkOps>> {
        self.0.lock().await.get_links(link_key, options).await
    }

    async fn get_agent_activity(
        &self,
        agent: AgentPubKey,
        query: QueryFilter,
        options: actor::GetActivityOptions,
    ) -> actor::HolochainP2pResult<Vec<AgentActivityResponse<ActionHash>>> {
        self.0
            .lock()
            .await
            .get_agent_activity(agent, query, options)
            .await
    }

    async fn must_get_agent_activity(
        &self,
        agent: AgentPubKey,
        filter: holochain_zome_types::chain::ChainFilter,
    ) -> actor::HolochainP2pResult<Vec<MustGetAgentActivityResponse>> {
        self.0
            .lock()
            .await
            .must_get_agent_activity(agent, filter)
            .await
    }

    async fn authority_for_hash(
        &self,
        dht_hash: holo_hash::AnyDhtHash,
    ) -> actor::HolochainP2pResult<bool> {
        self.0.lock().await.authority_for_hash(dht_hash).await
    }

    fn dna_hash(&self) -> holo_hash::DnaHash {
        todo!()
    }

    async fn remote_signal(
        &self,
        _from_agent: AgentPubKey,
        _to_agent_list: Vec<AgentPubKey>,
        _zome_name: holochain_zome_types::ZomeName,
        _fn_name: holochain_zome_types::FunctionName,
        _cap: Option<holochain_zome_types::CapSecret>,
        _payload: holochain_zome_types::ExternIO,
    ) -> actor::HolochainP2pResult<()> {
        todo!()
    }

    async fn publish(
        &self,
        _request_validation_receipt: bool,
        _countersigning_session: bool,
        _dht_hash: holo_hash::AnyDhtHash,
        _ops: Vec<holochain_types::dht_op::DhtOp>,
        _timeout_ms: Option<u64>,
    ) -> actor::HolochainP2pResult<usize> {
        todo!()
    }

    async fn send_validation_receipt(
        &self,
        _to_agent: AgentPubKey,
        _receipt: holochain_serialized_bytes::SerializedBytes,
    ) -> actor::HolochainP2pResult<()> {
        todo!()
    }

    async fn countersigning_session_negotiation(
        &self,
        _agents: Vec<AgentPubKey>,
        _message: CountersigningSessionNegotiationMessage,
    ) -> actor::HolochainP2pResult<()> {
        todo!()
    }

    async fn new_integrated_data(&self) -> actor::HolochainP2pResult<()> {
        todo!()
    }

    async fn join(
        &self,
        _agent: AgentPubKey,
        _initial_arc: Option<DhtArc>,
    ) -> actor::HolochainP2pResult<()> {
        todo!()
    }

    async fn leave(&self, _agent: AgentPubKey) -> actor::HolochainP2pResult<()> {
        todo!()
    }

    async fn call_remote(
        &self,
        _from_agent: AgentPubKey,
        _to_agent: AgentPubKey,
        _zome_name: holochain_zome_types::ZomeName,
        _fn_name: holochain_zome_types::FunctionName,
        _cap: Option<holochain_zome_types::CapSecret>,
        _payload: holochain_zome_types::ExternIO,
    ) -> actor::HolochainP2pResult<holochain_serialized_bytes::SerializedBytes> {
        todo!()
    }
}

/// Utility for network simulation response to get entry.
pub fn handle_get_entry_txn(
    txn: &Transaction<'_>,
    hash: EntryHash,
    _options: holochain_p2p::event::GetOptions,
) -> WireEntryOps {
    let query = GetEntryOpsQuery::new(hash);
    query.run(Txn::from(txn)).unwrap()
}

/// Utility for network simulation response to get record.
pub fn handle_get_record_txn(
    txn: &Transaction<'_>,
    hash: ActionHash,
    options: holochain_p2p::event::GetOptions,
) -> WireRecordOps {
    let query = GetRecordOpsQuery::new(hash, options);
    query.run(Txn::from(txn)).unwrap()
}

/// Utility for network simulation response to get.
pub fn handle_get_txn(
    txn: &Transaction<'_>,
    hash: AnyDhtHash,
    options: holochain_p2p::event::GetOptions,
) -> WireOps {
    match *hash.hash_type() {
        AnyDht::Entry => WireOps::Entry(handle_get_entry_txn(txn, hash.into(), options)),
        AnyDht::Action => WireOps::Record(handle_get_record_txn(txn, hash.into(), options)),
    }
}

pub fn commit_chain<Kind: DbKindT>(
    db_kind: Kind,
    chain: Vec<(AgentPubKey, Vec<TestChainItem>)>,
) -> DbWrite<Kind> {
    let data: Vec<_> = chain
        .into_iter()
        .map(|(a, c)| {
            chain_to_ops(c)
                .into_iter()
                .map(|mut op| {
                    *op.action.hashed.content.author_mut() = a.clone();
                    op
                })
                .collect::<Vec<_>>()
        })
        .collect();
    let db = test_in_mem_db(db_kind);

    db.test_commit(|txn| {
        for data in &data {
            for op in data {
                let op_light = DhtOpLight::RegisterAgentActivity(
                    op.action.action_address().clone(),
                    op.action
                        .hashed
                        .entry_hash()
                        .cloned()
                        .unwrap_or_else(|| entry_hash(&[0]))
                        .into(),
                );

                let timestamp = Timestamp::now();
                let (_, hash) =
                    UniqueForm::op_hash(op_light.get_type(), op.action.hashed.content.clone())
                        .unwrap();
                insert_action(txn, &op.action).unwrap();
                insert_op_lite(
                    txn,
                    &op_light,
                    &hash,
                    &OpOrder::new(op_light.get_type(), timestamp),
                    &timestamp,
                )
                .unwrap();
                set_validation_status(txn, &hash, holochain_zome_types::ValidationStatus::Valid)
                    .unwrap();
                set_when_integrated(txn, &hash, Timestamp::now()).unwrap();
            }
        }
    });
    db
}

pub fn commit_scratch(scratch: SyncScratch, chain: Vec<(AgentPubKey, Vec<TestChainItem>)>) {
    let data = chain.into_iter().map(|(a, c)| {
        chain_to_ops(c)
            .into_iter()
            .map(|mut op| {
                *op.action.hashed.content.author_mut() = a.clone();
                op
            })
            .collect::<Vec<_>>()
    });

    scratch
        .apply(|scratch| {
            for data in data {
                for op in data {
                    scratch.add_action(op.action, Default::default());
                }
            }
        })
        .unwrap();
}<|MERGE_RESOLUTION|>--- conflicted
+++ resolved
@@ -46,12 +46,8 @@
 use holochain_types::prelude::ValidationPackageResponse;
 use holochain_types::prelude::WireEntryOps;
 use holochain_types::record::WireRecordOps;
-<<<<<<< HEAD
-=======
 use holochain_types::test_utils::chain::*;
-use holochain_zome_types::ActionHashed;
 use holochain_zome_types::ActionRefMut;
->>>>>>> 9597b3eb
 use holochain_zome_types::QueryFilter;
 use holochain_zome_types::Timestamp;
 use holochain_zome_types::ValidationStatus;
@@ -514,6 +510,7 @@
     }
 }
 
+/// Commit the chain to a test in-memory database, returning a handle to that DB
 pub fn commit_chain<Kind: DbKindT>(
     db_kind: Kind,
     chain: Vec<(AgentPubKey, Vec<TestChainItem>)>,
@@ -567,6 +564,7 @@
     db
 }
 
+/// Add the items to the provided scratch
 pub fn commit_scratch(scratch: SyncScratch, chain: Vec<(AgentPubKey, Vec<TestChainItem>)>) {
     let data = chain.into_iter().map(|(a, c)| {
         chain_to_ops(c)
