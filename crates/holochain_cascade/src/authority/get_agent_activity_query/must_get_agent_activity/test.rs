--- conflicted
+++ resolved
@@ -45,28 +45,16 @@
     agent: AgentPubKey,
     filter: ChainFilter,
 ) -> Vec<(AgentPubKey, Vec<TestChainItem>)> {
-<<<<<<< HEAD
-    use isotest::Iso;
-    let db = commit_chain(chain);
-=======
     let db = commit_chain(
         DbKindDht(Arc::new(DnaHash::from_raw_36(vec![0; 36]))),
         chain,
     );
->>>>>>> 265ef8ff
     let data = must_get_agent_activity(db.clone().into(), agent.clone(), filter)
         .await
         .unwrap();
     let data = match data {
         MustGetAgentActivityResponse::Activity(activity) => activity
             .into_iter()
-<<<<<<< HEAD
-            .map(|RegisterAgentActivity { action: a }| TestChainItem {
-                seq: a.hashed.action_seq(),
-                hash: TestChainHash::test(a.as_hash()),
-                prev: a.hashed.prev_action().map(TestChainHash::test),
-            })
-=======
             .map(
                 |RegisterAgentActivity {
                      action: a,
@@ -77,7 +65,6 @@
                     prev: a.hashed.prev_action().map(TestChainHash::test),
                 },
             )
->>>>>>> 265ef8ff
             .collect(),
         d @ _ => unreachable!("{:?}", d),
     };
@@ -123,58 +110,4 @@
     must_get_agent_activity(db.clone().into(), agent.clone(), filter)
         .await
         .unwrap()
-<<<<<<< HEAD
-}
-
-fn commit_chain(chain: Vec<(AgentPubKey, Vec<TestChainItem>)>) -> DbWrite<DbKindDht> {
-    let data: Vec<_> = chain
-        .into_iter()
-        .map(|(a, c)| {
-            let d = chain_to_ops(c)
-                .into_iter()
-                .map(|mut op| {
-                    *op.action.hashed.content.author_mut() = a.clone();
-                    op
-                })
-                .collect::<Vec<_>>();
-            (a, d)
-        })
-        .collect();
-    let db = test_in_mem_db(DbKindDht(Arc::new(DnaHash::from_raw_36(vec![0; 36]))));
-
-    db.test_commit(|txn| {
-        for (_, data) in &data {
-            for op in data {
-                let op_light = DhtOpLight::RegisterAgentActivity(
-                    op.action.action_address().clone(),
-                    op.action
-                        .hashed
-                        .entry_hash()
-                        .cloned()
-                        .unwrap_or_else(|| entry_hash(&[0]))
-                        .into(),
-                );
-
-                let timestamp = Timestamp::now();
-                let (_, hash) =
-                    UniqueForm::op_hash(op_light.get_type(), op.action.hashed.content.clone())
-                        .unwrap();
-                insert_action(txn, &op.action).unwrap();
-                insert_op_lite(
-                    txn,
-                    &op_light,
-                    &hash,
-                    &OpOrder::new(op_light.get_type(), timestamp),
-                    &timestamp,
-                )
-                .unwrap();
-                set_validation_status(txn, &hash, holochain_zome_types::ValidationStatus::Valid)
-                    .unwrap();
-                set_when_integrated(txn, &hash, Timestamp::now()).unwrap();
-            }
-        }
-    });
-    db
-=======
->>>>>>> 265ef8ff
 }