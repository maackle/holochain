[package]
name = "holochain_cascade"
version = "0.0.15"
description = "Logic for cascading updates to Holochain state and network interaction"
license-file = "LICENSE_CAL-1.0"
homepage = "https://github.com/holochain/holochain"
documentation = "https://docs.rs/holochain_cascade"
authors = [ "Holochain Core Dev Team <devcore@holochain.org>" ]
edition = "2018"

[dependencies]
derive_more = "0.99.3"
either = "1.5"
fallible-iterator = "0.2"
fixt = { version = "0.0.7", path = "../fixt" }
futures = "0.3"
ghost_actor = "=0.3.0-alpha.4"
<<<<<<< HEAD
hdk = { version = "0.0.115", path = "../hdk" }
hdk_derive = { version = "0.0.17", path = "../hdk_derive" }
=======
>>>>>>> 77ea93f5
holo_hash = { version = "0.0.12", path = "../holo_hash", features = ["full"] }
holochain_sqlite = { version = "0.0.15", path = "../holochain_sqlite" }
holochain_p2p = { version = "0.0.15", path = "../holochain_p2p" }
holochain_serialized_bytes = "=0.0.51"
holochain_state = { version = "0.0.15", path = "../holochain_state" }
holochain_types = { version = "0.0.15", path = "../holochain_types" }
holochain_zome_types = { version = "0.0.17", path = "../holochain_zome_types" }
observability = "0.1.3"
kitsune_p2p = { version = "0.0.13", path = "../kitsune_p2p/kitsune_p2p" }
serde = { version = "1.0", features = [ "derive" ] }
serde_derive = "1.0"
tokio = { version = "1.11", features = [ "full" ] }
thiserror = "1.0"
tracing = "0.1"
tracing-futures = "0.2"

async-trait = { version = "0.1", optional = true }
mockall = { version = "0.10.2", optional = true }

[dev-dependencies]
matches = "0.1"
pretty_assertions = "0.7.2"

[features]
default = ["test_utils"]

test_utils = [
    "async-trait",
    "mockall"
]<|MERGE_RESOLUTION|>--- conflicted
+++ resolved
@@ -15,11 +15,6 @@
 fixt = { version = "0.0.7", path = "../fixt" }
 futures = "0.3"
 ghost_actor = "=0.3.0-alpha.4"
-<<<<<<< HEAD
-hdk = { version = "0.0.115", path = "../hdk" }
-hdk_derive = { version = "0.0.17", path = "../hdk_derive" }
-=======
->>>>>>> 77ea93f5
 holo_hash = { version = "0.0.12", path = "../holo_hash", features = ["full"] }
 holochain_sqlite = { version = "0.0.15", path = "../holochain_sqlite" }
 holochain_p2p = { version = "0.0.15", path = "../holochain_p2p" }
