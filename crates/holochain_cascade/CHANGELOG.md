# Changelog

The format is based on [Keep a Changelog](https://keepachangelog.com/en/1.0.0/). This project adheres to [Semantic Versioning](https://semver.org/spec/v2.0.0.html).

## \[Unreleased\]
<<<<<<< HEAD
- Gets won't return private entries unless you are have committed a header for that entry. [#1157](https://github.com/holochain/holochain/pull/1157)
- Fixes database queries that were running on the runtime thread instead of the background thread. Makes the connections wait for a permit before taking a database connection from the pool.
=======

## 0.0.19

- Fixes database queries that were running on the runtime thread instead of the background thread. Makes the connections wait for a permit before taking a database connection from the pool. [\#1145](https://github.com/holochain/holochain/pull/1145)
>>>>>>> f96aec3b

## 0.0.18

## 0.0.17

## 0.0.16

## 0.0.15

## 0.0.14

## 0.0.13

## 0.0.12

## 0.0.11

## 0.0.10

- Fix authority side get\_links query [\#1027](https://github.com/holochain/holochain/pull/1027).

## 0.0.9

## 0.0.8

## 0.0.7

## 0.0.6

## 0.0.5

## 0.0.4

## 0.0.3

## 0.0.2

## 0.0.1<|MERGE_RESOLUTION|>--- conflicted
+++ resolved
@@ -3,15 +3,12 @@
 The format is based on [Keep a Changelog](https://keepachangelog.com/en/1.0.0/). This project adheres to [Semantic Versioning](https://semver.org/spec/v2.0.0.html).
 
 ## \[Unreleased\]
-<<<<<<< HEAD
+
 - Gets won't return private entries unless you are have committed a header for that entry. [#1157](https://github.com/holochain/holochain/pull/1157)
-- Fixes database queries that were running on the runtime thread instead of the background thread. Makes the connections wait for a permit before taking a database connection from the pool.
-=======
 
 ## 0.0.19
 
 - Fixes database queries that were running on the runtime thread instead of the background thread. Makes the connections wait for a permit before taking a database connection from the pool. [\#1145](https://github.com/holochain/holochain/pull/1145)
->>>>>>> f96aec3b
 
 ## 0.0.18
 
