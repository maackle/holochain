--- conflicted
+++ resolved
@@ -16,17 +16,7 @@
 holochain_sqlite = { version = "0.0.16", path = "../holochain_sqlite" }
 holo_hash = { version = "0.0.12", path = "../holo_hash", features = ["full"] }
 fallible-iterator = "0.2.0"
-<<<<<<< HEAD
-futures = "0.3.17"
-holochain_keystore = { version = "0.0.14", path = "../holochain_keystore" }
-holochain_serialized_bytes = "=0.0.51"
-holochain_p2p = { version = "0.0.14", path = "../holochain_p2p" }
-holochain_types = { version = "0.0.14", path = "../holochain_types" }
-holochain_util = { version = "0.0.4", path = "../holochain_util" }
-holochain_wasm_test_utils = { path = "../test_utils/wasm", optional = true, version = "0.0.14"}
-holochain_zome_types = { version = "0.0.16", path = "../holochain_zome_types", features = [ "full" ] }
-kitsune_p2p = { version = "0.0.12", path = "../kitsune_p2p/kitsune_p2p" }
-=======
+futures = "0.3"
 holochain_keystore = { version = "0.0.16", path = "../holochain_keystore" }
 holochain_serialized_bytes = "=0.0.51"
 holochain_p2p = { version = "0.0.16", path = "../holochain_p2p" }
@@ -34,7 +24,6 @@
 holochain_util = { version = "0.0.5", path = "../holochain_util" }
 holochain_zome_types = { version = "0.0.17", path = "../holochain_zome_types", features = [ "full" ] }
 kitsune_p2p = { version = "0.0.14", path = "../kitsune_p2p/kitsune_p2p" }
->>>>>>> 29d5c1fc
 mockall = "0.10.2"
 one_err = "0.0.5"
 parking_lot = "0.10"
@@ -71,7 +60,6 @@
 test_utils = [
     "holochain_types/test_utils",
     "holochain_zome_types/test_utils",
-    "holochain_wasm_test_utils",
     "base64",
     "contrafact",
     "tempdir",
