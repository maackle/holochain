use holo_hash::AgentPubKey;
use holochain_p2p::HolochainP2pCellT;
use holochain_types::env::EnvRead;
use holochain_types::env::EnvWrite;
use holochain_zome_types::SignedHeaderHashed;

use crate::prelude::SourceChain;
use crate::prelude::SourceChainResult;
use crate::scratch::SyncScratch;
use holochain_zome_types::Zome;

#[derive(Clone)]
pub struct HostFnWorkspace {
    source_chain: SourceChain,
    vault: EnvWrite,
    cache: EnvWrite,
}

pub struct HostFnStores {
    pub vault: EnvRead,
    pub cache: EnvWrite,
    pub scratch: SyncScratch,
}
pub type Vault = EnvRead;
pub type Cache = EnvWrite;

impl HostFnWorkspace {
    pub async fn new(
        vault: EnvWrite,
        cache: EnvWrite,
        author: AgentPubKey,
    ) -> SourceChainResult<Self> {
        let source_chain = SourceChain::new(vault.clone(), author).await?;
        Ok(Self {
            source_chain,
            vault,
            cache,
        })
    }

<<<<<<< HEAD
    pub async fn flush(self) -> SourceChainResult<Vec<(Option<Zome>, SignedHeaderHashed)>> {
        self.source_chain.flush().await
=======
    pub async fn flush(
        self,
        network: &(dyn HolochainP2pCellT + Send + Sync),
    ) -> SourceChainResult<()> {
        self.source_chain.flush(network).await
>>>>>>> a317cbfb
    }

    pub fn source_chain(&self) -> &SourceChain {
        &self.source_chain
    }

    pub fn stores(&self) -> HostFnStores {
        HostFnStores {
            vault: self.vault.clone().into(),
            cache: self.cache.clone(),
            scratch: self.source_chain.scratch(),
        }
    }

    pub fn databases(&self) -> (Vault, Cache) {
        (self.vault.clone().into(), self.cache.clone())
    }
}<|MERGE_RESOLUTION|>--- conflicted
+++ resolved
@@ -38,16 +38,11 @@
         })
     }
 
-<<<<<<< HEAD
-    pub async fn flush(self) -> SourceChainResult<Vec<(Option<Zome>, SignedHeaderHashed)>> {
-        self.source_chain.flush().await
-=======
     pub async fn flush(
         self,
         network: &(dyn HolochainP2pCellT + Send + Sync),
-    ) -> SourceChainResult<()> {
+    ) -> SourceChainResult<Vec<(Option<Zome>, SignedHeaderHashed)>> {
         self.source_chain.flush(network).await
->>>>>>> a317cbfb
     }
 
     pub fn source_chain(&self) -> &SourceChain {
