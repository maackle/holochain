--- conflicted
+++ resolved
@@ -15,14 +15,10 @@
 ghost_actor = "=0.3.0-alpha.4"
 holo_hash = { version = "0.0.31", path = "../holo_hash", features = ["full"] }
 holochain_serialized_bytes = "=0.0.51"
-<<<<<<< HEAD
 holochain_zome_types = { path = "../holochain_zome_types", version = "0.0.43"}
 kitsune_p2p_types = { version = "0.0.28", path = "../kitsune_p2p/types" }
-=======
 holochain_zome_types = { path = "../holochain_zome_types", version = "0.0.44"}
 kitsune_p2p_types = { version = "0.0.29", path = "../kitsune_p2p/types" }
-lair_keystore_client_0_0 = { version = "=0.0.11", package = "lair_keystore_client" }
->>>>>>> bf474b79
 nanoid = "0.4.0"
 one_err = "0.0.5"
 serde = { version = "1.0", features = [ "derive" ] }
