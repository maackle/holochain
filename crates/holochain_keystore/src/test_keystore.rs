--- conflicted
+++ resolved
@@ -1,8 +1,8 @@
 //! DANGER! This is a mock keystore for testing, DO NOT USE THIS IN PRODUCTION!
 
 use crate::*;
-use kitsune_p2p_types::dependencies::new_lair_api;
-use new_lair_api::prelude::*;
+use kitsune_p2p_types::dependencies::lair_keystore_api;
+use lair_keystore_api::prelude::*;
 use std::sync::Arc;
 
 /// First Test Agent Pub Key
@@ -54,13 +54,8 @@
 
 /// Construct a new TestKeystore.
 /// DANGER! This is a mock keystore for testing, DO NOT USE THIS IN PRODUCTION!
-<<<<<<< HEAD
 pub async fn spawn_legacy_test_keystore() -> KeystoreApiResult<MetaLairClient> {
-    use legacy_lair_api::test::*;
-=======
-pub async fn spawn_test_keystore() -> KeystoreApiResult<MetaLairClient> {
     use lair_keystore_api_0_0::test::*;
->>>>>>> ebf9b1c0
     let (api, _evt) = spawn_test_keystore(
         vec![
             FixtureSignEd25519Keypair {
@@ -119,15 +114,15 @@
     let config = Arc::new(
         PwHashLimits::Minimum
             .with_exec(|| {
-                new_lair_api::config::LairServerConfigInner::new("/", passphrase.to_read())
+                lair_keystore_api::config::LairServerConfigInner::new("/", passphrase.to_read())
             })
             .await?,
     );
 
     // the keystore
-    let keystore = new_lair_api::in_proc_keystore::InProcKeystore::new(
+    let keystore = lair_keystore_api::in_proc_keystore::InProcKeystore::new(
         config,
-        new_lair_api::mem_store::create_mem_store_factory(),
+        lair_keystore_api::mem_store::create_mem_store_factory(),
         passphrase.to_read(),
     )
     .await?;
