[package]
name = "kitsune_p2p"
version = "0.0.35"
description = "p2p / dht communication framework"
license = "Apache-2.0"
homepage = "https://github.com/holochain/holochain"
documentation = "https://docs.rs/kitsune_p2p"
authors = ["Holochain Core Dev Team <devcore@holochain.org>"]
keywords = ["holochain", "holo", "p2p", "dht", "networking"]
categories = ["network-programming"]
edition = "2021"

[dependencies]
arrayref = "0.3.6"
base64 = "0.13"
bloomfilter = { version = "1.0.5", features = ["serde"] }
derive_more = "0.99.11"
futures = "0.3"
ghost_actor = "=0.3.0-alpha.4"
governor = "0.3.2"
itertools = "0.10"
kitsune_p2p_mdns = { version = "0.0.3", path = "../mdns" }
kitsune_p2p_proxy = { version = "0.0.24", path = "../proxy" }
kitsune_p2p_timestamp = { version = "0.0.9", path = "../timestamp", features = ["now"] }
kitsune_p2p_transport_quic = { version = "0.0.24", path = "../transport_quic" }
kitsune_p2p_types = { version = "0.0.24", path = "../types" }
must_future = "0.1.1"
num-traits = "0.2"
observability = "0.1.3"
once_cell = "1.4.1"
parking_lot = "0.11.1"
rand = "0.7"
reqwest = "0.11.2"
serde = { version = "1.0", features = ["derive"] }
serde_bytes = "0.11"
serde_json = { version = "1.0.51", features = [ "preserve_order" ] }
shrinkwraprs = "0.3.0"
thiserror = "1.0.22"
tokio = { version = "1.11", features = ["full"] }
tokio-stream = "0.1"
url2 = "0.0.6"
fixt = { path = "../../fixt", version = "0.0.11"}

# arbitrary could be made optional
arbitrary = { version = "1.0", features = ["derive"] }

blake2b_simd = { version = "0.5.10", optional = true }
maplit = { version = "1", optional = true }
mockall = { version = "0.10.2", optional = true }

[dev-dependencies]
<<<<<<< HEAD
# kitsune_p2p_bootstrap = { path = "../bootstrap" }
=======
>>>>>>> 87f7b97a
contrafact = { version = "0.1.0-dev.1" }
kitsune_p2p_bootstrap = { path = "../bootstrap" }
kitsune_p2p_timestamp = { path = "../timestamp", features = ["now", "arbitrary"] }
kitsune_p2p_types = { path = "../types", features = ["test_utils"] }
maplit = "1"
mockall = "0.10.2"
pretty_assertions = "0.7"
test-case = "1.0.0"
tokio = { version = "1.11", features = ["full", "test-util"] }
tracing = "0.1"
tracing-subscriber = "0.2"

[features]
test_utils = [
  "blake2b_simd",
  "tokio/test-util",
  "ghost_actor/test_utils",
  "kitsune_p2p_types/test_utils",
  "maplit",
  "mockall",
  "kitsune_p2p_timestamp/arbitrary",
]
mock_network = [
  "kitsune_p2p_types/test_utils",
  "mockall",
]<|MERGE_RESOLUTION|>--- conflicted
+++ resolved
@@ -49,10 +49,6 @@
 mockall = { version = "0.10.2", optional = true }
 
 [dev-dependencies]
-<<<<<<< HEAD
-# kitsune_p2p_bootstrap = { path = "../bootstrap" }
-=======
->>>>>>> 87f7b97a
 contrafact = { version = "0.1.0-dev.1" }
 kitsune_p2p_bootstrap = { path = "../bootstrap" }
 kitsune_p2p_timestamp = { path = "../timestamp", features = ["now", "arbitrary"] }
