[package]
name = "kitsune_p2p"
<<<<<<< HEAD
version = "0.0.5"
=======
version = "0.0.5-dev.0"
>>>>>>> 759b2bdb
description = "p2p / dht communication framework"
license = "Apache-2.0"
homepage = "https://github.com/holochain/holochain"
documentation = "https://github.com/holochain/holochain"
authors = [ "Holochain Core Dev Team <devcore@holochain.org>" ]
keywords = [ "holochain", "holo", "p2p", "dht", "networking" ]
categories = [ "network-programming" ]
edition = "2018"

[dependencies]
arrayref = "0.3.6"
base64 = "0.13"
bloomfilter = { version = "1.0.5", features = [ "serde" ] }
derive_more = "0.99.11"
futures = "0.3"
ghost_actor = "=0.3.0-alpha.4"
governor = "0.3.2"
itertools = "0.10"
kitsune_p2p_mdns = { version = "0.0.1", path = "../mdns" }
kitsune_p2p_types = { version = "0.0.5-dev.0", path = "../types" }
kitsune_p2p_proxy = { version = "0.0.5-dev.0", path = "../proxy" }
kitsune_p2p_transport_quic = { version = "0.0.5-dev.0", path = "../transport_quic" }
lair_keystore_api = "=0.0.4"
mockall = { version = "0.10.2", optional = true }
parking_lot = "0.11.1"
rand = "0.7"
shrinkwraprs = "0.3.0"
thiserror = "1.0.22"
tokio = { version = "1.8.2", features = [ "full" ] }
tokio-stream = "0.1"
url2 = "0.0.6"
serde = { version = "1.0", features = [ "derive" ] }
serde_bytes = "0.11"
reqwest = "0.11.2"
once_cell = "1.4.1"
fixt = { path = "../../fixt", version = "0.0.5"}
observability = "0.1.3"

# arbitrary could be made optional
arbitrary = { version = "1.0", features = ["derive"]}

[dev-dependencies]
maplit = "1"
matches = "0.1"
mockall = "0.10.2"
test-case = "1.0.0"
tracing-subscriber = "0.2"

[features]
test_utils = [
  "tokio/test-util",
  "ghost_actor/test_utils",
  "kitsune_p2p_types/test_utils",
  "mockall",
]<|MERGE_RESOLUTION|>--- conflicted
+++ resolved
@@ -1,10 +1,6 @@
 [package]
 name = "kitsune_p2p"
-<<<<<<< HEAD
 version = "0.0.5"
-=======
-version = "0.0.5-dev.0"
->>>>>>> 759b2bdb
 description = "p2p / dht communication framework"
 license = "Apache-2.0"
 homepage = "https://github.com/holochain/holochain"
