--- conflicted
+++ resolved
@@ -3,11 +3,8 @@
 use crate::types::agent_store::AgentInfoSigned;
 use kitsune_p2p_timestamp::Timestamp;
 use kitsune_p2p_types::{
-<<<<<<< HEAD
     dht::region::RegionSetXtcs,
-=======
     bin_types::KOp,
->>>>>>> 1c036228
     dht_arc::{DhtArcSet, DhtLocation},
 };
 use std::{collections::HashSet, sync::Arc};
