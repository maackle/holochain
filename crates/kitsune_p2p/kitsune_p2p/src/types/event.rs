--- conflicted
+++ resolved
@@ -4,10 +4,7 @@
 use kitsune_p2p_timestamp::Timestamp;
 use kitsune_p2p_types::{
     bin_types::KOp,
-<<<<<<< HEAD
-    dht::region::{RegionBounds, RegionSetXtcs},
-=======
->>>>>>> bbd23759
+    dht::region::RegionBounds,
     dht_arc::{DhtArcSet, DhtLocation},
 };
 use std::{collections::HashSet, sync::Arc};
@@ -223,51 +220,6 @@
     pub data: serde_json::Value,
 }
 
-<<<<<<< HEAD
-/// Generic Kitsune Request of the implementor
-/// This enum may be easier to add variants to for future updates,
-/// rather than adding a full new top-level event message type.
-pub enum KGenReq {
-    /// Extrapolated Peer Coverage
-    PeerExtrapCov {
-        /// The space to extrapolate coverage
-        space: Arc<super::KitsuneSpace>,
-
-        /// Storage arcs of joined agents
-        dht_arc_set: DhtArcSet,
-    },
-
-    /// Record a set of metric records
-    RecordMetrics {
-        /// The space to associate the records with
-        space: Arc<super::KitsuneSpace>,
-
-        /// The records to record
-        records: Vec<MetricRecord>,
-    },
-
-    /// Query Region hashes for gossip
-    QueryRegionSet {
-        /// The space to query regions for
-        space: Arc<super::KitsuneSpace>,
-
-        /// Storage arcs of joined agents
-        dht_arc_set: DhtArcSet,
-    },
-}
-
-/// Generic Kitsune Respons from the imlementor
-pub enum KGenRes {
-    /// Extrapolated Peer Coverage
-    PeerExtrapCov(Vec<f64>),
-    /// Record a set of metric records
-    RecordMetrics(()),
-    /// Query Region hashes for gossip
-    QueryRegionSet(RegionSetXtcs),
-}
-
-=======
->>>>>>> bbd23759
 type KSpace = Arc<super::KitsuneSpace>;
 type KAgent = Arc<super::KitsuneAgent>;
 type KOpHash = Arc<super::KitsuneOpHash>;
