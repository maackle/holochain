--- conflicted
+++ resolved
@@ -78,10 +78,4 @@
 pub(crate) mod scenario_def_local;
 
 #[cfg(feature = "test_utils")]
-<<<<<<< HEAD
-pub mod switchboard;
-
-pub(crate) mod scenario_def_local;
-=======
-pub mod mock_network;
->>>>>>> af28dc5e
+pub mod mock_network;