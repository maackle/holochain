--- conflicted
+++ resolved
@@ -75,10 +75,7 @@
 mod metric_store;
 pub use metric_store::*;
 
-<<<<<<< HEAD
-pub mod scenario_def;
 pub(crate) mod scenario_def_local;
-=======
+
 #[cfg(feature = "test_utils")]
-pub mod mock_network;
->>>>>>> ac1ac378
+pub mod mock_network;