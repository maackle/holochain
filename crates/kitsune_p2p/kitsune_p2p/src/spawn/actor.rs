--- conflicted
+++ resolved
@@ -110,12 +110,8 @@
         internal_sender: ghost_actor::GhostSender<Internal>,
         evt_sender: futures::channel::mpsc::Sender<KitsuneP2pEvent>,
     ) -> KitsuneP2pResult<Self> {
-<<<<<<< HEAD
+        let tls_config = Arc::new(tls_config);
         let (t_pool, transport, mut t_event) = spawn_transport_pool().await?;
-=======
-        let tls_config = Arc::new(tls_config);
-        let (t_pool, transport, t_event) = spawn_transport_pool().await?;
->>>>>>> 607a158e
         for t_conf in config.transport_pool.clone() {
             let (l, e) = build_transport(t_conf, tls_config.clone()).await?;
             t_pool.push_sub_transport(l, e).await?;
