use super::*;

impl SimpleBloomMod {
    pub(crate) async fn step_3_initiate_inner(&self) -> KitsuneP2pResult<()> {
        // we have decided to do an initiate check, mark the time

<<<<<<< HEAD
    // get the remote certs we might want to speak to
    let endpoints: HashMap<GossipTgt, TxUrl> = bloom.inner.share_mut(|inner, _| {
        inner.last_initiate_check = std::time::Instant::now();
        // TODO: In the future we'll pull the endpoints from a p2p store query that
        //       finds nodes which overlap our arc.
        //       For now we use `local_data_map`.
        Ok(inner
            .local_data_map
            .values()
            .filter_map(|v| {
                if let MetaOpData::Agent(agent_info_signed) = &**v {
                    // this is for remote gossip, we've already sync local agents
                    if inner.local_agents.contains(&agent_info_signed.agent) {
                        return None;
                    }

                    if let Some(url) = agent_info_signed.url_list.get(0) {
                        if let Ok(purl) = kitsune_p2p_proxy::ProxyUrl::from_full(url.as_str()) {
                            return Some((
                                GossipTgt::new(
                                    vec![agent_info_signed.agent.clone()],
                                    Tx2Cert::from(purl.digest()),
                                ),
                                TxUrl::from(url.as_str()),
                            ));
=======
        // get the remote certs we might want to speak to
        let endpoints: HashMap<GossipTgt, TxUrl> = self.inner.share_mut(|inner, _| {
            inner.last_initiate_check = std::time::Instant::now();
            // TODO: In the future we'll pull the endpoints from a p2p store query that
            //       finds nodes which overlap our arc.
            //       For now we use `local_data_map`.
            Ok(inner
                .local_data_map
                .values()
                .filter_map(|v| {
                    if let MetaOpData::Agent(agent_info_signed) = &**v {
                        // this is for remote gossip, we've already sync local agents
                        if inner
                            .local_agents
                            .contains(agent_info_signed.as_agent_ref())
                        {
                            return None;
                        }

                        use std::convert::TryFrom;
                        if let Ok(agent_info) =
                            crate::agent_store::AgentInfo::try_from(agent_info_signed)
                        {
                            if let Some(url) = agent_info.as_urls_ref().get(0) {
                                if let Ok(purl) =
                                    kitsune_p2p_proxy::ProxyUrl::from_full(url.as_str())
                                {
                                    return Some((
                                        GossipTgt::new(
                                            vec![Arc::new(agent_info.as_agent_ref().clone())],
                                            Tx2Cert::from(purl.digest()),
                                        ),
                                        TxUrl::from(url.as_str()),
                                    ));
                                }
                            }
>>>>>>> ace36de1
                        }
                    }
                    None
                })
                .collect())
        })?;
        let mut endpoints: Vec<(GossipTgt, TxUrl)> = endpoints.into_iter().collect();

        let last_touch_fudge_ms: u32 = {
            use rand::prelude::*;
            let mut rng = thread_rng();
            // randomize the keys
            endpoints.shuffle(&mut rng);
            // last_touch fudge
            // we don't really want two nodes to both decide to initiate gossip
            // at the same time... so let's randomize our talk window by a
            // couple seconds
            rng.gen_range(0, 5000)
        };

        // pick the first one that matches our criteria
        // or just proceed without a gossip initiate.
        let mut initiate = None;

        for (endpoint, url) in endpoints {
            match self.get_metric_info(endpoint.agents().clone()).await? {
                Some(info) => {
                    // we've seen this node before, let's see if it's been too long
                    if self.saw_recently(&info, last_touch_fudge_ms)? {
                        tracing::trace!(?endpoint, "saw too recently");
                        // we've seen this node too recently, skip them
                        continue;
                    }

                    // it's been a while since we spoke to this node,
                    // talk to them
                    self.inner.share_mut(|inner, _| {
                        inner.record_pending_metric(endpoint.agents().clone(), false);
                        Ok(())
                    })?;
                    initiate = Some((endpoint, url));

                    break;
                }
                None => {
                    // yay, we haven't seen this node, let's talk to them
                    self.inner.share_mut(|inner, _| {
                        inner.record_pending_metric(endpoint.agents().clone(), false);
                        inner.initiate_tgt = Some(endpoint.clone());
                        Ok(())
                    })?;
                    initiate = Some((endpoint, url));
                    break;
                }
            }
        }

        self.inner.share_mut(|inner, _| {
            if let Some((endpoint, url)) = initiate {
                let gossip = encode_bloom_filter(&inner.local_bloom);
                let bloom_byte_count = gossip.len();
                tracing::info!(%url, ?endpoint, %bloom_byte_count, "initiating gossip");
                let gossip = GossipWire::initiate(inner.local_agents.clone(), gossip);
                inner
                    .outgoing
                    .push((endpoint, HowToConnect::Url(url), gossip));
            }
            Ok(())
        })?;

        Ok(())
    }

    fn saw_recently(&self, info: &NodeInfo, last_touch_fudge_ms: u32) -> KitsuneP2pResult<bool> {
        Ok(if info.was_err {
            info.last_touch.elapsed()?.as_millis() as u32 + last_touch_fudge_ms
                <= self.tuning_params.gossip_peer_on_error_next_gossip_delay_ms
        } else {
            info.last_touch.elapsed()?.as_millis() as u32 + last_touch_fudge_ms
                <= self
                    .tuning_params
                    .gossip_peer_on_success_next_gossip_delay_ms
        })
    }
}<|MERGE_RESOLUTION|>--- conflicted
+++ resolved
@@ -4,33 +4,6 @@
     pub(crate) async fn step_3_initiate_inner(&self) -> KitsuneP2pResult<()> {
         // we have decided to do an initiate check, mark the time
 
-<<<<<<< HEAD
-    // get the remote certs we might want to speak to
-    let endpoints: HashMap<GossipTgt, TxUrl> = bloom.inner.share_mut(|inner, _| {
-        inner.last_initiate_check = std::time::Instant::now();
-        // TODO: In the future we'll pull the endpoints from a p2p store query that
-        //       finds nodes which overlap our arc.
-        //       For now we use `local_data_map`.
-        Ok(inner
-            .local_data_map
-            .values()
-            .filter_map(|v| {
-                if let MetaOpData::Agent(agent_info_signed) = &**v {
-                    // this is for remote gossip, we've already sync local agents
-                    if inner.local_agents.contains(&agent_info_signed.agent) {
-                        return None;
-                    }
-
-                    if let Some(url) = agent_info_signed.url_list.get(0) {
-                        if let Ok(purl) = kitsune_p2p_proxy::ProxyUrl::from_full(url.as_str()) {
-                            return Some((
-                                GossipTgt::new(
-                                    vec![agent_info_signed.agent.clone()],
-                                    Tx2Cert::from(purl.digest()),
-                                ),
-                                TxUrl::from(url.as_str()),
-                            ));
-=======
         // get the remote certs we might want to speak to
         let endpoints: HashMap<GossipTgt, TxUrl> = self.inner.share_mut(|inner, _| {
             inner.last_initiate_check = std::time::Instant::now();
@@ -43,31 +16,20 @@
                 .filter_map(|v| {
                     if let MetaOpData::Agent(agent_info_signed) = &**v {
                         // this is for remote gossip, we've already sync local agents
-                        if inner
-                            .local_agents
-                            .contains(agent_info_signed.as_agent_ref())
-                        {
+                        if inner.local_agents.contains(&agent_info_signed.agent) {
                             return None;
                         }
 
-                        use std::convert::TryFrom;
-                        if let Ok(agent_info) =
-                            crate::agent_store::AgentInfo::try_from(agent_info_signed)
-                        {
-                            if let Some(url) = agent_info.as_urls_ref().get(0) {
-                                if let Ok(purl) =
-                                    kitsune_p2p_proxy::ProxyUrl::from_full(url.as_str())
-                                {
-                                    return Some((
-                                        GossipTgt::new(
-                                            vec![Arc::new(agent_info.as_agent_ref().clone())],
-                                            Tx2Cert::from(purl.digest()),
-                                        ),
-                                        TxUrl::from(url.as_str()),
-                                    ));
-                                }
+                        if let Some(url) = agent_info_signed.url_list.get(0) {
+                            if let Ok(purl) = kitsune_p2p_proxy::ProxyUrl::from_full(url.as_str()) {
+                                return Some((
+                                    GossipTgt::new(
+                                        vec![agent_info_signed.agent.clone()],
+                                        Tx2Cert::from(purl.digest()),
+                                    ),
+                                    TxUrl::from(url.as_str()),
+                                ));
                             }
->>>>>>> ace36de1
                         }
                     }
                     None
