--- conflicted
+++ resolved
@@ -49,11 +49,7 @@
         // TODO: clean up ugly locking here
         let needs_sync = self.inner.share_mut(|i, _| {
             Ok(i.initiate_tgt.is_none()
-<<<<<<< HEAD
-                && i.last_initiate_check.elapsed().unwrap().as_millis() as u32
-=======
                 && proc_count_elapsed(i.last_initiate_check).as_millis() as u32
->>>>>>> 987e0de1
                     > self.tuning_params.gossip_loop_iteration_delay_ms)
         })?;
         if needs_sync {
