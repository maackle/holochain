--- conflicted
+++ resolved
@@ -26,11 +26,7 @@
 warp = "0.3"
 
 [dev-dependencies]
-<<<<<<< HEAD
 kitsune_p2p = { version = "0.0.5", path = "../kitsune_p2p" }
-=======
-kitsune_p2p = { version = "0.0.5-dev.0", path = "../kitsune_p2p" }
->>>>>>> 759b2bdb
 fixt = { path = "../../fixt" ,version = "0.0.5"}
 criterion = "0.3"
 reqwest = "0.11.2"
