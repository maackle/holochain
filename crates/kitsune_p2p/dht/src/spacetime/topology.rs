use super::*;

/// Topology defines the structure of spacetime, in particular how space and
/// time are quantized.
///
/// Any calculation which requires converting from absolute coordinates to
/// quantized coordinates must refer to the topology. Therefore, this type is
/// ubiquitous! More functions than not take it as a parameter. This may seem
/// cumbersome, but there are a few reasons why this is helpful:
/// - We currently use a "standard" quantization for all networks, but we may
///   find it beneficial in the future to let each network specify its own
///   quantization levels, based on its own traffic and longevity needs.
/// - It is confusing to be working with three different coordinate systems in
///   this codebase, and the presence of a `&topo` param in a function is a
///   helpful reminder to be extra mindful about the unit conversions that are
///   happening
#[derive(Clone, Debug, PartialEq, Eq)]
pub struct Topology {
    /// The quantization of space
    pub space: Dimension,
    /// The quantization of time
    pub time: Dimension,
    /// The origin of time, meaning the 0th quantum contains this Timestamp.
    pub time_origin: Timestamp,
}

impl Topology {
    /// Unit dimensions with the given time origin
    #[cfg(feature = "test_utils")]
    pub fn unit(time_origin: Timestamp) -> Self {
        Self {
            space: Dimension::unit(),
            time: Dimension::unit(),
            time_origin,
        }
    }

    /// Unit dimensions with a zero time origin
    #[cfg(feature = "test_utils")]
    pub fn unit_zero() -> Self {
        Self {
            space: Dimension::unit(),
            time: Dimension::unit(),
            time_origin: Timestamp::from_micros(0),
        }
    }

    /// Standard dimensions with the given time origin
    pub fn standard(time_origin: Timestamp) -> Self {
        Self {
            space: Dimension::standard_space(),
            time: Dimension::standard_time(),
            time_origin,
        }
    }

    /// Standard dimensions with the [`HOLOCHAIN_EPOCH`] as the time origin
    pub fn standard_epoch() -> Self {
        Self::standard(Timestamp::HOLOCHAIN_EPOCH)
    }

    /// Standard dimensions with a zero time origin
    #[cfg(feature = "test_utils")]
    pub fn standard_zero() -> Self {
        Self::standard(Timestamp::ZERO)
    }

    /// Returns the space quantum which contains this location
    pub fn space_quantum(&self, x: Loc) -> SpaceQuantum {
        (x.as_u32() / self.space.quantum).into()
    }

    /// Returns the time quantum which contains this timestamp
    pub fn time_quantum(&self, t: Timestamp) -> TimeQuantum {
        let t = (t.as_micros() - self.time_origin.as_micros()).max(0);
        ((t / self.time.quantum as i64) as u32).into()
    }

    /// Returns the time quantum which contains this timestamp
    pub fn time_quantum_duration(&self, d: std::time::Duration) -> TimeQuantum {
        ((d.as_micros() as i64 / self.time.quantum as i64) as u32).into()
    }

    /// The minimum power to use in "exponentional coordinates".
    pub fn min_space_power(&self) -> u8 {
        // If space.quantum_power is 0, then min has to be at least 1, because
        // in that case we can talk about 2^32 quanta at power 0, which would
        // overflow a `u32`.
        //
        // If space.quantum_power is greater than 0 (the standard is 12), then
        // the min power can be 0.
        1u8.saturating_sub(self.space.quantum_power)
    }

    /// The maximum power to use in "exponentional coordinates".
    /// This is 17 for standard space topology. (32 - 12 - 3)
    pub fn max_space_power(&self, strat: &ArqStrat) -> u8 {
        32 - self.space.quantum_power - strat.max_chunks_log2()
    }
}

/// Defines the quantization of a dimension of spacetime.
#[derive(Clone, Debug, PartialEq, Eq)]
pub struct Dimension {
    /// The smallest possible length in this dimension.
    /// Determines the interval represented by the leaf of a tree.
    pub quantum: u32,

    /// The smallest power of 2 which is larger than the quantum.
    /// Needed for various calculations.
    pub quantum_power: u8,

    /// The log2 size of this dimension, so that 2^bit_depth is the number of
    /// possible values that can be represented.
    pub(super) bit_depth: u8,
}

impl Dimension {
    /// No quantization.
    /// Used for testing, making it easier to construct values without thinking
    /// of unit conversions.
    #[cfg(feature = "test_utils")]
    pub fn unit() -> Self {
        Dimension {
            quantum: 1,
            quantum_power: 0,
            bit_depth: 32,
        }
    }

    /// The standard space quantum size is 2^12
    pub const fn standard_space() -> Self {
        let quantum_power = 12;
        Dimension {
            // if a network has 1 million peers,
            // the average spacing between them is ~4,300
            // so at a target coverage of 100,
            // each arc will be ~430,000 in length
            // which divided by 16 (max chunks) is ~2700, which is about 2^15.
            // So, we'll go down to 2^12 just to be extra safe.
            // This means we only need 20 bits to represent any location.
            quantum: 2u32.pow(quantum_power as u32),
            quantum_power,
            bit_depth: 32 - quantum_power,
        }
    }

    /// The standard time quantum size is 5 minutes (300 million microseconds)
    pub const fn standard_time() -> Self {
        Dimension {
            // 5 minutes in microseconds = 1mil * 60 * 5 = 300,000,000
            // log2 of this is 28.16, FYI
            quantum: 1_000_000 * 60 * 5,
            quantum_power: 29,

            // 12 quanta = 1 hour.
            // If we set the max lifetime for a network to ~100 years, which
            // is 12 * 24 * 365 * 1000 = 105,120,000 time quanta,
            // the log2 of which is 26.64,
            // then we can store any time coordinate in that range using 27 bits.
            //
            // BTW, the log2 of 100 years in microseconds is 54.81
            bit_depth: 27,
        }
    }
}

/// Node-specific parameters for gossip.
/// While the [`Topology`] must be the same for every node in a network, each
/// node is free to choose its own GossipParams.
///
/// Choosing smaller values for these offsets can lead to less resource usage,
/// at the expense of reducing opportunities to gossip with other nodes.
/// This is also largely dependent on the characteristcs of the network,
/// since if almost all nodes are operating with the same current timestamp
/// and Arq power level, there will be very little need for reconciliation.
///
/// In networks where nodes are offline for long periods of time, or latency
/// is very high (sneakernet), it could be helpful to increase these values.
#[derive(Copy, Clone, Debug, derive_more::Constructor)]
pub struct GossipParams {
    /// What +/- coordinate offset will you accept for timestamps?
    /// e.g. if the time quantum is 5 min,
<<<<<<< HEAD
    /// a time buffer of 2 will allow +/- 10 min.
    pub max_time_offset: TimeQuantum,

    /// What difference in power will you accept for other agents' Arqs?
    /// e.g. if the power I use in my arq is 16, and this offset is 2,
    /// I won't talk to anyone whose arq is expressed with a power lower
    /// than 14 or greater than 18.
=======
    /// a time buffer of 2 will allow +/- 10 min discrepancies with gossip partners.
    pub max_time_offset: TimeQuantum,

    /// What difference in power will you accept for other agents' Arqs?
    /// e.g. if the power I use in my arq is 14, and this offset is 2,
    /// I won't talk to anyone whose arq is expressed with a power lower
    /// than 12 or greater than 16
>>>>>>> b35aac7f
    pub max_space_power_offset: u8,
}

impl GossipParams {
    /// Zero-tolerance gossip params
    pub fn zero() -> Self {
        Self {
            max_time_offset: 0.into(),
            max_space_power_offset: 0,
        }
    }
}<|MERGE_RESOLUTION|>--- conflicted
+++ resolved
@@ -176,20 +176,11 @@
 /// and Arq power level, there will be very little need for reconciliation.
 ///
 /// In networks where nodes are offline for long periods of time, or latency
-/// is very high (sneakernet), it could be helpful to increase these values.
+/// is very high (e.g. sneakernet), it could be helpful to increase these values.
 #[derive(Copy, Clone, Debug, derive_more::Constructor)]
 pub struct GossipParams {
     /// What +/- coordinate offset will you accept for timestamps?
     /// e.g. if the time quantum is 5 min,
-<<<<<<< HEAD
-    /// a time buffer of 2 will allow +/- 10 min.
-    pub max_time_offset: TimeQuantum,
-
-    /// What difference in power will you accept for other agents' Arqs?
-    /// e.g. if the power I use in my arq is 16, and this offset is 2,
-    /// I won't talk to anyone whose arq is expressed with a power lower
-    /// than 14 or greater than 18.
-=======
     /// a time buffer of 2 will allow +/- 10 min discrepancies with gossip partners.
     pub max_time_offset: TimeQuantum,
 
@@ -197,7 +188,6 @@
     /// e.g. if the power I use in my arq is 14, and this offset is 2,
     /// I won't talk to anyone whose arq is expressed with a power lower
     /// than 12 or greater than 16
->>>>>>> b35aac7f
     pub max_space_power_offset: u8,
 }
 
