--- conflicted
+++ resolved
@@ -17,12 +17,8 @@
 derive_more = "0.99.7"
 futures = "0.3"
 ghost_actor = "=0.3.0-alpha.4"
-<<<<<<< HEAD
 kitsune_p2p_dht = { version = "0.0.1", path = "../dht" }
-kitsune_p2p_dht_arc = { version = "0.0.11", path = "../dht_arc" }
-=======
 kitsune_p2p_dht_arc = { version = "0.0.12", path = "../dht_arc" }
->>>>>>> dcaff290
 lru = "0.6.5"
 mockall = { version = "0.10.2", optional = true }
 nanoid = "0.3"
