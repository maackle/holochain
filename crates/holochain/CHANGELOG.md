# Changelog

The format is based on [Keep a Changelog](https://keepachangelog.com/en/1.0.0/). This project adheres to [Semantic Versioning](https://semver.org/spec/v2.0.0.html).

## Unreleased

## 0.0.154

<<<<<<< HEAD
  Reason: it causes a build failure of the _holochain_  crate on crates.io
- New solution for adding `hdi_version_req` field to the output of `--build-info` argument. [\#1523](https://github.com/holochain/holochain/pull/1523)
=======
- Revert: “Add the `hdi_version_req` key:value field to the output of the `--build-info` argument” because it broke. [\#1521](https://github.com/holochain/holochain/pull/1521)
  
  Reason: it causes a build failure of the *holochain*  crate on crates.io
>>>>>>> bf474b79

## 0.0.153

- Add the `hdi_version_req` key:value field to the output of the `--build-info` argument

## 0.0.152

- Adds `AdminRequest::UpdateCoordinators` that allows swapping coordinator zomes for a running happ.

## 0.0.151

- BREAKING CHANGE - Refactor: Property `integrity.uid` of DNA Yaml files renamed to `integrity.network_seed`. Functionality has not changed. [\#1493](https://github.com/holochain/holochain/pull/1493)
- Allow deterministic bindings (dna\_info() & zome\_info()) to the genesis self check [\#1491](https://github.com/holochain/holochain/pull/1491).

## 0.0.150

## 0.0.149

## 0.0.148

- Added networking logic for enzymatic countersigning [\#1472](https://github.com/holochain/holochain/pull/1472)
- Countersigning authority response network message changed to a session negotiation enum [/\#1472](https://github.com/holochain/holochain/pull/1472)

## 0.0.147

## 0.0.146

## 0.0.145

**MAJOR BREAKING CHANGE\!** This release includes a rename of two Holochain core concepts, which results in a LOT of changes to public APIs and type names:

- “Element” has been renamed to “Record”
- “Header” has been renamed to “Action”

All names which include these words have also been renamed accordingly.

As Holochain has evolved, the meaning behind these concepts, as well as our understanding of them, has evolved as well, to the point that the original names are no longer adequate descriptors. We chose new names to help better reflect what these concepts mean, to bring more clarity to how we write and talk about Holochain.

## 0.0.144

- Add functional stub for `x_salsa20_poly1305_shared_secret_create_random` [\#1410](https://github.com/holochain/holochain/pull/1410)
- Add functional stub for `x_salsa20_poly1305_shared_secret_export` [\#1410](https://github.com/holochain/holochain/pull/1410)
- Add functional stub for `x_salsa20_poly1305_shared_secret_ingest` [\#1410](https://github.com/holochain/holochain/pull/1410)
- Limit conductor calls to `10_000_000_000` Wasm operations [\#1386](https://github.com/holochain/holochain/pull/1386)

## 0.0.143

## 0.0.142

## 0.0.141

## 0.0.140

## 0.0.139

- Udpate lair to 0.1.3 - largely just documentation updates, but also re-introduces some dependency pinning to fix mismatch client/server version check [\#1377](https://github.com/holochain/holochain/pull/1377)

## 0.0.138

## 0.0.137

- Docs: Fix intra-doc links in all crates [\#1323](https://github.com/holochain/holochain/pull/1323)
- Update legacy lair to 0.0.10 - allowing “panicky” flag [\#1349](https://github.com/holochain/holochain/pull/1349)
- Udpate lair to 0.1.1 - allowing usage in path with whitespace [\#1349](https://github.com/holochain/holochain/pull/1349)

## 0.0.136

## 0.0.135

## 0.0.134

## 0.0.133

## 0.0.132

## 0.0.131

- When joining the network set arc size to previous value if available instead of full to avoid network load [1287](https://github.com/holochain/holochain/pull/1287)

## 0.0.130

- Workflow errors generally now log rather than abort the current app [1279](https://github.com/holochain/holochain/pull/1279/files)

- Fixed broken links in Rust docs [\#1284](https://github.com/holochain/holochain/pull/1284)

## 0.0.129

## 0.0.128

- Proxy server chosen from bootstrap server proxy\_list [1242](https://github.com/holochain/holochain/pull/1242)

<!-- end list -->

``` yaml
network:
  transport_pool:
    - type: proxy
      proxy_config:
        type: remote_proxy_client_from_bootstrap
        bootstrap_url: https://bootstrap.holo.host
        fallback_proxy_url: ~
```

## 0.0.127

- **BREAKING CHANGE** App validation callbacks are now run per `Op`. There is now only a single validation callback `fn validate(op: Op) -> ExternResult<ValidateCallbackResult>` that is called for each `Op`. See the documentation for `Op` for more details on what data is passed to the callback. There are example use cases in `crates/test_utils/wasm/wasm_workspace/`. For example in the `validate` test wasm. To update an existing app, you to this version all `validate_*` callbacks including `validate_create_link` must be changed to the new `validate(..)` callback. [\#1212](https://github.com/holochain/holochain/pull/1212).

- `RegisterAgentActivity` ops are now validated by app validation.

- Init functions can now make zome calls. [\#1186](https://github.com/holochain/holochain/pull/1186)

- Adds header hashing to `hash` host fn [1227](https://github.com/holochain/holochain/pull/1227)

- Adds blake2b hashing to `hash` host fn [1228](https://github.com/holochain/holochain/pull/1228)

## 0.0.126

## 0.0.125

## 0.0.124

## 0.0.123

- Fixes issue where holochain could get stuck in infinite loop when trying to send validation receipts. [\#1181](https://github.com/holochain/holochain/pull/1181).
- Additional networking metric collection and associated admin api `DumpNetworkMetrics { dna_hash: Option<DnaHash> }` for inspection of metrics [\#1160](https://github.com/holochain/holochain/pull/1160)
- **BREAKING CHANGE** - Schema change for metrics database. Holochain will persist historical metrics once per hour, if you do not clear the metrics database it will crash at that point. [\#1183](https://github.com/holochain/holochain/pull/1183)

## 0.0.122

- Adds better batching to validation workflows for much faster validation. [\#1167](https://github.com/holochain/holochain/pull/1167).

## 0.0.121

- **BREAKING CHANGE** Removed `app_info` from HDK [1108](https://github.com/holochain/holochain/pull/1108)
- Permissions on host functions now return an error instead of panicking [1141](https://github.com/holochain/holochain/pull/1141)
- Add `--build-info` CLI flag for displaying various information in JSON format. [\#1163](https://github.com/holochain/holochain/pull/1163)

## 0.0.120

## 0.0.119

## 0.0.118

- **BREAKING CHANGE** - Gossip now exchanges local peer info with `initiate` and `accept` request types. [\#1114](https://github.com/holochain/holochain/pull/1114).

## 0.0.117

## 0.0.116

## 0.0.115

- Fix [issue](https://github.com/holochain/holochain/issues/1100) where private dht ops were being leaked through the incoming ops sender. [1104](https://github.com/holochain/holochain/pull/1104).
- Kitsune now attempts to rebind the network interface in the event of endpoint shutdown. Note, it’s still recommended to bind to `0.0.0.0` as the OS provides additional resiliency for interfaces coming and going. [\#1083](https://github.com/holochain/holochain/pull/1083)
- **BREAKING CHANGE** current chain head including recent writes available in agent info [\#1079](https://github.com/holochain/holochain/pull/1079)
- **BREAKING (If using new lair)** If you are using the new (non-legacy) `lair_server` keystore, you will need to rebuild your keystore, we now pre-hash the passphrase used to access it to mitigate some information leakage. [\#1094](https://github.com/holochain/holochain/pull/1094)
- Better lair signature fallback child process management. The child process will now be properly restarted if it exits. (Note this can take a few millis on Windows, and may result in some signature errors.) [\#1094](https://github.com/holochain/holochain/pull/1094)

## 0.0.114

- `remote_signal` has always been a fire-and-forget operation. Now it also uses the more efficient fire-and-forget “notify” low-level networking plumbing. [\#1075](https://github.com/holochain/holochain/pull/1075)

- **BREAKING CHANGE** `entry_defs` added to `zome_info` and referenced by macros [PR1055](https://github.com/holochain/holochain/pull/1055)

- **BREAKING CHANGE**: The notion of “cell nicknames” (“nicks”) and “app slots” has been unified into the notion of “app roles”. This introduces several breaking changes. In general, you will need to rebuild any app bundles you are using, and potentially update some usages of the admin interface. In particular:
  
  - The `slots` field in App manifests is now called `roles`
  - The `InstallApp` admin method now takes a `role_id` field instead of a `nick` field
  - In the return value for any admin method which lists installed apps, e.g. `ListEnabledApps`, any reference to `"slots"` is now named `"roles"`
  - See [\#1045](https://github.com/holochain/holochain/pull/1045)

- Adds test utils for creating simulated networks. [\#1037](https://github.com/holochain/holochain/pull/1037).

- Conductor can take a mocked network for testing simulated networks. [\#1036](https://github.com/holochain/holochain/pull/1036)

- Added `DumpFullState` to the admin interface, as a more complete form of `DumpState` which returns full `Vec<DhtOp>` instead of just their count, enabling more introspection of the state of the cell [\#1065](https://github.com/holochain/holochain/pull/1065).

- **BREAKING CHANGE** Added function name to call info in HDK. [\#1078](https://github.com/holochain/holochain/pull/1078).

## 0.0.113

- Post commit is now infallible and expects no return value [PR1049](https://github.com/holochain/holochain/pull/1049)
- Always depend on `itertools` to make `cargo build --no-default-features` work [\#1060](https://github.com/holochain/holochain/pull/1060)
- `call_info` includes provenance and cap grant information [PR1063](https://github.com/holochain/holochain/pull/1063)
- Always depend on `itertools` to make `cargo build --no-default-features` work [\#1060](https://github.com/holochain/holochain/pull/1060)

## 0.0.112

- Always depend on `itertools` to make `cargo build --no-default-features` work [\#1060](https://github.com/holochain/holochain/pull/1060)

## 0.0.111

- `call_info` is now implemented [1047](https://github.com/holochain/holochain/pull/1047)

- `dna_info` now returns `DnaInfo` correctly [\#1044](https://github.com/holochain/holochain/pull/1044)
  
  - `ZomeInfo` no longer includes what is now on `DnaInfo`
  - `ZomeInfo` renames `zome_name` and `zome_id` to `name` and `id`
  - `DnaInfo` includes `name`, `hash`, `properties`

- `post_commit` hook is implemented now [PR 1000](https://github.com/holochain/holochain/pull/1000)

- Bump legacy lair version to 0.0.8 fixing a crash when error message was too long [\#1046](https://github.com/holochain/holochain/pull/1046)

- Options to use new lair keystore [\#1040](https://github.com/holochain/holochain/pull/1040)

<!-- end list -->

``` yaml
keystore:
  type: danger_test_keystore
```

or

``` yaml
keystore:
  type: lair_server
  connection_url: "unix:///my/path/socket?k=Foo"
```

## 0.0.110

- Publish now runs on a loop if there are ops still needing receipts. [\#1024](https://github.com/holochain/holochain/pull/1024)
- Batch peer store write so we use less transactions. [\#1007](https://github.com/holochain/holochain/pull/1007/).
- Preparation for new lair api [\#1017](https://github.com/holochain/holochain/pull/1017)
  - there should be no functional changes with this update.
  - adds new lair as an additional dependency and begins preparation for a config-time switch allowing use of new api lair keystore.
- Add method `SweetDnaFile::from_bundle_with_overrides` [\#1030](https://github.com/holochain/holochain/pull/1030)
- Some `SweetConductor::setup_app_*` methods now take anything iterable, instead of array slices, for specifying lists of agents and DNAs [\#1030](https://github.com/holochain/holochain/pull/1030)
- BREAKING conductor config changes [\#1031](https://github.com/holochain/holochain/pull/1031)

Where previously, you might have had:

``` yaml
use_dangerous_test_keystore: false
keystore_path: /my/path
passphrase_service:
  type: danger_insecure_from_config
  passphrase: "test-passphrase"
```

now you will use:

``` yaml
keystore:
  type: lair_server_legacy_deprecated
  keystore_path: /my/path
  danger_passphrase_insecure_from_config: "test-passphrase"
```

or:

``` yaml
keystore:
  type: danger_test_keystore_legacy_deprecated
```

## 0.0.109

- Make validation run concurrently up to 50 DhtOps. This allows us to make progress on other ops when waiting for the network. [\#1005](https://github.com/holochain/holochain/pull/1005)
- FIX: Prevent the conductor from trying to join cells to the network that are already in the process of joining. [\#1006](https://github.com/holochain/holochain/pull/1006)

## 0.0.108

- Refactor conductor to use parking lot rw lock instead of tokio rw lock. (Faster and prevents deadlocks.). [\#979](https://github.com/holochain/holochain/pull/979).

### Changed

- The scheduler should work now

## 0.0.107

## 0.0.106

### Changed

- All Holochain `Timestamp`s (including those in Headers) are now at the precision of microseconds rather than nanoseconds. This saves 4 bytes per timestamp in memory and on disk.
- Various database field names changed. **Databases created in prior versions will be incompatible.**
- HDK `sys_time` now returns a `holochain_zome_types::Timestamp` instead of a `core::time::Duration`.
- Exposes `UninstallApp` in the conductor admin API.

## 0.0.105

## 0.0.104

- Updates lair to 0.0.4 which pins rcgen to 0.8.11 to work around [https://github.com/est31/rcgen/issues/63](https://github.com/est31/rcgen/issues/63)

## 0.0.103

### Fixed

- This release solves the issues with installing happ bundles or registering DNA via the admin API concurrently. [\#881](https://github.com/holochain/holochain/pull/881).

### Changed

- Header builder now uses chain top timestamp for new headers if in the future
- Timestamps in headers require strict inequality in sys validation

## 0.0.102

### Known Issues :exclamation:

- We’ve become aware of a bug that locks up the conductor when installing happ bundles or registering DNA via the admin API concurrently. Please perform these actions sequentially until we’ve resolved the bug.

### Fixed

- Concurrent zome calls could cause the `init()` zome callback to run multiple times concurrently, causing `HeadMoved` errors. This is fixed, so that `init()` can only ever run once.
  - If a zome call has been waiting for another zome call to finish running `init()` for longer than 30 seconds, it will timeout.

### Changed

- Apps now have a more complex status. Apps now can be either enabled/disabled as well as running/stopped, the combination of which is captured by three distinctly named states:
  - “Running” (enabled + running) -\> The app is running normally
  - “Paused” (enabled + stopped) -\> The app is currently stopped due to some minor problem in one of its cells such as failed network access, but will start running again as soon as it’s able. Some Cells may still be running normally.
  - “Disabled” (disabled + stopped) -\> The app is stopped and will remain so until explicitly enabled via `EnableApp` admin method. Apps can be disabled manually via `DisableApp`, or automatically due to an unrecoverable error in a Cell.
- Some admin methods are deprecated due to the app status changes:
  - `ActivateApp` is deprecated in favor of `EnableApp`
  - `DeactivateApp` is deprecated in favor of `DisableApp`
- Apps will be automatically Paused if not all of their cells are able to join the network during startup

### Added

- `InstallAppBundle` command added to admin conductor API. [\#665](https://github.com/holochain/holochain/pull/665)
- `DnaSource` in conductor\_api `RegisterDna` call now can take a `DnaBundle` [\#665](https://github.com/holochain/holochain/pull/665)
- New admin interface methods:
  - `EnableApp` (replaces `ActivateApp`)
  - `DisableApp` (replaces `DeactivateApp`)
  - `StartApp` (used to attempt to manually restart a Paused app)
- Using the 3 level PLRU instance cache from latest holochain wasmer `v0.0.72`

## 0.0.101

This version contains breaking changes to the conductor API as well as a major upgrade to the underlying Wasm runtime.

***:exclamation: Performance impact***

The version of wasmer that is used in this holochain release contains bugs in the scoping of wasmer modules vs. instances, such that it blocks the proper release of memory and slows down execution of concurrent Wasm instances. While we were able to at least mitigate these effects and are coordinating with wasmer to find a proper solution as soon as possible.

The severity of these issues increases with cell concurrency, i.e. using multiple cells with the same DNA. Application development with a single conductor and a few cells are expected to work well unless your machine has serious resource restrictions.

### Added

- `InstallAppBundle` command added to admin conductor API. [\#665](https://github.com/holochain/holochain/pull/665)
- `DnaSource` in conductor\_api `RegisterDna` call now can take a `DnaBundle` [\#665](https://github.com/holochain/holochain/pull/665)

### Removed

- BREAKING:  `InstallAppDnaPayload` in admin conductor API `InstallApp` command now only accepts a hash.  Both properties and path have been removed as per deprecation warning.  Use either `RegisterDna` or `InstallAppBundle` instead. [\#665](https://github.com/holochain/holochain/pull/665)
- BREAKING: `DnaSource(Path)` in conductor\_api `RegisterDna` call now must point to `DnaBundle` as created by `hc dna pack` not a `DnaFile` created by `dna_util` [\#665](https://github.com/holochain/holochain/pull/665)

### CHANGED

- Updated to a version of `holochain_wasmer` that includes a migration to wasmer v2+. [\#773](https://github.com/holochain/holochain/pull/773/files), [\#801](https://github.com/holochain/holochain/pull/80), [\#836](https://github.com/holochain/holochain/pull/836)
- Introduced a simple instance cache to mitigate and potentially outweigh the effects of the aforementioned wasmer conditions [\#848](https://github.com/holochain/holochain/pull/848)

## 0.0.100

This is the first version number for the version of Holochain with a refactored state model (you may see references to it as Holochain RSM).

## 0.0.52-alpha2

*Note: Versions 0.0.52-alpha2 and older are belong to previous iterations of the Holochain architecture and are not tracked here.*<|MERGE_RESOLUTION|>--- conflicted
+++ resolved
@@ -4,16 +4,13 @@
 
 ## Unreleased
 
+- New solution for adding `hdi_version_req` field to the output of `--build-info` argument. [\#1523](https://github.com/holochain/holochain/pull/1523)
+
 ## 0.0.154
 
-<<<<<<< HEAD
-  Reason: it causes a build failure of the _holochain_  crate on crates.io
-- New solution for adding `hdi_version_req` field to the output of `--build-info` argument. [\#1523](https://github.com/holochain/holochain/pull/1523)
-=======
 - Revert: “Add the `hdi_version_req` key:value field to the output of the `--build-info` argument” because it broke. [\#1521](https://github.com/holochain/holochain/pull/1521)
   
   Reason: it causes a build failure of the *holochain*  crate on crates.io
->>>>>>> bf474b79
 
 ## 0.0.153
 
