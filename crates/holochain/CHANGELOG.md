--- conflicted
+++ resolved
@@ -7,11 +7,9 @@
 
 ## Unreleased
 
-<<<<<<< HEAD
 - Fixes bug where supplying a `network_seed` during an `InstallApp` call does not actually update the network seed for roles whose `provisioning` is set to `None` in the manifest. Now the network seed is correctly updated. [\#2102](https://github.com/holochain/holochain/pull/2102)
-=======
+
 ## 0.2.0-beta-rc.1
->>>>>>> 1f765d0b
 
 ## 0.2.0-beta-rc.0
 
