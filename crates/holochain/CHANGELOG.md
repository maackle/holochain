# Changelog

The format is based on [Keep a Changelog](https://keepachangelog.com/en/1.0.0/). This project adheres to [Semantic Versioning](https://semver.org/spec/v2.0.0.html).

## Unreleased
- Publish now runs on a loop if there are ops still needing receipts. [#1024](https://github.com/holochain/holochain/pull/1024)

- Batch peer store write so we use less transactions. [\#1007](https://github.com/holochain/holochain/pull/1007/).
- Preparation for new lair api [\#1017](https://github.com/holochain/holochain/pull/1017)
  - there should be no functional changes with this update.
  - adds new lair as an additional dependency and begins preparation for a config-time switch allowing use of new api lair keystore.
<<<<<<< HEAD
- Add method `SweetDnaFile::from_bundle_with_overrides` [\#1030](https://github.com/holochain/holochain/pull/1030)
- Some `SweetConductor::setup_app_*` methods now take anything iterable, instead of array slices, for specifying lists of agents and DNAs [\#1030](https://github.com/holochain/holochain/pull/1030)
=======
- BREAKING conductor config changes [#1031](https://github.com/holochain/holochain/pull/1031)

Where previously, you might have had:

```yaml
use_dangerous_test_keystore: false
keystore_path: /my/path
passphrase_service:
  type: danger_insecure_from_config
  passphrase: "test-passphrase"
```

now you will use:

```yaml
keystore:
  type: lair_server_legacy_deprecated
  keystore_path: /my/path
  danger_passphrase_insecure_from_config: "test-passphrase"
```

or:

```yaml
keystore:
  type: danger_test_keystore_legacy_deprecated
```
>>>>>>> c0d693d2

## 0.0.109

- Make validation run concurrently up to 50 DhtOps. This allows us to make progress on other ops when waiting for the network. [\#1005](https://github.com/holochain/holochain/pull/1005)
- FIX: Prevent the conductor from trying to join cells to the network that are already in the process of joining. [\#1006](https://github.com/holochain/holochain/pull/1006)

## 0.0.108

- Refactor conductor to use parking lot rw lock instead of tokio rw lock. (Faster and prevents deadlocks.). [\#979](https://github.com/holochain/holochain/pull/979).

### Changed

- The scheduler should work now

## 0.0.107

## 0.0.106

### Changed

- All Holochain `Timestamp`s (including those in Headers) are now at the precision of microseconds rather than nanoseconds. This saves 4 bytes per timestamp in memory and on disk.
- Various database field names changed. **Databases created in prior versions will be incompatible.**
- HDK `sys_time` now returns a `holochain_zome_types::Timestamp` instead of a `core::time::Duration`.
- Exposes `UninstallApp` in the conductor admin API.

## 0.0.105

## 0.0.104

- Updates lair to 0.0.4 which pins rcgen to 0.8.11 to work around [https://github.com/est31/rcgen/issues/63](https://github.com/est31/rcgen/issues/63)

## 0.0.103

### Fixed

- This release solves the issues with installing happ bundles or registering DNA via the admin API concurrently. [\#881](https://github.com/holochain/holochain/pull/881).

### Changed

- Header builder now uses chain top timestamp for new headers if in the future
- Timestamps in headers require strict inequality in sys validation

## 0.0.102

### Known Issues :exclamation:

- We’ve become aware of a bug that locks up the conductor when installing happ bundles or registering DNA via the admin API concurrently. Please perform these actions sequentially until we’ve resolved the bug.

### Fixed

- Concurrent zome calls could cause the `init()` zome callback to run multiple times concurrently, causing `HeadMoved` errors. This is fixed, so that `init()` can only ever run once.
  - If a zome call has been waiting for another zome call to finish running `init()` for longer than 30 seconds, it will timeout.

### Changed

- Apps now have a more complex status. Apps now can be either enabled/disabled as well as running/stopped, the combination of which is captured by three distinctly named states:
  - “Running” (enabled + running) -\> The app is running normally
  - “Paused” (enabled + stopped) -\> The app is currently stopped due to some minor problem in one of its cells such as failed network access, but will start running again as soon as it’s able. Some Cells may still be running normally.
  - “Disabled” (disabled + stopped) -\> The app is stopped and will remain so until explicitly enabled via `EnableApp` admin method. Apps can be disabled manually via `DisableApp`, or automatically due to an unrecoverable error in a Cell.
- Some admin methods are deprecated due to the app status changes:
  - `ActivateApp` is deprecated in favor of `EnableApp`
  - `DeactivateApp` is deprecated in favor of `DisableApp`
- Apps will be automatically Paused if not all of their cells are able to join the network during startup

### Added

- `InstallAppBundle` command added to admin conductor API. [\#665](https://github.com/holochain/holochain/pull/665)
- `DnaSource` in conductor\_api `RegisterDna` call now can take a `DnaBundle` [\#665](https://github.com/holochain/holochain/pull/665)
- New admin interface methods:
  - `EnableApp` (replaces `ActivateApp`)
  - `DisableApp` (replaces `DeactivateApp`)
  - `StartApp` (used to attempt to manually restart a Paused app)
- Using the 3 level PLRU instance cache from latest holochain wasmer `v0.0.72`

## 0.0.101

This version contains breaking changes to the conductor API as well as a major upgrade to the underlying Wasm runtime.

***:exclamation: Performance impact***

The version of wasmer that is used in this holochain release contains bugs in the scoping of wasmer modules vs. instances, such that it blocks the proper release of memory and slows down execution of concurrent Wasm instances. While we were able to at least mitigate these effects and are coordinating with wasmer to find a proper solution as soon as possible.

The severity of these issues increases with cell concurrency, i.e. using multiple cells with the same DNA. Application development with a single conductor and a few cells are expected to work well unless your machine has serious resource restrictions.

### Added

- `InstallAppBundle` command added to admin conductor API. [\#665](https://github.com/holochain/holochain/pull/665)
- `DnaSource` in conductor\_api `RegisterDna` call now can take a `DnaBundle` [\#665](https://github.com/holochain/holochain/pull/665)

### Removed

- BREAKING:  `InstallAppDnaPayload` in admin conductor API `InstallApp` command now only accepts a hash.  Both properties and path have been removed as per deprecation warning.  Use either `RegisterDna` or `InstallAppBundle` instead. [\#665](https://github.com/holochain/holochain/pull/665)
- BREAKING: `DnaSource(Path)` in conductor\_api `RegisterDna` call now must point to `DnaBundle` as created by `hc dna pack` not a `DnaFile` created by `dna_util` [\#665](https://github.com/holochain/holochain/pull/665)

### CHANGED

- Updated to a version of `holochain_wasmer` that includes a migration to wasmer v2+. [\#773](https://github.com/holochain/holochain/pull/773/files), [\#801](https://github.com/holochain/holochain/pull/80), [\#836](https://github.com/holochain/holochain/pull/836)
- Introduced a simple instance cache to mitigate and potentially outweigh the effects of the aforementioned wasmer conditions [\#848](https://github.com/holochain/holochain/pull/848)

## 0.0.100

This is the first version number for the version of Holochain with a refactored state model (you may see references to it as Holochain RSM).

## 0.0.52-alpha2

*Note: Versions 0.0.52-alpha2 and older are belong to previous iterations of the Holochain architecture and are not tracked here.*<|MERGE_RESOLUTION|>--- conflicted
+++ resolved
@@ -4,15 +4,12 @@
 
 ## Unreleased
 - Publish now runs on a loop if there are ops still needing receipts. [#1024](https://github.com/holochain/holochain/pull/1024)
-
 - Batch peer store write so we use less transactions. [\#1007](https://github.com/holochain/holochain/pull/1007/).
 - Preparation for new lair api [\#1017](https://github.com/holochain/holochain/pull/1017)
   - there should be no functional changes with this update.
   - adds new lair as an additional dependency and begins preparation for a config-time switch allowing use of new api lair keystore.
-<<<<<<< HEAD
 - Add method `SweetDnaFile::from_bundle_with_overrides` [\#1030](https://github.com/holochain/holochain/pull/1030)
 - Some `SweetConductor::setup_app_*` methods now take anything iterable, instead of array slices, for specifying lists of agents and DNAs [\#1030](https://github.com/holochain/holochain/pull/1030)
-=======
 - BREAKING conductor config changes [#1031](https://github.com/holochain/holochain/pull/1031)
 
 Where previously, you might have had:
@@ -40,7 +37,6 @@
 keystore:
   type: danger_test_keystore_legacy_deprecated
 ```
->>>>>>> c0d693d2
 
 ## 0.0.109
 
