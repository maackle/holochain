--- conflicted
+++ resolved
@@ -4,11 +4,9 @@
 
 ## Unreleased
 
-<<<<<<< HEAD
 - **BREAKING CHANGE** - Gossip now exchanges local peer info with `initiate` and `accept` request types. [#1114](https://github.com/holochain/holochain/pull/1114).
-=======
+
 ## 0.0.116
->>>>>>> 29d5c1fc
 
 ## 0.0.115
 
