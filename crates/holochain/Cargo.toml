--- conflicted
+++ resolved
@@ -74,12 +74,7 @@
 url2 = "0.0.6"
 url_serde = "0.2.0"
 uuid = { version = "0.7", features = [ "serde", "v4" ] }
-<<<<<<< HEAD
-holochain_wasm_test_utils = { version = "0.0.43", path = "../test_utils/wasm" }
-=======
-xsalsa20poly1305 = "0.6.0"
 holochain_wasm_test_utils = { version = "0.0.44", path = "../test_utils/wasm" }
->>>>>>> c1c9b354
 tiny-keccak = { version = "2.0.2", features = ["keccak", "sha3"] }
 async-recursion = "0.3"
 wasmer-middlewares = "=2.2.0"
