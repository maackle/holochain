[package]
name = "holochain"
version = "0.0.126"
description = "Holochain, a framework for distributed applications"
license-file = "LICENSE_CAL-1.0"
homepage = "https://github.com/holochain/holochain"
documentation = "https://docs.rs/holochain"
authors = [ "Holochain Core Dev Team <devcore@holochain.org>" ]
edition = "2018"

[dependencies]
anyhow = "1.0.26"
async-trait = "0.1"
base64 = "0.13"
byteorder = "1.3.4"
cfg-if = "0.1"
chrono = "0.4.6"
derive_more = "0.99.3"
directories = "2.0.2"
either = "1.5.0"
fallible-iterator = "0.2.0"
fixt = { version = "0.0.8", path = "../fixt" }
futures = "0.3.1"
ghost_actor = "0.3.0-alpha.4"
holo_hash = { version = "0.0.19", path = "../holo_hash", features = ["full"] }
holochain_cascade = { version = "0.0.26", path = "../holochain_cascade" }
holochain_conductor_api = { version = "0.0.26", path = "../holochain_conductor_api" }
holochain_keystore = { version = "0.0.26", path = "../holochain_keystore" }
holochain_p2p = { version = "0.0.26", path = "../holochain_p2p" }
holochain_sqlite = { version = "0.0.26", path = "../holochain_sqlite" }
holochain_serialized_bytes = "=0.0.51"
holochain_state = { version = "0.0.26", path = "../holochain_state" }
holochain_types = { version = "0.0.26", path = "../holochain_types" }
holochain_wasmer_host = "=0.0.77"
holochain_websocket = { version = "0.0.26", path = "../holochain_websocket" }
holochain_zome_types = { version = "0.0.24", path = "../holochain_zome_types", features = ["full"] }
human-panic = "1.0.3"
kitsune_p2p = { version = "0.0.23", path = "../kitsune_p2p/kitsune_p2p" }
kitsune_p2p_types = { version = "0.0.17", path = "../kitsune_p2p/types" }
lazy_static = "1.4.0"
mockall = "0.10.2"
mr_bundle = { version = "0.0.7", path = "../mr_bundle" }
must_future = "0.1.1"
nanoid = "0.3"
num_cpus = "1.8"
observability = "0.1.3"
once_cell = "1.4.1"
one_err = "0.0.5"
parking_lot = "0.10"
predicates = "1.0.4"
rand = "0.7"
ring = "0.16"
rpassword = "5.0.1"
rusqlite = { version = "0.26" }
serde = { version = "1.0", features = [ "derive" ] }
serde_json = { version = "1.0.51", features = [ "preserve_order" ] }
serde_yaml = "0.8"
shrinkwraprs = "0.3.0"
sodoken = "=0.0.1"
structopt = "0.3.11"
strum = "0.18.0"
tempfile = "3.3"
thiserror = "1.0.22"
tokio = { version = "1.11", features = [ "full"] }
tokio-stream = { version = "0.1", features = [ "sync", "net" ] }
holochain_util = { version = "0.0.7", path = "../holochain_util" }
toml = "0.5.6"
tracing = "0.1.26"
tracing-futures = "0.2.5"
tracing-subscriber = "0.2.19"
url = "1.7.2"
url2 = "0.0.6"
url_serde = "0.2.0"
uuid = { version = "0.7", features = [ "serde", "v4" ] }
xsalsa20poly1305 = "0.6.0"
<<<<<<< HEAD
holochain_wasm_test_utils = { version = "0.0.25", path = "../test_utils/wasm" }
tiny-keccak = { version = "2.0.2", features = ["keccak", "sha3"] }
=======
holochain_wasm_test_utils = { version = "0.0.26", path = "../test_utils/wasm" }
>>>>>>> b59e0da0

# Dependencies for test_utils: keep in sync with below
hdk = { version = "0.0.122", path = "../hdk", optional = true }
matches = {version = "0.1.8", optional = true }
holochain_test_wasm_common = { version = "0.0.22", path = "../test_utils/wasm_common", optional = true  }
unwrap_to = { version = "0.1.0", optional = true }
itertools = { version = "0.10", optional = false }

[target.'cfg(unix)'.dependencies]
sd-notify = "0.3.0"


[dev-dependencies]
anyhow = "1.0.26"
assert_cmd = "1.0.1"
criterion = { version = "0.3", features = [ "async_tokio" ] }
kitsune_p2p_bootstrap = { version = "0.0.2", path = "../kitsune_p2p/bootstrap" }
maplit = "1"
pretty_assertions = "0.6.1"
reqwest = "0.11.2"
serial_test = "0.4.0"
test-case = "1.2.1"

# Dependencies for test_utils: keep in sync with above
hdk = { version = "0.0.122", path = "../hdk", optional = false }
matches = {version = "0.1.8", optional = false }
holochain_test_wasm_common = { version = "0.0.22", path = "../test_utils/wasm_common", optional = false  }
unwrap_to = { version = "0.1.0", optional = false }
arbitrary = { version = "1.0", features = ["derive"] }

[build-dependencies]
serde = { version = "1.0", features = [ "derive" ] }
serde_json = { version = "1.0.51" }
toml = "0.5.6"
chrono = { version = "0.4.6", features = [ "serde" ] }
hostname = "0.3.1"

[[bench]]
name = "bench"
harness = false

[[bench]]
name = "consistency"
harness = false

[lib]
name = "holochain"
path = "src/lib.rs"

[[bin]]
name = "holochain"
path = "src/bin/holochain/main.rs"

[features]
default = ["slow_tests", "test_utils", "no-deps"]

# Exposes additional functionality only needed for integration tests.
# This feature should be turned off for production builds.
test_utils = [
  "ghost_actor/test_utils",
  "hdk",
  "holochain_sqlite/test_utils",
  "holochain_state/test_utils",
  "holochain_types/test_utils",
  "holochain_zome_types/test_utils",
  "kitsune_p2p_types/test_utils",
  "kitsune_p2p/test_utils",
  "holochain_p2p/mock_network",
  "matches",
  "holochain_test_wasm_common",
  "unwrap_to"
]

# Wasm ribosome tests take > 60 seconds - let's only run them in CI
slow_tests = []

# Includes the wasm build script, which we don't need when not building wasms
build_wasms = ['holochain_wasm_test_utils/build']
only_check_wasms = ['holochain_wasm_test_utils/only_check']

# Enables at-rest encryption of the SQLite database.
# Incompatible with "no-deps".
db-encryption = ['holochain_sqlite/db-encryption']

# Compile SQLite from source rather than depending on a library.
# Incompatible with "db-encryption"
no-deps = ['holochain_sqlite/no-deps']<|MERGE_RESOLUTION|>--- conflicted
+++ resolved
@@ -73,12 +73,8 @@
 url_serde = "0.2.0"
 uuid = { version = "0.7", features = [ "serde", "v4" ] }
 xsalsa20poly1305 = "0.6.0"
-<<<<<<< HEAD
-holochain_wasm_test_utils = { version = "0.0.25", path = "../test_utils/wasm" }
+holochain_wasm_test_utils = { version = "0.0.26", path = "../test_utils/wasm" }
 tiny-keccak = { version = "2.0.2", features = ["keccak", "sha3"] }
-=======
-holochain_wasm_test_utils = { version = "0.0.26", path = "../test_utils/wasm" }
->>>>>>> b59e0da0
 
 # Dependencies for test_utils: keep in sync with below
 hdk = { version = "0.0.122", path = "../hdk", optional = true }
