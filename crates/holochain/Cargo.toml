--- conflicted
+++ resolved
@@ -30,15 +30,9 @@
 holochain_p2p = { version = "^0.0.65", path = "../holochain_p2p" }
 holochain_sqlite = { version = "^0.0.62", path = "../holochain_sqlite" }
 holochain_serialized_bytes = "=0.0.51"
-<<<<<<< HEAD
-holochain_state = { version = "0.0.63", path = "../holochain_state" }
-holochain_types = { version = "0.0.60", path = "../holochain_types" }
-holochain_wasmer_host = "=0.0.82"
-=======
 holochain_state = { version = "^0.0.68", path = "../holochain_state" }
 holochain_types = { version = "^0.0.65", path = "../holochain_types" }
-holochain_wasmer_host = "=0.0.80"
->>>>>>> 600c61b2
+holochain_wasmer_host = "=0.0.82"
 holochain_websocket = { version = "0.0.39", path = "../holochain_websocket" }
 holochain_zome_types = { version = "^0.0.54", path = "../holochain_zome_types", features = ["full"] }
 human-panic = "1.0.3"
