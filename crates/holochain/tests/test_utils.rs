--- conflicted
+++ resolved
@@ -1,10 +1,5 @@
 use anyhow::Result;
 use holochain::conductor::ConductorHandle;
-<<<<<<< HEAD
-use holochain_sqlite::db::optimistic_retry_async;
-use holochain_websocket::WebsocketConfig;
-=======
->>>>>>> c5d927b5
 use holochain_websocket::WebsocketReceiver;
 use holochain_websocket::WebsocketSender;
 
@@ -22,18 +17,4 @@
     Ok(websocket_client_by_port(port).await?)
 }
 
-<<<<<<< HEAD
-pub async fn websocket_client_by_port(port: u16) -> Result<(WebsocketSender, WebsocketReceiver)> {
-    optimistic_retry_async("websocket_client_by_port", || async {
-        holochain_websocket::connect(
-            url2!("ws://127.0.0.1:{}", port),
-            Arc::new(WebsocketConfig::default()),
-        )
-        .await
-    })
-    .await
-    .map_err(Into::into)
-}
-=======
-pub use holochain::sweettest::websocket_client_by_port;
->>>>>>> c5d927b5
+pub use holochain::sweettest::websocket_client_by_port;