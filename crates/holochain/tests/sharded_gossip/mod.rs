--- conflicted
+++ resolved
@@ -1209,14 +1209,9 @@
 }
 
 #[cfg(feature = "test_utils")]
-<<<<<<< HEAD
-#[cfg(feature = "TO-BE-REMOVED")]
-async fn run_bootstrap(peer_data: impl Iterator<Item = AgentInfoSigned>) -> Url2 {
-=======
 async fn run_bootstrap(
     peer_data: impl Iterator<Item = AgentInfoSigned>,
 ) -> (Url2, kitsune_p2p_bootstrap::BootstrapShutdown) {
->>>>>>> 7815b966
     let mut url = url2::url2!("http://127.0.0.1:0");
     let (driver, addr, shutdown) = kitsune_p2p_bootstrap::run(([127, 0, 0, 1], 0), vec![])
         .await
