use std::sync::Arc;

use hdk::prelude::*;
use holo_hash::DhtOpHash;
use holochain::conductor::config::ConductorConfig;
use holochain::sweettest::{SweetConductor, SweetConductorBatch, SweetDnaFile};
use holochain::test_utils::consistency_10s;
use holochain::test_utils::network_simulation::{data_zome, generate_test_data};
use holochain::{
    conductor::ConductorBuilder, test_utils::consistency::local_machine_session_with_hashes,
};
use kitsune_p2p::agent_store::AgentInfoSigned;
use kitsune_p2p::gossip::sharded_gossip::test_utils::create_ops_bloom;
use kitsune_p2p::gossip::sharded_gossip::test_utils::{check_ops_boom, create_agent_bloom};
use kitsune_p2p::KitsuneP2pConfig;
use url2::Url2;

#[derive(serde::Serialize, serde::Deserialize, Debug, SerializedBytes, derive_more::From)]
#[serde(transparent)]
#[repr(transparent)]
struct AppString(String);

#[cfg(feature = "test_utils")]
#[tokio::test(flavor = "multi_thread")]
async fn fullsync_sharded_gossip() -> anyhow::Result<()> {
    use holochain::{
        conductor::handle::DevSettingsDelta, test_utils::inline_zomes::simple_create_read_zome,
    };

    let _g = observability::test_run().ok();
    const NUM_CONDUCTORS: usize = 2;

    let mut tuning =
        kitsune_p2p_types::config::tuning_params_struct::KitsuneP2pTuningParams::default();
    tuning.gossip_strategy = "sharded-gossip".to_string();

    let mut network = KitsuneP2pConfig::default();
    network.transport_pool = vec![kitsune_p2p::TransportConfig::Quic {
        bind_to: None,
        override_host: None,
        override_port: None,
    }];
    network.tuning_params = Arc::new(tuning);
    let mut config = ConductorConfig::default();
    config.network = Some(network);

    let mut conductors = SweetConductorBatch::from_config(NUM_CONDUCTORS, config).await;
    for c in conductors.iter() {
        c.update_dev_settings(DevSettingsDelta {
            publish: Some(false),
            ..Default::default()
        });
    }

    let (dna_file, _) = SweetDnaFile::unique_from_inline_zome("zome1", simple_create_read_zome())
        .await
        .unwrap();

    let apps = conductors.setup_app("app", &[dna_file]).await.unwrap();
    conductors.exchange_peer_info().await;

    let ((alice,), (bobbo,)) = apps.into_tuples();

    // Call the "create" zome fn on Alice's app
    let hash: HeaderHash = conductors[0].call(&alice.zome("zome1"), "create", ()).await;
    let all_cells = vec![&alice, &bobbo];

    // Wait long enough for Bob to receive gossip
    consistency_10s(&all_cells).await;
    // let p2p = conductors[0].envs().p2p().lock().values().next().cloned().unwrap();
    // holochain_state::prelude::dump_tmp(&p2p);
    // holochain_state::prelude::dump_tmp(&alice.env());
    // Verify that bobbo can run "read" on his cell and get alice's Header
    let element: Option<Element> = conductors[1].call(&bobbo.zome("zome1"), "read", hash).await;
    let element = element.expect("Element was None: bobbo couldn't `get` it");

    // Assert that the Element bobbo sees matches what alice committed
    assert_eq!(element.header().author(), alice.agent_pubkey());
    assert_eq!(
        *element.entry(),
        ElementEntry::Present(Entry::app(().try_into().unwrap()).unwrap())
    );

    Ok(())
}

#[cfg(feature = "test_utils")]
#[tokio::test(flavor = "multi_thread")]
async fn fullsync_sharded_local_gossip() -> anyhow::Result<()> {
    use holochain::{
        conductor::handle::DevSettingsDelta, sweettest::SweetConductor,
        test_utils::inline_zomes::simple_create_read_zome,
    };

    let _g = observability::test_run().ok();

    let mut tuning =
        kitsune_p2p_types::config::tuning_params_struct::KitsuneP2pTuningParams::default();
    tuning.gossip_strategy = "sharded-gossip".to_string();

    let mut network = KitsuneP2pConfig::default();
    network.transport_pool = vec![kitsune_p2p::TransportConfig::Quic {
        bind_to: None,
        override_host: None,
        override_port: None,
    }];
    network.tuning_params = Arc::new(tuning);
    let mut config = ConductorConfig::default();
    config.network = Some(network);

    let mut conductor = SweetConductor::from_config(config).await;
    conductor.update_dev_settings(DevSettingsDelta {
        publish: Some(false),
        ..Default::default()
    });

    let (dna_file, _) = SweetDnaFile::unique_from_inline_zome("zome1", simple_create_read_zome())
        .await
        .unwrap();

    let alice = conductor
        .setup_app("app", &[dna_file.clone()])
        .await
        .unwrap();

    let (alice,) = alice.into_tuple();
    let bobbo = conductor.setup_app("app2 ", &[dna_file]).await.unwrap();

    let (bobbo,) = bobbo.into_tuple();

    // Call the "create" zome fn on Alice's app
    let hash: HeaderHash = conductor.call(&alice.zome("zome1"), "create", ()).await;
    let all_cells = vec![&alice, &bobbo];

    // Wait long enough for Bob to receive gossip
    consistency_10s(&all_cells).await;

    // Verify that bobbo can run "read" on his cell and get alice's Header
    let element: Option<Element> = conductor.call(&bobbo.zome("zome1"), "read", hash).await;
    let element = element.expect("Element was None: bobbo couldn't `get` it");

    // Assert that the Element bobbo sees matches what alice committed
    assert_eq!(element.header().author(), alice.agent_pubkey());
    assert_eq!(
        *element.entry(),
        ElementEntry::Present(Entry::app(().try_into().unwrap()).unwrap())
    );

    Ok(())
}

#[cfg(feature = "test_utils")]
#[tokio::test(flavor = "multi_thread")]
#[ignore = "Prototype test that is not suitable for CI"]
/// This is a prototype test to demonstrate how to create a
/// simulated network.
/// It tests one real agent talking to a number of simulated agents.
/// The simulated agents respond to initiated gossip rounds but do
/// not initiate there own.
/// The simulated agents respond to gets correctly.
/// The test checks that the real agent:
/// - Can reach consistency.
/// - Initiates with all the simulated agents that it should.
/// - Does not route gets or publishes to the wrong agents.
async fn mock_network_sharded_gossip() {
    use std::sync::atomic::AtomicUsize;

    use holochain_p2p::mock_network::{GossipProtocol, MockScenario};
    use holochain_p2p::{
        dht_arc::DhtArcSet,
        mock_network::{
            AddressedHolochainP2pMockMsg, HolochainP2pMockChannel, HolochainP2pMockMsg,
        },
    };
    use holochain_p2p::{dht_arc::DhtLocation, AgentPubKeyExt, DnaHashExt};
    use holochain_sqlite::db::AsP2pStateTxExt;
    use kitsune_p2p::TransportConfig;
    use kitsune_p2p_types::tx2::tx2_adapter::AdapterFactory;

    // Get the env var settings for number of simulated agents and
    // the minimum number of ops that should be held by each agent
    // if there are some or use defaults.
    let (num_agents, min_ops) = std::env::var_os("NUM_AGENTS")
        .and_then(|s| s.to_string_lossy().parse::<usize>().ok())
        .and_then(|na| {
            std::env::var_os("MIN_OPS")
                .and_then(|s| s.to_string_lossy().parse::<usize>().ok())
                .map(|mo| (na, mo))
        })
        .unwrap_or((100, 10));

    // Check if we should for new data to be generated even if it already exists.
    let force_new_data = std::env::var_os("FORCE_NEW_DATA").is_some();

    let _g = observability::test_run().ok();

    // Generate or use cached test data.
    let (data, mut conn) = generate_test_data(num_agents, min_ops, false, force_new_data).await;
    let data = Arc::new(data);

    // We have to use the same dna that was used to generate the test data.
    // This is a short coming I hope to overcome in future versions.
    let dna_file = data_zome(data.uuid.clone()).await;

    // We are pretending that all simulated agents have all other agents (except the real agent)
    // for this test.

    // Create the one agent bloom.
    let agent_bloom = create_agent_bloom(data.agent_info(), None);

    // Create the simulated network.
    let (from_kitsune_tx, to_kitsune_rx, mut channel) = HolochainP2pMockChannel::channel(
        // Pass in the generated simulated peer data.
        data.agent_info().cloned().collect(),
        // We want to buffer up to 1000 network messages.
        1000,
        MockScenario {
            // Don't drop any individual messages.
            percent_drop_msg: 0.0,
            // A random 10% of simulated agents will never be online.
            percent_offline: 0.0,
            // Simulated agents will receive messages from within 50 to 100 ms.
            inbound_delay_range: std::time::Duration::from_millis(50)
                ..std::time::Duration::from_millis(150),
            // Simulated agents will send messages from within 50 to 100 ms.
            outbound_delay_range: std::time::Duration::from_millis(50)
                ..std::time::Duration::from_millis(150),
        },
    );

    // Share alice's peer data as it changes.
    let alice_info = Arc::new(parking_lot::Mutex::new(None));
    // Share the number of hashes alice should be holding.
    let num_hashes_alice_should_hold = Arc::new(AtomicUsize::new(0));

    // Create some oneshot to notify of any publishes to the wrong node.
    let (bad_publish_tx, mut bad_publish_rx) = tokio::sync::oneshot::channel();
    // Create some oneshot to notify of any gets to the wrong node.
    let (bad_get_tx, mut bad_get_rx) = tokio::sync::oneshot::channel();
    // Track the agents that have been gossiped with.
    let (agents_gossiped_with_tx, mut agents_gossiped_with_rx) =
        tokio::sync::watch::channel(HashSet::new());

    // Spawn the task that will simulate the network.
    tokio::task::spawn({
        let data = data.clone();
        let alice_info = alice_info.clone();
        let num_hashes_alice_should_hold = num_hashes_alice_should_hold.clone();
        async move {
            let mut gossiped_ops = HashSet::new();
            let start_time = std::time::Instant::now();
            let mut agents_gossiped_with = HashSet::new();
            let mut num_missed_gossips = 0;
            let mut last_intervals = None;
            let mut bad_publish = Some(bad_publish_tx);
            let mut bad_get = Some(bad_get_tx);

            // Get the next network message.
            while let Some((msg, respond)) = channel.next().await {
                let alice: Option<AgentInfoSigned> = alice_info.lock().clone();
                let num_hashes_alice_should_hold =
                    num_hashes_alice_should_hold.load(std::sync::atomic::Ordering::Relaxed);

                let AddressedHolochainP2pMockMsg { agent, msg } = msg;
                let agent = Arc::new(agent);

                // Match on the message and create a response (if a response is needed).
                match msg {
                    HolochainP2pMockMsg::Wire { msg, .. } => match msg {
                        holochain_p2p::WireMessage::CallRemote { .. } => debug!("CallRemote"),
                        holochain_p2p::WireMessage::Publish { ops, .. } => {
                            if bad_publish.is_some() {
                                let arc = data.agent_to_arc[&agent];
                                if ops
                                    .into_iter()
                                    .any(|(_, op)| !arc.contains(op.dht_basis().get_loc()))
                                {
                                    bad_publish.take().unwrap().send(()).unwrap();
                                }
                            }
                        }
                        holochain_p2p::WireMessage::ValidationReceipt { receipt: _ } => {
                            debug!("Validation Receipt")
                        }
                        holochain_p2p::WireMessage::Get { dht_hash, options } => {
                            let txn = conn
                                .transaction_with_behavior(rusqlite::TransactionBehavior::Exclusive)
                                .unwrap();
                            let ops = holochain_cascade::test_utils::handle_get_txn(
                                &txn,
                                dht_hash.clone(),
                                options,
                            );
                            if bad_get.is_some() {
                                let arc = data.agent_to_arc[&agent];

                                if !arc.contains(dht_hash.get_loc()) {
                                    bad_get.take().unwrap().send(()).unwrap();
                                }
                            }
                            let ops: Vec<u8> =
                                UnsafeBytes::from(SerializedBytes::try_from(ops).unwrap()).into();
                            let msg = HolochainP2pMockMsg::CallResp(ops.into());
                            respond.unwrap().respond(msg);
                        }
                        holochain_p2p::WireMessage::GetMeta { .. } => debug!("get_meta"),
                        holochain_p2p::WireMessage::GetLinks { .. } => debug!("get_links"),
                        holochain_p2p::WireMessage::GetAgentActivity { .. } => {
                            debug!("get_agent_activity")
                        }
                        holochain_p2p::WireMessage::GetValidationPackage { .. } => {
                            debug!("get_validation_package")
                        }
                        holochain_p2p::WireMessage::CountersigningAuthorityResponse { .. } => {
                            debug!("countersigning_authority_response")
                        }
                    },
                    HolochainP2pMockMsg::CallResp(_) => debug!("CallResp"),
                    HolochainP2pMockMsg::PeerGet(_) => debug!("PeerGet"),
                    HolochainP2pMockMsg::PeerGetResp(_) => debug!("PeerGetResp"),
                    HolochainP2pMockMsg::PeerQuery(_) => debug!("PeerQuery"),
                    HolochainP2pMockMsg::PeerQueryResp(_) => debug!("PeerQueryResp"),
                    HolochainP2pMockMsg::MetricExchange(_) => debug!("MetricExchange"),
                    HolochainP2pMockMsg::Gossip {
                        dna,
                        module,
                        gossip,
                    } => {
                        if let kitsune_p2p::GossipModuleType::ShardedRecent = module {
                            if let GossipProtocol::Sharded(gossip) = gossip {
                                use kitsune_p2p::gossip::sharded_gossip::*;
                                match gossip {
                                    ShardedGossipWire::Initiate(Initiate { intervals, .. }) => {
                                        // Capture the intervals from alice.
                                        // This works because alice will only initiate with one simulated
                                        // agent at a time.
                                        last_intervals = Some(intervals);
                                        let arc = data.agent_to_arc[&agent];
                                        let agent_info = data.agent_to_info[&agent].clone();
                                        let interval = arc.interval();

                                        // If we have info for alice check the overlap.
                                        if let Some(alice) = &alice {
                                            let a = alice.storage_arc.interval();
                                            let b = interval.clone();
                                            debug!("{}\n{}", a.to_ascii(10), b.to_ascii(10));
                                            let a: DhtArcSet = a.into();
                                            let b: DhtArcSet = b.into();
                                            if !a.overlap(&b) {
                                                num_missed_gossips += 1;
                                            }
                                        }

                                        // Record that this simulated agent was initiated with.
                                        agents_gossiped_with.insert(agent.clone());
                                        agents_gossiped_with_tx
                                            .send(agents_gossiped_with.clone())
                                            .unwrap();

                                        // Accept the initiate.
                                        let msg = HolochainP2pMockMsg::Gossip {
                                            dna: dna.clone(),
                                            module: module.clone(),
                                            gossip: GossipProtocol::Sharded(
                                                ShardedGossipWire::accept(
                                                    vec![interval],
                                                    vec![agent_info],
                                                ),
                                            ),
                                        };
                                        channel.send(msg.addressed((*agent).clone())).await;

                                        // Create an ops bloom and send it back.
                                        let window = (Timestamp::now()
                                            - std::time::Duration::from_secs(60 * 60))
                                        .unwrap()
                                            ..Timestamp::now();
                                        let this_agent_hashes: Vec<_> = data
                                            .hashes_authority_for(&agent)
                                            .into_iter()
                                            .filter(|h| {
                                                window.contains(&data.ops[h].header().timestamp())
                                            })
                                            .map(|k| data.op_hash_to_kit[&k].clone())
                                            .collect();
                                        let filter = if this_agent_hashes.is_empty() {
                                            EncodedTimedBloomFilter::MissingAllHashes {
                                                time_window: window,
                                            }
                                        } else {
                                            let filter = create_ops_bloom(this_agent_hashes);

                                            EncodedTimedBloomFilter::HaveHashes {
                                                time_window: window,
                                                filter,
                                            }
                                        };
                                        let msg = HolochainP2pMockMsg::Gossip {
                                            dna: dna.clone(),
                                            module: module.clone(),
                                            gossip: GossipProtocol::Sharded(
                                                ShardedGossipWire::ops(filter, true),
                                            ),
                                        };
                                        channel.send(msg.addressed((*agent).clone())).await;

                                        // Create an agent bloom and send it.
                                        if let Some(ref agent_bloom) = agent_bloom {
                                            let msg = HolochainP2pMockMsg::Gossip {
                                                dna: dna.clone(),
                                                module: module.clone(),
                                                gossip: GossipProtocol::Sharded(
                                                    ShardedGossipWire::agents(agent_bloom.clone()),
                                                ),
                                            };
                                            channel.send(msg.addressed((*agent).clone())).await;
                                        }
                                    }
                                    ShardedGossipWire::Ops(Ops { missing_hashes, .. }) => {
                                        // We have received an ops bloom so we can respond with any missing
                                        // hashes if there are nay.
                                        let this_agent_hashes = data.hashes_authority_for(&agent);
                                        let num_this_agent_hashes = this_agent_hashes.len();
                                        let hashes = this_agent_hashes.iter().map(|h| {
                                            (
                                                data.ops[h].header().timestamp(),
                                                &data.op_hash_to_kit[h],
                                            )
                                        });

                                        let missing_hashes = check_ops_boom(hashes, missing_hashes);
                                        let missing_hashes = match &last_intervals {
                                            Some(intervals) => missing_hashes
                                                .into_iter()
                                                .filter(|hash| {
                                                    intervals[0].contains(
                                                        data.op_to_loc[&data.op_kit_to_hash[*hash]],
                                                    )
                                                })
                                                .collect(),
                                            None => vec![],
                                        };
                                        gossiped_ops.extend(missing_hashes.iter().cloned());

                                        let missing_ops: Vec<_> = missing_hashes
                                            .into_iter()
                                            .map(|h| {
                                                (
                                                    h.clone(),
                                                    data.ops[&data.op_kit_to_hash[h]].clone(),
                                                )
                                            })
                                            .map(|(hash, op)| {
                                                (
                                                    hash,
                                                    holochain_p2p::WireDhtOpData {
                                                        op_data: op.into_content(),
                                                    }
                                                    .encode()
                                                    .unwrap(),
                                                )
                                            })
                                            .collect();
                                        let num_gossiped = gossiped_ops.len();
                                        let p_done = num_gossiped as f64
                                            / num_hashes_alice_should_hold as f64
                                            * 100.0;
                                        let avg_gossip_freq = start_time
                                            .elapsed()
                                            .checked_div(agents_gossiped_with.len() as u32)
                                            .unwrap_or_default();
                                        let avg_gossip_size =
                                            num_gossiped / agents_gossiped_with.len();
                                        let time_to_completion = num_hashes_alice_should_hold
                                            .checked_sub(num_gossiped)
                                            .and_then(|n| n.checked_div(avg_gossip_size))
                                            .unwrap_or_default()
                                            as u32
                                            * avg_gossip_freq;
                                        let (overlap, max_could_get) = alice
                                            .as_ref()
                                            .map(|alice| {
                                                let arc = data.agent_to_arc[&agent];
                                                let a = alice.storage_arc.interval();
                                                let b = arc.interval();
                                                let num_should_hold = this_agent_hashes
                                                    .iter()
                                                    .filter(|hash| {
                                                        let loc = data.op_to_loc[*hash];
                                                        alice.storage_arc.contains(loc)
                                                    })
                                                    .count();
                                                (a.overlap_coverage(&b) * 100.0, num_should_hold)
                                            })
                                            .unwrap_or((0.0, 0));

                                        // Print out some stats.
                                        debug!(
                                        "Gossiped with {}, got {} of {} ops, overlap: {:.2}%, max could get {}, {:.2}% done, avg freq of gossip {:?}, est finish in {:?}",
                                        agent,
                                        missing_ops.len(),
                                        num_this_agent_hashes,
                                        overlap,
                                        max_could_get,
                                        p_done,
                                        avg_gossip_freq,
                                        time_to_completion
                                    );
                                        let msg = HolochainP2pMockMsg::Gossip {
                                            dna,
                                            module,
                                            gossip: GossipProtocol::Sharded(
                                                ShardedGossipWire::missing_ops(
                                                    missing_ops,
                                                    MissingOpsStatus::AllComplete as u8,
                                                ),
                                            ),
                                        };
                                        channel.send(msg.addressed((*agent).clone())).await;
                                    }
                                    ShardedGossipWire::MissingOps(MissingOps { ops, .. }) => {
                                        debug!(
                                        "Gossiped with {} {} out of {}, who sent {} ops and gossiped with {} nodes outside of arc",
                                        agent,
                                        agents_gossiped_with.len(),
                                        data.num_agents(),
                                        ops.len(),
                                        num_missed_gossips
                                    );
                                    }
                                    ShardedGossipWire::MissingAgents(MissingAgents { .. }) => {}
                                    _ => (),
                                }
                            }
                        }
                    }
                    HolochainP2pMockMsg::Failure(reason) => panic!("Failure: {}", reason),
                }
            }
        }
    });

    // Create the mock network.
    let mock_network =
        kitsune_p2p::test_util::mock_network::mock_network(from_kitsune_tx, to_kitsune_rx);
    let mock_network: AdapterFactory = Arc::new(mock_network);

    // Setup the network.
    let mut tuning =
        kitsune_p2p_types::config::tuning_params_struct::KitsuneP2pTuningParams::default();
    tuning.gossip_strategy = "sharded-gossip".to_string();
    tuning.gossip_dynamic_arcs = true;

    let mut network = KitsuneP2pConfig::default();
    network.transport_pool = vec![TransportConfig::Mock {
        mock_network: mock_network.into(),
    }];
    network.tuning_params = Arc::new(tuning);
    let mut config = ConductorConfig::default();
    config.network = Some(network);

    // Add it to the conductor builder.
    let builder = ConductorBuilder::new().config(config);
    let mut conductor = SweetConductor::from_builder(builder).await;

    // Add in all the agent info.
    conductor
        .add_agent_infos(data.agent_to_info.values().cloned().collect())
        .await
        .unwrap();

    // Install the real agent alice.
    let apps = conductor
        .setup_app("app", &[dna_file.clone()])
        .await
        .unwrap();

    let (alice,) = apps.into_tuple();
    let alice_p2p_env = conductor.get_p2p_env(alice.cell_id().dna_hash().to_kitsune());
    let alice_kit = alice.agent_pubkey().to_kitsune();

    // Spawn a task to update alice's agent info.
    tokio::spawn({
        let alice_info = alice_info.clone();
        async move {
            loop {
                {
                    let mut conn = alice_p2p_env.conn().unwrap();
                    let txn = conn.transaction().unwrap();
                    let info = txn.p2p_get_agent(&alice_kit).unwrap();
                    {
                        *alice_info.lock() = info;
                    }
                }
                tokio::time::sleep(std::time::Duration::from_secs(5)).await;
            }
        }
    });

    // Get the expected hashes and agents alice should gossip.
    let (
        // The expected hashes that should be held by alice.
        hashes_to_be_held,
        // The agents that alice should initiate with.
        agents_that_should_be_initiated_with,
    ): (
        Vec<(DhtLocation, Arc<DhtOpHash>)>,
        HashSet<Arc<AgentPubKey>>,
    ) = loop {
        if let Some(alice) = alice_info.lock().clone() {
            // if (alice.storage_arc.coverage() - data.coverage()).abs() < 0.01 {
            let hashes_to_be_held = data
                .ops
                .iter()
                .filter_map(|(hash, op)| {
                    let loc = op.dht_basis().get_loc();
                    alice.storage_arc.contains(loc).then(|| (loc, hash.clone()))
                })
                .collect::<Vec<_>>();
            let agents_that_should_be_initiated_with = data
                .agents()
                .filter(|h| alice.storage_arc.contains(h.get_loc()))
                .cloned()
                .collect::<HashSet<_>>();
            num_hashes_alice_should_hold.store(
                hashes_to_be_held.len(),
                std::sync::atomic::Ordering::Relaxed,
            );
            debug!("Alice covers {} and the target coverage is {}. She should hold {} out of {} ops. She should gossip with {} agents", alice.storage_arc.coverage(), data.coverage(), hashes_to_be_held.len(), data.ops.len(), agents_that_should_be_initiated_with.len());
            break (hashes_to_be_held, agents_that_should_be_initiated_with);
            // }
        }
        tokio::time::sleep(std::time::Duration::from_secs(5)).await;
    };

    // Wait for consistency to be reached.
    local_machine_session_with_hashes(
        vec![&conductor.handle()],
        hashes_to_be_held.iter().map(|(l, h)| (*l, (**h).clone())),
        dna_file.dna_hash(),
        std::time::Duration::from_secs(60 * 60),
    )
    .await;

    // Check alice initiates with all the expected agents.
    // Note this won't pass if some agents are offline.
    while agents_gossiped_with_rx.changed().await.is_ok() {
        let new = agents_gossiped_with_rx.borrow();
        let diff: Vec<_> = agents_that_should_be_initiated_with
            .difference(&new)
            .collect();
        if diff.is_empty() {
            break;
        } else {
            debug!("Waiting for {} to initiated agents", diff.len());
        }
    }

    // Check if we got any publishes to the wrong agent.
    match bad_publish_rx.try_recv() {
        Ok(_) | Err(tokio::sync::oneshot::error::TryRecvError::Closed) => {
            panic!("Got a bad publish")
        }
        Err(_) => (),
    }

    // Check if we got any gets to the wrong agent.
    match bad_get_rx.try_recv() {
        Ok(_) | Err(tokio::sync::oneshot::error::TryRecvError::Closed) => {
            panic!("Got a bad get")
        }
        Err(_) => (),
    }
}

#[cfg(feature = "test_utils")]
#[tokio::test(flavor = "multi_thread")]
#[ignore = "Prototype test that is not suitable for CI"]
/// This is a prototype test to demonstrate how to create a
/// simulated network.
/// It tests one real agent talking to a number of simulated agents.
/// The simulated agents respond to initiated gossip rounds but do
/// not initiate there own.
/// The simulated agents respond to gets correctly.
/// The test checks that the real agent:
/// - Can reach consistency.
/// - Initiates with all the simulated agents that it should.
/// - Does not route gets or publishes to the wrong agents.
async fn mock_network_sharding() {
    use std::sync::atomic::AtomicUsize;

    use holochain_p2p::mock_network::{
        AddressedHolochainP2pMockMsg, HolochainP2pMockChannel, HolochainP2pMockMsg,
    };
    use holochain_p2p::mock_network::{GossipProtocol, MockScenario};
    use holochain_p2p::{AgentPubKeyExt, DnaHashExt};
    use holochain_state::prelude::*;
    use holochain_types::dht_op::WireOps;
    use holochain_types::element::WireElementOps;
    use kitsune_p2p::gossip::sharded_gossip::test_utils::check_agent_boom;
    use kitsune_p2p::TransportConfig;
    use kitsune_p2p_types::tx2::tx2_adapter::AdapterFactory;

    // Get the env var settings for number of simulated agents and
    // the minimum number of ops that should be held by each agent
    // if there are some or use defaults.
    let (num_agents, min_ops) = std::env::var_os("NUM_AGENTS")
        .and_then(|s| s.to_string_lossy().parse::<usize>().ok())
        .and_then(|na| {
            std::env::var_os("MIN_OPS")
                .and_then(|s| s.to_string_lossy().parse::<usize>().ok())
                .map(|mo| (na, mo))
        })
        .unwrap_or((100, 10));

    // Check if we should for new data to be generated even if it already exists.
    let force_new_data = std::env::var_os("FORCE_NEW_DATA").is_some();

    let _g = observability::test_run().ok();

    // Generate or use cached test data.
    let (data, mut conn) = generate_test_data(num_agents, min_ops, false, force_new_data).await;
    let data = Arc::new(data);

    // We have to use the same dna that was used to generate the test data.
    // This is a short coming I hope to overcome in future versions.
    let dna_file = data_zome(data.uuid.clone()).await;

    // We are pretending that all simulated agents have all other agents (except the real agent)
    // for this test.

    // Create the one agent bloom.

    // Create the simulated network.
    let (from_kitsune_tx, to_kitsune_rx, mut channel) = HolochainP2pMockChannel::channel(
        // Pass in the generated simulated peer data.
        data.agent_info().cloned().collect(),
        // We want to buffer up to 1000 network messages.
        1000,
        MockScenario {
            // Don't drop any individual messages.
            percent_drop_msg: 0.0,
            // A random 10% of simulated agents will never be online.
            percent_offline: 0.0,
            // Simulated agents will receive messages from within 50 to 100 ms.
            inbound_delay_range: std::time::Duration::from_millis(50)
                ..std::time::Duration::from_millis(150),
            // Simulated agents will send messages from within 50 to 100 ms.
            outbound_delay_range: std::time::Duration::from_millis(50)
                ..std::time::Duration::from_millis(150),
        },
    );

    // Share alice's peer data as it changes.
    let alice_info = Arc::new(parking_lot::Mutex::new(None));

    let num_gets = Arc::new(AtomicUsize::new(0));
    let num_misses = Arc::new(AtomicUsize::new(0));

    // Spawn the task that will simulate the network.
    tokio::task::spawn({
        let data = data.clone();
        let num_gets = num_gets.clone();
        let num_misses = num_misses.clone();
        async move {
            let mut last_intervals = None;

            // Get the next network message.
            while let Some((msg, respond)) = channel.next().await {
                let AddressedHolochainP2pMockMsg { agent, msg } = msg;
                let agent = Arc::new(agent);

                // Match on the message and create a response (if a response is needed).
                match msg {
                    HolochainP2pMockMsg::Wire { msg, .. } => match msg {
                        holochain_p2p::WireMessage::CallRemote { .. } => debug!("CallRemote"),
                        holochain_p2p::WireMessage::Publish { .. } => {}
                        holochain_p2p::WireMessage::ValidationReceipt { receipt: _ } => {
                            debug!("Validation Receipt")
                        }
                        holochain_p2p::WireMessage::Get { dht_hash, options } => {
                            num_gets.fetch_add(1, std::sync::atomic::Ordering::Relaxed);
                            let ops = if data.agent_to_arc[&agent].contains(dht_hash.get_loc()) {
                                let txn = conn
                                    .transaction_with_behavior(
                                        rusqlite::TransactionBehavior::Exclusive,
                                    )
                                    .unwrap();
                                let ops = holochain_cascade::test_utils::handle_get_txn(
                                    &txn,
                                    dht_hash.clone(),
                                    options,
                                );
                                match &ops {
                                    WireOps::Element(WireElementOps { header, .. }) => {
                                        if header.is_some() {
                                            // eprintln!("Got get hit!");
                                        } else {
                                            eprintln!("Data is missing!");
                                        }
                                    }
                                    _ => (),
                                }
                                ops
                            } else {
                                num_misses.fetch_add(1, std::sync::atomic::Ordering::Relaxed);
                                // eprintln!("Get sent to wrong agent!");
                                WireOps::Element(WireElementOps::default())
                            };
                            let ops: Vec<u8> =
                                UnsafeBytes::from(SerializedBytes::try_from(ops).unwrap()).into();
                            let msg = HolochainP2pMockMsg::CallResp(ops.into());
                            respond.unwrap().respond(msg);
                        }
                        holochain_p2p::WireMessage::GetMeta { .. } => debug!("get_meta"),
                        holochain_p2p::WireMessage::GetLinks { .. } => debug!("get_links"),
                        holochain_p2p::WireMessage::GetAgentActivity { .. } => {
                            debug!("get_agent_activity")
                        }
                        holochain_p2p::WireMessage::GetValidationPackage { .. } => {
                            debug!("get_validation_package")
                        }
                        holochain_p2p::WireMessage::CountersigningAuthorityResponse { .. } => {
                            debug!("countersigning_authority_response")
                        }
                    },
                    HolochainP2pMockMsg::CallResp(_) => debug!("CallResp"),
<<<<<<< HEAD
                    HolochainP2pMockMsg::MetricExchange(_) => debug!("MetricExchange"),
=======
>>>>>>> 38bfd2ec
                    HolochainP2pMockMsg::PeerGet(_) => eprintln!("PeerGet"),
                    HolochainP2pMockMsg::PeerGetResp(_) => debug!("PeerGetResp"),
                    HolochainP2pMockMsg::PeerQuery(kitsune_p2p::wire::PeerQuery {
                        basis_loc,
                        ..
                    }) => {
                        let this_arc = data.agent_to_arc[&agent].clone();
                        let basis_loc_i = basis_loc.as_u32() as i64;
                        let mut agents = data
                            .agent_to_arc
                            .iter()
                            .filter(|(a, _)| this_arc.contains(a.get_loc()))
                            .map(|(a, arc)| {
                                (
                                    if arc.contains(basis_loc) {
                                        0
                                    } else {
                                        (arc.center_loc().as_u32() as i64 - basis_loc_i).abs()
                                    },
                                    a,
                                )
                            })
                            .collect::<Vec<_>>();
                        agents.sort_unstable_by_key(|(d, _)| *d);
                        let agents: Vec<_> = agents
                            .into_iter()
                            .take(8)
                            .map(|(_, a)| data.agent_to_info[a].clone())
                            .collect();
                        eprintln!("PeerQuery returned {}", agents.len());
                        let msg =
                            HolochainP2pMockMsg::PeerQueryResp(kitsune_p2p::wire::PeerQueryResp {
                                peer_list: agents,
                            });
                        respond.unwrap().respond(msg);
                    }
                    HolochainP2pMockMsg::PeerQueryResp(_) => debug!("PeerQueryResp"),
                    HolochainP2pMockMsg::Gossip {
                        dna,
                        module,
                        gossip,
                    } => {
                        if let kitsune_p2p::GossipModuleType::ShardedRecent = module {
                            if let GossipProtocol::Sharded(gossip) = gossip {
                                use kitsune_p2p::gossip::sharded_gossip::*;
                                match gossip {
                                    ShardedGossipWire::Initiate(Initiate { intervals, .. }) => {
                                        // Capture the intervals from alice.
                                        // This works because alice will only initiate with one simulated
                                        // agent at a time.
                                        last_intervals = Some(intervals);
                                        let arc = data.agent_to_arc[&agent];
                                        let agent_info = data.agent_to_info[&agent].clone();
                                        let interval = arc.interval();

                                        // Accept the initiate.
                                        let msg = HolochainP2pMockMsg::Gossip {
                                            dna: dna.clone(),
                                            module: module.clone(),
                                            gossip: GossipProtocol::Sharded(
                                                ShardedGossipWire::accept(
                                                    vec![interval],
                                                    vec![agent_info],
                                                ),
                                            ),
                                        };
                                        channel.send(msg.addressed((*agent).clone())).await;

                                        // Create an ops bloom and send it back.
                                        let window = (Timestamp::now()
                                            - std::time::Duration::from_secs(60 * 60))
                                        .unwrap()
                                            ..Timestamp::now();
                                        let this_agent_hashes: Vec<_> = data
                                            .hashes_authority_for(&agent)
                                            .into_iter()
                                            .filter(|h| {
                                                window.contains(&data.ops[h].header().timestamp())
                                            })
                                            .map(|k| data.op_hash_to_kit[&k].clone())
                                            .collect();
                                        let filter = if this_agent_hashes.is_empty() {
                                            EncodedTimedBloomFilter::MissingAllHashes {
                                                time_window: window,
                                            }
                                        } else {
                                            let filter = create_ops_bloom(this_agent_hashes);

                                            EncodedTimedBloomFilter::HaveHashes {
                                                time_window: window,
                                                filter,
                                            }
                                        };
                                        let msg = HolochainP2pMockMsg::Gossip {
                                            dna: dna.clone(),
                                            module: module.clone(),
                                            gossip: GossipProtocol::Sharded(
                                                ShardedGossipWire::ops(filter, true),
                                            ),
                                        };
                                        channel.send(msg.addressed((*agent).clone())).await;

                                        // Create an agent bloom and send it.
                                        let agent_bloom = create_agent_bloom(
                                            data.agent_info(),
                                            Some(&data.agent_to_info[&agent]),
                                        );
                                        if let Some(agent_bloom) = agent_bloom {
                                            let msg = HolochainP2pMockMsg::Gossip {
                                                dna: dna.clone(),
                                                module: module.clone(),
                                                gossip: GossipProtocol::Sharded(
                                                    ShardedGossipWire::agents(agent_bloom),
                                                ),
                                            };
                                            channel.send(msg.addressed((*agent).clone())).await;
                                        }
                                    }
                                    ShardedGossipWire::Ops(Ops { missing_hashes, .. }) => {
                                        // We have received an ops bloom so we can respond with any missing
                                        // hashes if there are nay.
                                        let this_agent_hashes = data.hashes_authority_for(&agent);
                                        let hashes = this_agent_hashes.iter().map(|h| {
                                            (
                                                data.ops[h].header().timestamp(),
                                                &data.op_hash_to_kit[h],
                                            )
                                        });

                                        let missing_hashes = check_ops_boom(hashes, missing_hashes);
                                        let missing_hashes = match &last_intervals {
                                            Some(intervals) => missing_hashes
                                                .into_iter()
                                                .filter(|hash| {
                                                    intervals[0].contains(
                                                        data.op_to_loc[&data.op_kit_to_hash[*hash]],
                                                    )
                                                })
                                                .collect(),
                                            None => vec![],
                                        };

                                        let missing_ops: Vec<_> = missing_hashes
                                            .into_iter()
                                            .map(|h| {
                                                (
                                                    h.clone(),
                                                    data.ops[&data.op_kit_to_hash[h]].clone(),
                                                )
                                            })
                                            .map(|(hash, op)| {
                                                (
                                                    hash,
                                                    holochain_p2p::WireDhtOpData {
                                                        op_data: op.into_content(),
                                                    }
                                                    .encode()
                                                    .unwrap(),
                                                )
                                            })
                                            .collect();

                                        let msg = HolochainP2pMockMsg::Gossip {
                                            dna,
                                            module,
                                            gossip: GossipProtocol::Sharded(
                                                ShardedGossipWire::missing_ops(missing_ops, 2),
                                            ),
                                        };
                                        channel.send(msg.addressed((*agent).clone())).await;
                                    }
                                    ShardedGossipWire::Agents(Agents { filter }) => {
                                        let this_agent_arc = &data.agent_to_arc[&agent];
                                        let iter = data
                                            .agent_to_info
                                            .iter()
                                            .filter(|(a, _)| this_agent_arc.contains(a.get_loc()))
                                            .map(|(a, info)| (&data.agent_hash_to_kit[a], info));
                                        let agents = check_agent_boom(iter, &filter);
                                        let peer_data = agents
                                            .into_iter()
                                            .map(|a| {
                                                Arc::new(
                                                    data.agent_to_info[&data.agent_kit_to_hash[a]]
                                                        .clone(),
                                                )
                                            })
                                            .collect();
                                        let msg = HolochainP2pMockMsg::Gossip {
                                            dna,
                                            module,
                                            gossip: GossipProtocol::Sharded(
                                                ShardedGossipWire::missing_agents(peer_data),
                                            ),
                                        };
                                        channel.send(msg.addressed((*agent).clone())).await;
                                    }
                                    ShardedGossipWire::MissingAgents(MissingAgents { .. }) => {}
                                    _ => (),
                                }
                            }
                        }
                    }
                    HolochainP2pMockMsg::Failure(reason) => panic!("Failure: {}", reason),
<<<<<<< HEAD
=======
                    HolochainP2pMockMsg::MetricExchange(_) => (),
>>>>>>> 38bfd2ec
                }
            }
        }
    });

    // Create the mock network.
    let mock_network =
        kitsune_p2p::test_util::mock_network::mock_network(from_kitsune_tx, to_kitsune_rx);
    let mock_network: AdapterFactory = Arc::new(mock_network);

    // Setup the bootstrap.
    let bootstrap = run_bootstrap(data.agent_to_info.values().cloned()).await;
    // Setup the network.
    let mut tuning =
        kitsune_p2p_types::config::tuning_params_struct::KitsuneP2pTuningParams::default();
    tuning.gossip_strategy = "sharded-gossip".to_string();
    tuning.gossip_dynamic_arcs = true;

    let mut network = KitsuneP2pConfig::default();
    network.bootstrap_service = Some(bootstrap);
    network.transport_pool = vec![TransportConfig::Mock {
        mock_network: mock_network.into(),
    }];
    network.tuning_params = Arc::new(tuning);
    let mut config = ConductorConfig::default();
    config.network = Some(network);

    // Add it to the conductor builder.
    let builder = ConductorBuilder::new().config(config);
    let mut conductor = SweetConductor::from_builder(builder).await;

    // Install the real agent alice.
    let apps = conductor
        .setup_app("app", &[dna_file.clone()])
        .await
        .unwrap();

    let (alice,) = apps.into_tuple();
    let alice_p2p_env = conductor.get_p2p_env(alice.cell_id().dna_hash().to_kitsune());
    let alice_kit = alice.agent_pubkey().to_kitsune();

    // Spawn a task to update alice's agent info.
    tokio::spawn({
        let alice_info = alice_info.clone();
        async move {
            loop {
                fresh_reader_test(alice_p2p_env.clone(), |txn| {
                    let info = txn.p2p_get_agent(&alice_kit).unwrap();
                    {
                        if let Some(info) = &info {
                            eprintln!("Alice coverage {:.2}", info.storage_arc.coverage());
                        }
                        *alice_info.lock() = info;
                    }
                });
                tokio::time::sleep(std::time::Duration::from_secs(5)).await;
            }
        }
    });

    let num_headers = data.ops.len();
    loop {
        let mut count = 0;

        for (_i, hash) in data
            .ops
            .values()
            .map(|op| HeaderHash::with_data_sync(&op.header()))
            .enumerate()
        {
            let element: Option<Element> = conductor.call(&alice.zome("zome1"), "read", hash).await;
            if element.is_some() {
                count += 1;
            }
            // let gets = num_gets.load(std::sync::atomic::Ordering::Relaxed);
            // let misses = num_misses.load(std::sync::atomic::Ordering::Relaxed);
            // eprintln!(
            //     "checked {:.2}%, got {:.2}%, missed {:.2}%",
            //     i as f64 / num_headers as f64 * 100.0,
            //     count as f64 / num_headers as f64 * 100.0,
            //     misses as f64 / gets as f64 * 100.0
            // );
        }
        eprintln!(
            "DONE got {:.2}%, {} out of {}",
            count as f64 / num_headers as f64 * 100.0,
            count,
            num_headers
        );

        tokio::time::sleep(std::time::Duration::from_secs(10)).await;
    }
}

#[cfg(feature = "test_utils")]
async fn run_bootstrap(peer_data: impl Iterator<Item = AgentInfoSigned>) -> Url2 {
    let mut url = url2::url2!("http://127.0.0.1:0");
    let (driver, addr) = kitsune_p2p_bootstrap::run(([127, 0, 0, 1], 0))
        .await
        .unwrap();
    tokio::spawn(driver);
    let client = reqwest::Client::new();
    url.set_port(Some(addr.port())).unwrap();
    for info in peer_data {
        let _: Option<()> = do_api(url.clone(), "put", info, &client).await.unwrap();
    }
    url
}

async fn do_api<I: serde::Serialize, O: serde::de::DeserializeOwned>(
    url: kitsune_p2p::dependencies::url2::Url2,
    op: &str,
    input: I,
    client: &reqwest::Client,
) -> Option<O> {
    let mut body_data = Vec::new();
    kitsune_p2p_types::codec::rmp_encode(&mut body_data, &input).unwrap();
    let res = client
        .post(url.as_str())
        .body(body_data)
        .header("X-Op", op)
        .header(reqwest::header::CONTENT_TYPE, "application/octet")
        .send()
        .await
        .unwrap();

    Some(kitsune_p2p_types::codec::rmp_decode(&mut res.bytes().await.unwrap().as_ref()).unwrap())
}<|MERGE_RESOLUTION|>--- conflicted
+++ resolved
@@ -825,10 +825,7 @@
                         }
                     },
                     HolochainP2pMockMsg::CallResp(_) => debug!("CallResp"),
-<<<<<<< HEAD
                     HolochainP2pMockMsg::MetricExchange(_) => debug!("MetricExchange"),
-=======
->>>>>>> 38bfd2ec
                     HolochainP2pMockMsg::PeerGet(_) => eprintln!("PeerGet"),
                     HolochainP2pMockMsg::PeerGetResp(_) => debug!("PeerGetResp"),
                     HolochainP2pMockMsg::PeerQuery(kitsune_p2p::wire::PeerQuery {
@@ -1033,10 +1030,7 @@
                         }
                     }
                     HolochainP2pMockMsg::Failure(reason) => panic!("Failure: {}", reason),
-<<<<<<< HEAD
-=======
                     HolochainP2pMockMsg::MetricExchange(_) => (),
->>>>>>> 38bfd2ec
                 }
             }
         }
