use holochain_2020::conductor::{
    compat::load_conductor_from_legacy_config, config::ConductorConfig, error::ConductorError,
    interactive, paths::ConfigFilePath, Conductor, ConductorHandle,
};
use holochain_types::observability::{self, Output};
use std::error::Error;
use std::fs;
use std::path::PathBuf;
use structopt::StructOpt;
use tracing::*;

const ERROR_CODE: i32 = 42;

#[derive(Debug, StructOpt)]
#[structopt(name = "holochain", about = "The Holochain Conductor.")]
struct Opt {
    #[structopt(
        long,
        help = "Outputs structured json from logging:
    - None: No logging at all (fastest)
    - Log: Output logs to stdout with spans (human readable)
    - Compact: Same as Log but with less information
    - Json: Output logs as structured json (machine readable)
    ",
        default_value = "Log"
    )]
    structured: Output,

    #[structopt(
        short = "c",
        long,
        help = "Path to a TOML file containing conductor configuration"
    )]
    config_path: Option<PathBuf>,

    #[structopt(
        long,
        help = "For backwards compatibility with Tryorama only: Path to a TOML file containing legacy conductor configuration"
    )]
    legacy_tryorama_config_path: Option<PathBuf>,

    #[structopt(
        short = "i",
        long,
        help = "Receive helpful prompts to create missing files and directories,
    useful when running a conductor for the first time"
    )]
    interactive: bool,
}

fn main() {
    tokio::runtime::Builder::new()
        // we use both IO and Time tokio utilities
        .enable_all()
        // we want to use multiple threads
        .threaded_scheduler()
        // we want to use thread count matching cpu count
        // (sometimes tokio by default only uses half cpu core threads)
        .core_threads(num_cpus::get())
        // give our threads a descriptive name (they'll be numbered too)
        .thread_name("holochain-tokio-thread")
        // build the runtime
        .build()
        // panic if we cannot (we cannot run without it)
        .expect("can build tokio runtime")
        // the async_main function should only end if our program is done
        .block_on(async_main())
}

async fn async_main() {
    // Sets up a human-readable panic message with a request for bug reports
    //
    // See https://docs.rs/human-panic/1.0.3/human_panic/
    human_panic::setup_panic!();

    let opt = Opt::from_args();
    observability::init_fmt(opt.structured).expect("Failed to start contextual logging");
    debug!("observability initialized");

    let config_path_default = opt.config_path.is_none();
    let config_path: ConfigFilePath = opt.config_path.map(Into::into).unwrap_or_default();
    debug!("config_path: {}", config_path);

    let conductor = if let Some(legacy_config_path) = opt.legacy_tryorama_config_path {
        let toml =
            fs::read_to_string(legacy_config_path).expect("Couldn't read legacy config from file");
        let legacy_config = toml::from_str(&toml).expect("Couldn't deserialize legacy config");
        load_conductor_from_legacy_config(legacy_config, Conductor::builder())
            .await
            .expect("Couldn't initialize conductor from legacy config")
    } else {
        let config: ConductorConfig = if opt.interactive {
            // Load config, offer to create default config if missing
            interactive::load_config_or_prompt_for_default(config_path)
                .expect("Could not load conductor config")
                .unwrap_or_else(|| {
                    println!("Cannot continue without configuration");
                    std::process::exit(ERROR_CODE);
                })
        } else {
            // Load config, throw friendly error on failure
            match ConductorConfig::load_toml(config_path.as_ref()) {
                Err(ConductorError::ConfigMissing(_)) => {
                    display_friendly_missing_config_message(config_path, config_path_default);
                    std::process::exit(ERROR_CODE);
                }
                Err(ConductorError::DeserializationError(err)) => {
                    display_friendly_malformed_config_message(config_path, err);
                    std::process::exit(ERROR_CODE);
                }
                result => result.expect("Could not load conductor config"),
            }
        };

        // If interactive mode, give the user a chance to create LMDB env if missing
        let env_path = PathBuf::from(config.environment_path.clone());
        if opt.interactive && !env_path.is_dir() {
            match interactive::prompt_for_environment_dir(&env_path) {
                Ok(true) => println!("LMDB environment created."),
                Ok(false) => {
                    println!("Cannot continue without LMDB environment set.");
                    std::process::exit(ERROR_CODE);
                }
                result => {
                    result.expect("Couldn't auto-create environment dir");
                }
            }
        }

        // Initialize the Conductor
        let conductor: ConductorHandle = Conductor::builder()
            .config(config)
            .with_admin()
            .await
            .expect("Could not initialize Conductor from configuration");

<<<<<<< HEAD
        conductor
    };
=======
    // Initialize the Conductor
    let conductor: ConductorHandle = Conductor::builder()
        .config(config)
        .build()
        .await
        .expect("Could not initialize Conductor from configuration");
>>>>>>> f94b181c

    info!("Conductor successfully initialized.");
    // kick off actual conductor task here
    let waiting_handle = conductor
        .get_wait_handle()
        .await
        .expect("No wait handle in conductor");

    waiting_handle
        .await
        .map_err(|e| {
            error!(error = &e as &dyn Error, "Failed to join the main task");
        })
        .ok();

    // TODO: on SIGINT/SIGKILL, kill the conductor:
    // conductor.kill().await
}

// /// Load config, throw friendly error on failure
// fn load_config(config_path: &Path) -> ConductorConfig {
//     match ConductorConfig::load_toml(config_path.as_ref()) {
//         Err(ConductorError::ConfigMissing(_)) => {
//             display_friendly_missing_config_message(config_path, config_path_default);
//             std::process::exit(ERROR_CODE);
//         }
//         Err(ConductorError::DeserializationError(err)) => {
//             display_friendly_malformed_config_message(config_path, err);
//             std::process::exit(ERROR_CODE);
//         }
//         result => result.expect("Could not load conductor config"),
//     }
// }

fn display_friendly_missing_config_message(config_path: ConfigFilePath, config_path_default: bool) {
    if config_path_default {
        println!(
            "
Error: The conductor is set up to load its configuration from the default path:

    {path}

but this file doesn't exist. If you meant to specify a path, run this command
again with the -c option. Otherwise, please either create a TOML config file at
this path yourself, or rerun the command with the '-i' flag, which will help you
automatically create a default config file.
        ",
            path = config_path,
        );
    } else {
        println!(
            "
Error: You asked to load configuration from the path:

    {path}

but this file doesn't exist. Please either create a TOML config file at this
path yourself, or rerun the command with the '-i' flag, which will help you
automatically create a default config file.
        ",
            path = config_path,
        );
    }
}

fn display_friendly_malformed_config_message(config_path: ConfigFilePath, error: toml::de::Error) {
    println!(
        "
The specified config file ({})
could not be parsed, because it is not valid TOML. Please check and fix the
file, or delete the file and run the conductor again with the -i flag to create
a valid default configuration. Details:

    {}

    ",
        config_path, error
    )
}<|MERGE_RESOLUTION|>--- conflicted
+++ resolved
@@ -82,10 +82,18 @@
     debug!("config_path: {}", config_path);
 
     let conductor = if let Some(legacy_config_path) = opt.legacy_tryorama_config_path {
+        use holochain_types::test_utils::fake_agent_pubkey_1;
+
         let toml =
             fs::read_to_string(legacy_config_path).expect("Couldn't read legacy config from file");
+
+        // We ignore the specified agent config for now, and use a pregenerated test AgentPubKey
+        // FIXME: use a real agent!
+        warn!("Using a constant fake agent. FIXME: use a proper test agent");
+        let fake_agent = fake_agent_pubkey_1();
+
         let legacy_config = toml::from_str(&toml).expect("Couldn't deserialize legacy config");
-        load_conductor_from_legacy_config(legacy_config, Conductor::builder())
+        load_conductor_from_legacy_config(legacy_config, Conductor::builder(), fake_agent)
             .await
             .expect("Couldn't initialize conductor from legacy config")
     } else {
@@ -130,21 +138,12 @@
         // Initialize the Conductor
         let conductor: ConductorHandle = Conductor::builder()
             .config(config)
-            .with_admin()
+            .build()
             .await
             .expect("Could not initialize Conductor from configuration");
 
-<<<<<<< HEAD
         conductor
     };
-=======
-    // Initialize the Conductor
-    let conductor: ConductorHandle = Conductor::builder()
-        .config(config)
-        .build()
-        .await
-        .expect("Could not initialize Conductor from configuration");
->>>>>>> f94b181c
 
     info!("Conductor successfully initialized.");
     // kick off actual conductor task here
