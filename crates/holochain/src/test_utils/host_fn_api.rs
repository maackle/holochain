use crate::{
    conductor::interface::SignalBroadcaster,
    conductor::ConductorHandle,
    core::ribosome::RibosomeT,
    core::ribosome::ZomeCallInvocation,
    core::{
        ribosome::{host_fn, wasm_ribosome::WasmRibosome, CallContext, ZomeCallHostAccess},
        state::{metadata::LinkMetaKey, workspace::Workspace},
        workflow::{CallZomeWorkspace, CallZomeWorkspaceLock},
    },
};
use hdk3::prelude::EntryError;
use holo_hash::{AnyDhtHash, EntryHash, HeaderHash};
use holochain_keystore::KeystoreSender;
use holochain_p2p::{
    actor::{GetLinksOptions, GetOptions, HolochainP2pRefToCell},
    HolochainP2pCell,
};
use holochain_serialized_bytes::prelude::*;
use holochain_state::{
    env::{EnvironmentRead, EnvironmentWrite},
    prelude::{GetDb, WriteManager},
};
use holochain_types::{cell::CellId, dna::DnaFile, element::Element, Entry};
use holochain_zome_types::{
    entry_def,
    header::*,
    link::{Link, LinkTag},
    metadata::Details,
    zome::ZomeName,
    CreateInput, CreateLinkInput, DeleteInput, DeleteLinkInput, GetDetailsInput, GetInput,
    GetLinksInput, UpdateInput, ZomeCallResponse,
};
use std::sync::Arc;
use tracing::*;
use unwrap_to::unwrap_to;

// Commit entry types //
// Useful for when you want to commit something
// that will match entry defs
pub const POST_ID: &str = "post";
pub const MSG_ID: &str = "msg";
pub const VALID_ID: &str = "always_validates";
pub const INVALID_ID: &str = "never_validates";

#[derive(
    Default, Debug, PartialEq, Clone, SerializedBytes, serde::Serialize, serde::Deserialize,
)]
#[repr(transparent)]
#[serde(transparent)]
pub struct Post(pub String);
#[derive(
    Default, Debug, PartialEq, Clone, SerializedBytes, serde::Serialize, serde::Deserialize,
)]
#[repr(transparent)]
#[serde(transparent)]
pub struct Msg(pub String);

<<<<<<< HEAD
/// A CellId plus ZomeName: the full "path" to a zome in the conductor
#[derive(Clone, Debug, derive_more::From, derive_more::Into)]
pub struct ZomePath(CellId, ZomeName);

impl ZomePath {
    pub fn cell_id(&self) -> &CellId {
        &self.0
    }

    pub fn zome_name(&self) -> &ZomeName {
        &self.1
    }
=======
/// Type from the validate wasm
// TODO: Maybe we can dry this up by putting the wasm types
// somewhere outside the wasm?
#[derive(Deserialize, Serialize, SerializedBytes, Debug, Clone)]
pub enum ThisWasmEntry {
    AlwaysValidates,
    NeverValidates,
}

#[derive(Deserialize, Serialize, SerializedBytes, Debug, Clone)]
pub enum MaybeLinkable {
    AlwaysLinkable,
    NeverLinkable,
>>>>>>> 307fdefd
}

#[derive(Clone)]
pub struct CallData {
    pub ribosome: WasmRibosome,
    pub zome_path: ZomePath,
    pub network: HolochainP2pCell,
    pub keystore: KeystoreSender,
    pub signal_tx: SignalBroadcaster,
}

impl CallData {
    pub async fn create(
        cell_id: &CellId,
        handle: &ConductorHandle,
        dna_file: &DnaFile,
    ) -> (EnvironmentWrite, CallData) {
        let env = handle.get_cell_env(cell_id).await.unwrap();
        let keystore = env.keystore().clone();
        let network = handle
            .holochain_p2p()
            .to_cell(cell_id.dna_hash().clone(), cell_id.agent_pubkey().clone());

        let zome_path = (
            cell_id.clone(),
            dna_file.dna().zomes.get(0).unwrap().0.clone(),
        )
            .into();
        let ribosome = WasmRibosome::new(dna_file.clone());
        let signal_tx = handle.signal_broadcaster().await;
        let call_data = CallData {
            ribosome,
            zome_path,
            network,
            keystore,
            signal_tx,
        };
        (env, call_data)
    }
}

pub async fn commit_entry<'env, E: Into<entry_def::EntryDefId>>(
    env: &EnvironmentWrite,
    call_data: CallData,
    entry: Entry,
    entry_def_id: E,
) -> HeaderHash {
    let CallData {
        network,
        keystore,
        ribosome,
        signal_tx,
        zome_path,
    } = call_data;

    let (cell_id, zome_name) = zome_path.into();

    let workspace = CallZomeWorkspace::new(env.clone().into()).unwrap();
    let workspace_lock = CallZomeWorkspaceLock::new(workspace);

    let input = CreateInput::new((entry_def_id.into(), entry));

    let output = {
        let host_access = ZomeCallHostAccess::new(
            workspace_lock.clone(),
            keystore,
            network,
            signal_tx,
            cell_id,
        );
        let call_context = CallContext::new(zome_name, host_access.into());
        let ribosome = Arc::new(ribosome);
        let call_context = Arc::new(call_context);
        host_fn::create::create(ribosome.clone(), call_context.clone(), input).unwrap()
    };

    // Write
    let mut guard = workspace_lock.write().await;
    let workspace = &mut guard;
    env.guard()
        .with_commit(|writer| workspace.flush_to_txn_ref(writer))
        .unwrap();

    output.into_inner()
}

pub async fn delete_entry<'env>(
    env: &EnvironmentWrite,
    call_data: CallData,
    hash: HeaderHash,
) -> HeaderHash {
    let CallData {
        network,
        keystore,
        ribosome,
        signal_tx,
        zome_path,
    } = call_data;

    let (cell_id, zome_name) = zome_path.into();
    let workspace = CallZomeWorkspace::new(env.clone().into()).unwrap();
    let workspace_lock = CallZomeWorkspaceLock::new(workspace);

    let input = DeleteInput::new(hash);

    let output = {
        let host_access = ZomeCallHostAccess::new(
            workspace_lock.clone(),
            keystore,
            network,
            signal_tx,
            cell_id,
        );
        let call_context = CallContext::new(zome_name, host_access.into());
        let ribosome = Arc::new(ribosome);
        let call_context = Arc::new(call_context);
        let r = host_fn::delete::delete(ribosome.clone(), call_context.clone(), input);
        let r = r.map_err(|e| {
            debug!(%e);
            e
        });
        r.unwrap()
    };

    // Write
    let mut guard = workspace_lock.write().await;
    let workspace = &mut guard;
    env.guard()
        .with_commit(|writer| workspace.flush_to_txn_ref(writer))
        .unwrap();

    output.into_inner()
}

pub async fn update_entry<'env, E: Into<entry_def::EntryDefId>>(
    env: &EnvironmentWrite,
    call_data: CallData,
    entry: Entry,
    entry_def_id: E,
    original_header_hash: HeaderHash,
) -> HeaderHash {
    let CallData {
        network,
        keystore,
        ribosome,
        signal_tx,
        zome_path,
    } = call_data;

    let (cell_id, zome_name) = zome_path.into();
    let workspace = CallZomeWorkspace::new(env.clone().into()).unwrap();
    let workspace_lock = CallZomeWorkspaceLock::new(workspace);

    let input = UpdateInput::new((entry_def_id.into(), entry, original_header_hash));

    let output = {
        let host_access = ZomeCallHostAccess::new(
            workspace_lock.clone(),
            keystore,
            network,
            signal_tx,
            cell_id,
        );
        let call_context = CallContext::new(zome_name, host_access.into());
        let ribosome = Arc::new(ribosome);
        let call_context = Arc::new(call_context);
        host_fn::update::update(ribosome.clone(), call_context.clone(), input).unwrap()
    };

    // Write
    let mut guard = workspace_lock.write().await;
    let workspace = &mut guard;
    env.guard()
        .with_commit(|writer| workspace.flush_to_txn_ref(writer))
        .unwrap();

    output.into_inner()
}

pub async fn get(
    env: &EnvironmentRead,
    call_data: CallData,
    entry_hash: AnyDhtHash,
    _options: GetOptions,
) -> Option<Element> {
    let CallData {
        network,
        keystore,
        ribosome,
        signal_tx,
        zome_path,
    } = call_data;

    let (cell_id, zome_name) = zome_path.into();
    let workspace = CallZomeWorkspace::new(env.clone().into()).unwrap();
    let workspace_lock = CallZomeWorkspaceLock::new(workspace);

    let input = GetInput::new((
        entry_hash.clone().into(),
        holochain_zome_types::entry::GetOptions,
    ));

    let output = {
        let host_access = ZomeCallHostAccess::new(
            workspace_lock.clone(),
            keystore,
            network,
            signal_tx,
            cell_id,
        );
        let call_context = CallContext::new(zome_name, host_access.into());
        let ribosome = Arc::new(ribosome);
        let call_context = Arc::new(call_context);
        host_fn::get::get(ribosome.clone(), call_context.clone(), input).unwrap()
    };
    output.into_inner()
}

pub async fn get_details<'env>(
    env: &EnvironmentWrite,
    call_data: CallData,
    entry_hash: AnyDhtHash,
    _options: GetOptions,
) -> Option<Details> {
    let CallData {
        network,
        keystore,
        ribosome,
        signal_tx,
        zome_path,
    } = call_data;

    let (cell_id, zome_name) = zome_path.into();
    let workspace = CallZomeWorkspace::new(env.clone().into()).unwrap();
    let workspace_lock = CallZomeWorkspaceLock::new(workspace);

    let input = GetDetailsInput::new((
        entry_hash.clone().into(),
        holochain_zome_types::entry::GetOptions,
    ));

    let output = {
        let host_access = ZomeCallHostAccess::new(
            workspace_lock.clone(),
            keystore,
            network,
            signal_tx,
            cell_id,
        );
        let call_context = CallContext::new(zome_name, host_access.into());
        let ribosome = Arc::new(ribosome);
        let call_context = Arc::new(call_context);
        host_fn::get_details::get_details(ribosome.clone(), call_context.clone(), input).unwrap()
    };
    output.into_inner()
}

pub async fn create_link<'env>(
    env: &EnvironmentWrite,
    call_data: CallData,
    base: EntryHash,
    target: EntryHash,
    link_tag: LinkTag,
) -> HeaderHash {
    let CallData {
        network,
        keystore,
        ribosome,
        signal_tx,
        zome_path,
    } = call_data;

    let (cell_id, zome_name) = zome_path.into();
    let workspace = CallZomeWorkspace::new(env.clone().into()).unwrap();
    let workspace_lock = CallZomeWorkspaceLock::new(workspace);

    let input = CreateLinkInput::new((base.clone(), target.clone(), link_tag));

    let output = {
        let host_access = ZomeCallHostAccess::new(
            workspace_lock.clone(),
            keystore,
            network,
            signal_tx,
            cell_id,
        );
        let call_context = CallContext::new(zome_name, host_access.into());
        let ribosome = Arc::new(ribosome);
        let call_context = Arc::new(call_context);
        host_fn::create_link::create_link(ribosome.clone(), call_context.clone(), input).unwrap()
    };

    // Write
    let mut guard = workspace_lock.write().await;
    let workspace = &mut guard;
    env.guard()
        .with_commit(|writer| workspace.flush_to_txn_ref(writer))
        .unwrap();

    output.into_inner()
}

pub async fn delete_link<'env>(
    env: &EnvironmentWrite,
    call_data: CallData,
    link_add_hash: HeaderHash,
) -> HeaderHash {
    let CallData {
        network,
        keystore,
        ribosome,
        signal_tx,
        zome_path,
    } = call_data;

    let (cell_id, zome_name) = zome_path.into();
    let workspace = CallZomeWorkspace::new(env.clone().into()).unwrap();
    let workspace_lock = CallZomeWorkspaceLock::new(workspace);

    let input = DeleteLinkInput::new(link_add_hash);

    let output = {
        let host_access = ZomeCallHostAccess::new(
            workspace_lock.clone(),
            keystore,
            network,
            signal_tx,
            cell_id,
        );
        let call_context = CallContext::new(zome_name, host_access.into());
        let ribosome = Arc::new(ribosome);
        let call_context = Arc::new(call_context);
        host_fn::delete_link::delete_link(ribosome.clone(), call_context.clone(), input).unwrap()
    };

    // Write
    let mut guard = workspace_lock.write().await;
    let workspace = &mut guard;
    env.guard()
        .with_commit(|writer| workspace.flush_to_txn_ref(writer))
        .unwrap();

    output.into_inner()
}

pub async fn get_links<'env>(
    env: &EnvironmentWrite,
    call_data: CallData,
    base: EntryHash,
    link_tag: Option<LinkTag>,
    _options: GetLinksOptions,
) -> Vec<Link> {
    let CallData {
        network,
        keystore,
        ribosome,
        signal_tx,
        zome_path,
    } = call_data;

    let (cell_id, zome_name) = zome_path.into();
    let workspace = CallZomeWorkspace::new(env.clone().into()).unwrap();
    let workspace_lock = CallZomeWorkspaceLock::new(workspace);

    let input = GetLinksInput::new((base.clone(), link_tag));

    let output = {
        let host_access = ZomeCallHostAccess::new(
            workspace_lock.clone(),
            keystore,
            network,
            signal_tx,
            cell_id,
        );
        let call_context = CallContext::new(zome_name, host_access.into());
        let ribosome = Arc::new(ribosome);
        let call_context = Arc::new(call_context);
        host_fn::get_links::get_links(ribosome.clone(), call_context.clone(), input).unwrap()
    };

    // Write
    let mut guard = workspace_lock.write().await;
    let workspace = &mut guard;
    env.guard()
        .with_commit(|writer| workspace.flush_to_txn_ref(writer))
        .unwrap();

    output.into_inner().into()
}

pub async fn get_link_details<'env>(
    env: &EnvironmentWrite,
    call_data: CallData,
    base: EntryHash,
    tag: LinkTag,
    options: GetLinksOptions,
) -> Vec<(CreateLink, Vec<DeleteLink>)> {
    let mut workspace = CallZomeWorkspace::new(env.clone().into()).unwrap();

    let mut cascade = workspace.cascade(call_data.network);
    let key = LinkMetaKey::BaseZomeTag(&base, 0.into(), &tag);
    cascade.get_link_details(&key, options).await.unwrap()
}

pub async fn call_zome_direct(
    env: &EnvironmentWrite,
    call_data: CallData,
    invocation: ZomeCallInvocation,
) -> SerializedBytes {
    let CallData {
        network,
        keystore,
        ribosome,
        ..
    } = call_data;

    let workspace = CallZomeWorkspace::new(env.clone().into()).unwrap();
    let workspace_lock = CallZomeWorkspaceLock::new(workspace);

    let output = {
        let host_access = ZomeCallHostAccess::new(workspace_lock.clone(), keystore, network);
        let ribosome = Arc::new(ribosome);
        ribosome
            .call_zome_function(host_access, invocation)
            .unwrap()
    };

    // Write
    let mut guard = workspace_lock.write().await;
    let workspace = &mut guard;
    env.guard()
        .with_commit(|writer| workspace.flush_to_txn_ref(writer))
        .unwrap();
    let output = unwrap_to!(output => ZomeCallResponse::Ok).clone();

    output.into_inner()
}

macro_rules! test_entry_impl {
    ($type:ident) => {
        impl TryFrom<$type> for Entry {
            type Error = EntryError;
            fn try_from(n: $type) -> Result<Self, Self::Error> {
                Ok(Entry::App(SerializedBytes::try_from(n)?.try_into()?))
            }
        }

        impl TryFrom<Entry> for $type {
            type Error = SerializedBytesError;
            fn try_from(entry: Entry) -> Result<Self, Self::Error> {
                let entry = unwrap_to!(entry => Entry::App).clone();
                Ok($type::try_from(entry.into_sb())?)
            }
        }
    };
}

test_entry_impl!(ThisWasmEntry);
test_entry_impl!(Post);
test_entry_impl!(Msg);
test_entry_impl!(MaybeLinkable);<|MERGE_RESOLUTION|>--- conflicted
+++ resolved
@@ -56,7 +56,6 @@
 #[serde(transparent)]
 pub struct Msg(pub String);
 
-<<<<<<< HEAD
 /// A CellId plus ZomeName: the full "path" to a zome in the conductor
 #[derive(Clone, Debug, derive_more::From, derive_more::Into)]
 pub struct ZomePath(CellId, ZomeName);
@@ -69,7 +68,8 @@
     pub fn zome_name(&self) -> &ZomeName {
         &self.1
     }
-=======
+}
+
 /// Type from the validate wasm
 // TODO: Maybe we can dry this up by putting the wasm types
 // somewhere outside the wasm?
@@ -83,7 +83,6 @@
 pub enum MaybeLinkable {
     AlwaysLinkable,
     NeverLinkable,
->>>>>>> 307fdefd
 }
 
 #[derive(Clone)]
@@ -497,14 +496,22 @@
         network,
         keystore,
         ribosome,
+        signal_tx,
         ..
     } = call_data;
 
     let workspace = CallZomeWorkspace::new(env.clone().into()).unwrap();
     let workspace_lock = CallZomeWorkspaceLock::new(workspace);
-
-    let output = {
-        let host_access = ZomeCallHostAccess::new(workspace_lock.clone(), keystore, network);
+    let cell_id = invocation.cell_id.clone();
+
+    let output = {
+        let host_access = ZomeCallHostAccess::new(
+            workspace_lock.clone(),
+            keystore,
+            network,
+            signal_tx,
+            cell_id,
+        );
         let ribosome = Arc::new(ribosome);
         ribosome
             .call_zome_function(host_access, invocation)
