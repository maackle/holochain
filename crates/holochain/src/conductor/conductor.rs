--- conflicted
+++ resolved
@@ -254,6 +254,7 @@
                 app_interfaces: RwShare::new(HashMap::new()),
                 task_manager: RwShare::new(None),
                 admin_websocket_ports: RwShare::new(Vec::new()),
+                scheduler: Arc::new(parking_lot::Mutex::new(None)),
                 ribosome_store,
                 keystore,
                 holochain_p2p,
@@ -308,43 +309,6 @@
                 .share_mut(|tm| tm.as_mut().and_then(|manager| manager.take_handle()))
         }
 
-<<<<<<< HEAD
-    pub(super) fn set_scheduler(&self, join_handle: tokio::task::JoinHandle<()>) {
-        let mut scheduler = self.scheduler.lock();
-        if let Some(existing_join_handle) = &*scheduler {
-            existing_join_handle.abort();
-        }
-        *scheduler = Some(join_handle);
-    }
-
-    /// Broadcasts the shutdown signal to all managed tasks.
-    /// To actually wait for these tasks to complete, be sure to
-    /// `take_shutdown_handle` to await for completion.
-    pub(super) fn shutdown(&self) {
-        self.shutting_down
-            .store(true, std::sync::atomic::Ordering::Relaxed);
-
-        use ghost_actor::GhostControlSender;
-        let fut = self.holochain_p2p.ghost_actor_shutdown_immediate();
-        tokio::task::spawn(fut);
-
-        self.task_manager.share_ref(|tm| {
-            if let Some(manager) = tm {
-                tracing::info!(
-                    "Sending shutdown signal to {} managed tasks.",
-                    manager.task_stop_broadcaster().receiver_count(),
-                );
-                manager
-                    .task_stop_broadcaster()
-                    .send(())
-                    .map(|_| ())
-                    .unwrap_or_else(|e| {
-                        error!(?e, "Couldn't broadcast stop signal to managed tasks!");
-                    })
-            }
-        });
-    }
-=======
         pub(crate) async fn initialize_conductor(
             self: Arc<Self>,
             admin_configs: Vec<AdminInterfaceConfig>,
@@ -371,7 +335,6 @@
             // We don't care what fx are returned here, since all cells need to
             // be spun up
             let _ = self.start_paused_apps().await?;
->>>>>>> bea5e520
 
             self.process_app_status_fx(AppStatusFx::SpinUp, None).await
         }
@@ -1751,6 +1714,14 @@
     use super::*;
 
     impl Conductor {
+        pub(super) fn set_scheduler(&self, join_handle: tokio::task::JoinHandle<()>) {
+            let mut scheduler = self.scheduler.lock();
+            if let Some(existing_join_handle) = &*scheduler {
+                existing_join_handle.abort();
+            }
+            *scheduler = Some(join_handle);
+        }
+
         /// Start the scheduler. None is not an option.
         /// Calling this will:
         /// - Delete/unschedule all ephemeral scheduled functions GLOBALLY
@@ -1773,17 +1744,17 @@
             futures::future::join_all(tasks).await;
 
             let scheduler_handle = self.clone();
-            tokio::task::spawn(async move {
+            self.set_scheduler(tokio::task::spawn(async move {
                 let mut interval = tokio::time::interval(interval_period);
                 loop {
                     interval.tick().await;
-                    scheduler_handle.clone().dispatch_scheduled_fns().await;
-                }
-            });
+                    scheduler_handle.clone().dispatch_scheduled_fns(Timestamp::now()).await;
+                }
+            }));
         }
 
         /// The scheduler wants to dispatch any functions that are due.
-        pub(crate) async fn dispatch_scheduled_fns(self: Arc<Self>) {
+        pub(crate) async fn dispatch_scheduled_fns(self: Arc<Self>, now: Timestamp) {
             let cell_arcs = {
                 let mut cell_arcs = vec![];
                 for cell_id in self.running_cell_ids() {
@@ -1796,7 +1767,7 @@
 
             let tasks = cell_arcs
                 .into_iter()
-                .map(|cell_arc| cell_arc.dispatch_scheduled_fns());
+                .map(|cell_arc| cell_arc.dispatch_scheduled_fns(now));
             futures::future::join_all(tasks).await;
         }
     }
@@ -2571,439 +2542,7 @@
     Ok(r)
 }
 
-<<<<<<< HEAD
-//-----------------------------------------------------------------------------
-// Private methods
-//-----------------------------------------------------------------------------
-
-impl Conductor {
-    #[allow(clippy::too_many_arguments)]
-    async fn new(
-        config: ConductorConfig,
-        ribosome_store: RwShare<RibosomeStore>,
-        keystore: MetaLairClient,
-        holochain_p2p: holochain_p2p::HolochainP2pRef,
-        spaces: Spaces,
-        post_commit: tokio::sync::mpsc::Sender<PostCommitArgs>,
-    ) -> ConductorResult<Self> {
-        Ok(Self {
-            spaces,
-            cells: RwShare::new(HashMap::new()),
-            config,
-            shutting_down: Arc::new(AtomicBool::new(false)),
-            app_interfaces: RwShare::new(HashMap::new()),
-            task_manager: RwShare::new(None),
-            admin_websocket_ports: RwShare::new(Vec::new()),
-            ribosome_store,
-            keystore,
-            holochain_p2p,
-            post_commit,
-            scheduler: Arc::new(parking_lot::Mutex::new(None)),
-        })
-    }
-
-    pub(crate) async fn prune_p2p_agents_db(&self) -> ConductorResult<()> {
-        use holochain_p2p::AgentPubKeyExt;
-
-        let mut space_to_agents = HashMap::new();
-
-        for cell in self.cells.share_ref(|c| {
-            <Result<_, one_err::OneErr>>::Ok(c.keys().cloned().collect::<Vec<_>>())
-        })? {
-            space_to_agents
-                .entry(cell.dna_hash().clone())
-                .or_insert_with(Vec::new)
-                .push(cell.agent_pubkey().to_kitsune());
-        }
-
-        for (space, agents) in space_to_agents {
-            let db = self.spaces.p2p_agents_db(&space)?;
-            p2p_prune(&db, agents).await?;
-        }
-
-        Ok(())
-    }
-
-    pub(super) async fn get_state(&self) -> ConductorResult<ConductorState> {
-        self.spaces.get_state().await
-    }
-
-    /// Update the internal state with a pure function mapping old state to new
-    async fn update_state<F: Send>(&self, f: F) -> ConductorResult<ConductorState>
-    where
-        F: FnOnce(ConductorState) -> ConductorResult<ConductorState> + 'static,
-    {
-        self.spaces.update_state(f).await
-    }
-
-    /// Update the internal state with a pure function mapping old state to new,
-    /// which may also produce an output value which will be the output of
-    /// this function
-    async fn update_state_prime<F, O>(&self, f: F) -> ConductorResult<(ConductorState, O)>
-    where
-        F: FnOnce(ConductorState) -> ConductorResult<(ConductorState, O)> + Send + 'static,
-        O: Send + 'static,
-    {
-        self.check_running()?;
-        self.spaces.update_state_prime(f).await
-    }
-
-    fn add_admin_port(&self, port: u16) {
-        self.admin_websocket_ports.share_mut(|p| p.push(port));
-    }
-
-    /// Sends a JoinHandle to the TaskManager task to be managed
-    async fn manage_task(&self, handle: ManagedTaskAdd) -> ConductorResult<()> {
-        self.task_manager
-            .share_ref(|tm| {
-                tm.as_ref()
-                    .expect("Task manager not initialized")
-                    .task_add_sender()
-                    .clone()
-            })
-            .send(handle)
-            .await
-            .map_err(|e| ConductorError::SubmitTaskError(format!("{}", e)))
-    }
-}
-
-mod builder {
-    use holochain_p2p::dht::ArqStrat;
-
-    use super::*;
-    use crate::conductor::kitsune_host_impl::KitsuneHostImpl;
-    use crate::conductor::ribosome_store::RibosomeStore;
-    use crate::conductor::ConductorHandle;
-
-    /// A configurable Builder for Conductor and sometimes ConductorHandle
-    #[derive(Default)]
-    pub struct ConductorBuilder {
-        /// The configuration
-        pub config: ConductorConfig,
-        /// The RibosomeStore (mockable)
-        pub ribosome_store: RibosomeStore,
-        /// For new lair, passphrase is required
-        pub passphrase: Option<sodoken::BufRead>,
-        /// Optional keystore override
-        pub keystore: Option<MetaLairClient>,
-        #[cfg(any(test, feature = "test_utils"))]
-        /// Optional state override (for testing)
-        pub state: Option<ConductorState>,
-        #[cfg(any(test, feature = "test_utils"))]
-        /// Optional handle mock (for testing)
-        pub mock_handle: Option<MockConductorHandleT>,
-    }
-
-    impl ConductorBuilder {
-        /// Default ConductorBuilder
-        pub fn new() -> Self {
-            Self::default()
-        }
-    }
-
-    impl ConductorBuilder {
-        /// Set the ConductorConfig used to build this Conductor
-        pub fn config(mut self, config: ConductorConfig) -> Self {
-            self.config = config;
-            self
-        }
-
-        /// Set the passphrase for use in keystore initialization
-        pub fn passphrase(mut self, passphrase: Option<sodoken::BufRead>) -> Self {
-            self.passphrase = passphrase;
-            self
-        }
-
-        /// Initialize a "production" Conductor
-        pub async fn build(self) -> ConductorResult<ConductorHandle> {
-            cfg_if::cfg_if! {
-                // if mock_handle is specified, return that instead of
-                // a real handle
-                if #[cfg(test)] {
-                    if let Some(handle) = self.mock_handle {
-                        return Ok(Arc::new(handle));
-                    }
-                }
-            }
-
-            tracing::info!(?self.config);
-
-            let keystore = if let Some(keystore) = self.keystore {
-                keystore
-            } else {
-                fn warn_no_encryption() {
-                    #[cfg(not(feature = "db-encryption"))]
-                    {
-                        const MSG: &str = "WARNING: running without local db encryption";
-                        eprintln!("{}", MSG);
-                        println!("{}", MSG);
-                        tracing::warn!("{}", MSG);
-                    }
-                }
-                let get_passphrase = || -> ConductorResult<sodoken::BufRead> {
-                    match self.passphrase {
-                        None => Err(one_err::OneErr::new(
-                            "passphrase required for lair keystore api",
-                        )
-                        .into()),
-                        Some(p) => Ok(p),
-                    }
-                };
-                match &self.config.keystore {
-                    KeystoreConfig::DangerTestKeystore => spawn_test_keystore().await?,
-                    KeystoreConfig::LairServer { connection_url } => {
-                        warn_no_encryption();
-                        let passphrase = get_passphrase()?;
-                        spawn_lair_keystore(connection_url.clone(), passphrase).await?
-                    }
-                    KeystoreConfig::LairServerInProc { lair_root } => {
-                        warn_no_encryption();
-                        let mut keystore_config_path = lair_root.clone().unwrap_or_else(|| {
-                            let mut p: std::path::PathBuf =
-                                self.config.environment_path.clone().into();
-                            p.push("keystore");
-                            p
-                        });
-                        keystore_config_path.push("lair-keystore-config.yaml");
-                        let passphrase = get_passphrase()?;
-                        spawn_lair_keystore_in_proc(keystore_config_path, passphrase).await?
-                    }
-                }
-            };
-
-            let Self {
-                ribosome_store,
-                config,
-                ..
-            } = self;
-
-            let ribosome_store = RwShare::new(ribosome_store);
-
-            let spaces = Spaces::new(&config)?;
-            let tag = spaces.get_state().await?.tag().clone();
-
-            let network_config = config.network.clone().unwrap_or_default();
-            let (cert_digest, cert, cert_priv_key) =
-                keystore.get_or_create_tls_cert_by_tag(tag.0).await?;
-            let tls_config =
-                holochain_p2p::kitsune_p2p::dependencies::kitsune_p2p_types::tls::TlsConfig {
-                    cert,
-                    cert_priv_key,
-                    cert_digest,
-                };
-            let strat =
-                ArqStrat::from_params(network_config.tuning_params.gossip_redundancy_target);
-
-            let host = KitsuneHostImpl::new(
-                spaces.clone(),
-                ribosome_store.clone(),
-                network_config.tuning_params.clone(),
-                strat,
-            );
-
-            let (holochain_p2p, p2p_evt) =
-                holochain_p2p::spawn_holochain_p2p(network_config, tls_config, host).await?;
-
-            let (post_commit_sender, post_commit_receiver) =
-                tokio::sync::mpsc::channel(POST_COMMIT_CHANNEL_BOUND);
-
-            let conductor = Conductor::new(
-                config.clone(),
-                ribosome_store,
-                keystore,
-                holochain_p2p,
-                spaces,
-                post_commit_sender,
-            )
-            .await?;
-
-            let shutting_down = conductor.shutting_down.clone();
-
-            #[cfg(any(test, feature = "test_utils"))]
-            let conductor = Self::update_fake_state(self.state, conductor).await?;
-
-            // Create handle
-            let handle: ConductorHandle = Arc::new(ConductorHandleImpl { conductor });
-
-            {
-                let handle = handle.clone();
-                tokio::task::spawn(async move {
-                    while !shutting_down.load(std::sync::atomic::Ordering::Relaxed) {
-                        tokio::time::sleep(std::time::Duration::from_secs(60)).await;
-                        if let Err(e) = handle.prune_p2p_agents_db().await {
-                            tracing::error!("failed to prune p2p_agents_db: {:?}", e);
-                        }
-                    }
-                });
-            }
-
-            Self::finish(handle, config, p2p_evt, post_commit_receiver).await
-        }
-
-        fn spawn_post_commit(
-            conductor_handle: ConductorHandle,
-            receiver: tokio::sync::mpsc::Receiver<PostCommitArgs>,
-        ) {
-            let receiver_stream = tokio_stream::wrappers::ReceiverStream::new(receiver);
-            tokio::task::spawn(receiver_stream.for_each_concurrent(
-                POST_COMMIT_CONCURRENT_LIMIT,
-                move |post_commit_args| {
-                    let conductor_handle = conductor_handle.clone();
-                    async move {
-                        let PostCommitArgs {
-                            host_access,
-                            invocation,
-                            cell_id,
-                        } = post_commit_args;
-                        match conductor_handle.clone().get_ribosome(cell_id.dna_hash()) {
-                            Ok(ribosome) => {
-                                if let Err(e) = tokio::task::spawn_blocking(move || {
-                                    if let Err(e) =
-                                        ribosome.run_post_commit(host_access, invocation)
-                                    {
-                                        tracing::error!(?e);
-                                    }
-                                })
-                                .await
-                                {
-                                    tracing::error!(?e);
-                                }
-                            }
-                            Err(e) => {
-                                tracing::error!(?e);
-                            }
-                        }
-                    }
-                },
-            ));
-        }
-
-        async fn finish(
-            handle: ConductorHandle,
-            conductor_config: ConductorConfig,
-            p2p_evt: holochain_p2p::event::HolochainP2pEventReceiver,
-            post_commit_receiver: tokio::sync::mpsc::Receiver<PostCommitArgs>,
-        ) -> ConductorResult<ConductorHandle> {
-            handle
-                .clone()
-                .start_scheduler(holochain_zome_types::schedule::SCHEDULER_INTERVAL)
-                .await;
-
-            tokio::task::spawn(p2p_event_task(p2p_evt, handle.clone()));
-
-            Self::spawn_post_commit(handle.clone(), post_commit_receiver);
-
-            let configs = conductor_config.admin_interfaces.unwrap_or_default();
-            let cell_startup_errors = handle.clone().initialize_conductor(configs).await?;
-
-            // TODO: This should probably be emitted over the admin interface
-            if !cell_startup_errors.is_empty() {
-                error!(
-                    msg = "Failed to create the following active apps",
-                    ?cell_startup_errors
-                );
-            }
-
-            handle.print_setup();
-
-            Ok(handle)
-        }
-
-        /// Pass a test keystore in, to ensure that generated test agents
-        /// are actually available for signing (especially for tryorama compat)
-        pub fn with_keystore(mut self, keystore: MetaLairClient) -> Self {
-            self.keystore = Some(keystore);
-            self
-        }
-
-        #[cfg(any(test, feature = "test_utils"))]
-        /// Sets some fake conductor state for tests
-        pub fn fake_state(mut self, state: ConductorState) -> Self {
-            self.state = Some(state);
-            self
-        }
-
-        /// Pass a mock handle in, which will be returned regardless of whatever
-        /// else happens to this builder
-        #[cfg(any(test, feature = "test_utils"))]
-        pub fn with_mock_handle(mut self, handle: MockConductorHandleT) -> Self {
-            self.mock_handle = Some(handle);
-            self
-        }
-
-        #[cfg(any(test, feature = "test_utils"))]
-        async fn update_fake_state(
-            state: Option<ConductorState>,
-            conductor: Conductor,
-        ) -> ConductorResult<Conductor> {
-            if let Some(state) = state {
-                conductor.update_state(move |_| Ok(state)).await?;
-            }
-            Ok(conductor)
-        }
-
-        /// Build a Conductor with a test environment
-        #[cfg(any(test, feature = "test_utils"))]
-        pub async fn test(
-            mut self,
-            env_path: &std::path::Path,
-            extra_dnas: &[DnaFile],
-        ) -> ConductorResult<ConductorHandle> {
-            let keystore = self.keystore.unwrap_or_else(test_keystore);
-            self.config.environment_path = env_path.to_path_buf().into();
-
-            let spaces = Spaces::new(&self.config)?;
-
-            let network_config = self.config.network.clone().unwrap_or_default();
-            let tuning_params = network_config.tuning_params.clone();
-            let strat = ArqStrat::from_params(tuning_params.gossip_redundancy_target);
-
-            let ribosome_store = RwShare::new(self.ribosome_store);
-            let host =
-                KitsuneHostImpl::new(spaces.clone(), ribosome_store.clone(), tuning_params, strat);
-
-            let (holochain_p2p, p2p_evt) =
-                holochain_p2p::spawn_holochain_p2p(network_config, holochain_p2p::kitsune_p2p::dependencies::kitsune_p2p_types::tls::TlsConfig::new_ephemeral().await.unwrap(), host)
-                    .await?;
-
-            let (post_commit_sender, post_commit_receiver) =
-                tokio::sync::mpsc::channel(POST_COMMIT_CHANNEL_BOUND);
-
-            let conductor = Conductor::new(
-                self.config.clone(),
-                ribosome_store,
-                keystore,
-                holochain_p2p,
-                spaces,
-                post_commit_sender,
-            )
-            .await?;
-
-            let conductor = Self::update_fake_state(self.state, conductor).await?;
-
-            // Create handle
-            let handle: ConductorHandle = Arc::new(ConductorHandleImpl { conductor });
-
-            // Install extra DNAs, in particular:
-            // the ones with InlineZomes will not be registered in the Wasm DB
-            // and cannot be automatically loaded on conductor restart.
-
-            for dna_file in extra_dnas {
-                handle
-                    .register_dna(dna_file.clone())
-                    .await
-                    .expect("Could not install DNA");
-            }
-
-            Self::finish(handle, self.config, p2p_evt, post_commit_receiver).await
-        }
-    }
-}
-
-#[instrument(skip(p2p_evt, handle))]
-=======
 // #[instrument(skip(p2p_evt, handle))]
->>>>>>> bea5e520
 async fn p2p_event_task(
     p2p_evt: holochain_p2p::event::HolochainP2pEventReceiver,
     handle: ConductorHandle,
