use crate::{
    conductor::manager::spawn_task_manager,
    core::workflow::incoming_dht_ops_workflow::IncomingDhtOpsWorkspace,
    fixt::{DnaFileFixturator, SignatureFixturator},
};
use ::fixt::prelude::*;
use holo_hash::HasHash;
use holochain_p2p::actor::HolochainP2pRefToCell;
use holochain_state::test_utils::{test_conductor_env, TestEnvironment};
use holochain_types::{
    dht_op::{DhtOp, DhtOpHashed},
    test_utils::{fake_agent_pubkey_2, fake_cell_id},
    HeaderHashed, Timestamp,
};
use holochain_zome_types::header;
use std::sync::Arc;
use tokio::sync;

#[tokio::test(threaded_scheduler)]
async fn test_cell_handle_publish() {
    let TestEnvironment { env, tmpdir } = test_conductor_env();
    let keystore = env.keystore().clone();
    let (holochain_p2p, _p2p_evt) = holochain_p2p::spawn_holochain_p2p().await.unwrap();
    let cell_id = fake_cell_id(1);
    let dna = cell_id.dna_hash().clone();
    let agent = cell_id.agent_pubkey().clone();

    let holochain_p2p_cell = holochain_p2p.to_cell(dna.clone(), agent.clone());

    let path = tmpdir.path().to_path_buf();

    let mut mock_handler = crate::conductor::handle::mock::MockConductorHandle::new();
    mock_handler
        .expect_sync_get_dna()
        .returning(|_| Some(fixt!(DnaFile)));

    let mock_handler: crate::conductor::handle::ConductorHandle = Arc::new(mock_handler);

    super::Cell::genesis(
        cell_id.clone(),
        mock_handler.clone(),
        path.clone(),
        keystore.clone(),
        None,
    )
    .await
    .unwrap();

    let (add_task_sender, shutdown) = spawn_task_manager();
    let (stop_tx, _) = sync::broadcast::channel(1);

    let cell = super::Cell::create(
        cell_id,
        mock_handler,
        path,
        keystore,
        holochain_p2p_cell,
        add_task_sender,
        stop_tx.clone(),
    )
    .await
    .unwrap();

    let sig = fixt!(Signature);
    let header = header::Header::Dna(header::Dna {
        author: agent.clone(),
        timestamp: Timestamp::now().into(),
        hash: dna.clone(),
    });
    let op = DhtOp::StoreElement(sig, header.clone(), None);
    let op_hash = DhtOpHashed::from_content(op.clone()).await.into_hash();
    let header_hash = HeaderHashed::from_content(header.clone()).await.into_hash();

    cell.handle_publish(
        fake_agent_pubkey_2(),
        true,
        header_hash.clone().into(),
        vec![(op_hash.clone(), op.clone())],
    )
    .await
    .unwrap();

    let env_ref = cell.state_env.guard().await;
<<<<<<< HEAD

=======
>>>>>>> 80957390
    let workspace = IncomingDhtOpsWorkspace::new(cell.state_env.clone().into(), &env_ref)
        .expect("Could not create Workspace");

    workspace.op_exists(&op_hash).await.unwrap();

    stop_tx.send(()).unwrap();
    shutdown.await.unwrap();
}<|MERGE_RESOLUTION|>--- conflicted
+++ resolved
@@ -81,10 +81,6 @@
     .unwrap();
 
     let env_ref = cell.state_env.guard().await;
-<<<<<<< HEAD
-
-=======
->>>>>>> 80957390
     let workspace = IncomingDhtOpsWorkspace::new(cell.state_env.clone().into(), &env_ref)
         .expect("Could not create Workspace");
 
