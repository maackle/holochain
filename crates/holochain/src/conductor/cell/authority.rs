--- conflicted
+++ resolved
@@ -10,16 +10,12 @@
 
 use holo_hash::{AgentPubKey, EntryHash, HeaderHash};
 use holochain_state::{
-<<<<<<< HEAD
     env::EnvironmentRead,
     env::{EnvironmentWrite, ReadManager},
+    error::DatabaseError,
     fresh_reader,
     prelude::PrefixType,
     prelude::Readable,
-=======
-    env::EnvironmentRead, env::EnvironmentWrite, error::DatabaseError, fresh_reader,
-    prelude::PrefixType, prelude::Readable,
->>>>>>> 60292dc6
 };
 use holochain_types::activity::{AgentActivity, ChainItems};
 use holochain_types::{
@@ -29,13 +25,8 @@
     metadata::TimedHeaderHash,
 };
 use holochain_zome_types::{
-<<<<<<< HEAD
-    element::SignedHeaderHashed, header::conversions::WrongHeaderError, query::Activity,
-    query::AgentActivity, query::ChainQueryFilter, query::ChainStatus, validate::ValidationStatus,
-=======
     element::SignedHeaderHashed, header::conversions::WrongHeaderError, query::ChainQueryFilter,
     query::ChainStatus, validate::ValidationStatus,
->>>>>>> 60292dc6
 };
 use std::{collections::BTreeSet, convert::TryInto};
 use tracing::*;
