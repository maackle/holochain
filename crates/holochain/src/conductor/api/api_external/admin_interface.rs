use std::collections::HashSet;

use super::InterfaceApi;
use crate::conductor::api::error::ConductorApiError;
use crate::conductor::api::error::ConductorApiResult;
use crate::conductor::api::error::SerializationError;
use crate::conductor::conductor::CellStatus;
use crate::conductor::error::ConductorError;
use crate::conductor::interface::error::InterfaceError;
use crate::conductor::interface::error::InterfaceResult;
use crate::conductor::ConductorHandle;
use holochain_serialized_bytes::prelude::*;
use holochain_types::dna::DnaBundle;
use holochain_types::prelude::*;
use mr_bundle::Bundle;

use holochain_zome_types::cell::CellId;

use tracing::*;

pub use holochain_conductor_api::*;

/// A trait for the interface that a Conductor exposes to the outside world to use for administering the conductor.
/// This trait has one mock implementation and one "real" implementation
#[async_trait::async_trait]
pub trait AdminInterfaceApi: 'static + Send + Sync + Clone {
    /// Call an admin function to modify this Conductor's behavior
    async fn handle_admin_request_inner(
        &self,
        request: AdminRequest,
    ) -> ConductorApiResult<AdminResponse>;

    // -- provided -- //

    /// Deal with error cases produced by `handle_admin_request_inner`
    async fn handle_admin_request(&self, request: AdminRequest) -> AdminResponse {
        debug!("admin request: {:?}", request);

        let res = match self.handle_admin_request_inner(request).await {
            Ok(response) => response,
            Err(e) => AdminResponse::Error(e.into()),
        };
        debug!("admin response: {:?}", res);
        res
    }
}

/// The admin interface that external connections
/// can use to make requests to the conductor
/// The concrete (non-mock) implementation of the AdminInterfaceApi
#[derive(Clone)]
pub struct RealAdminInterfaceApi {
    /// Mutable access to the Conductor
    conductor_handle: ConductorHandle,
}

impl RealAdminInterfaceApi {
    /// Create an admin interface api.
    pub fn new(conductor_handle: ConductorHandle) -> Self {
        RealAdminInterfaceApi { conductor_handle }
    }
}

#[async_trait::async_trait]
impl AdminInterfaceApi for RealAdminInterfaceApi {
    async fn handle_admin_request_inner(
        &self,
        request: AdminRequest,
    ) -> ConductorApiResult<AdminResponse> {
        use AdminRequest::*;
        match request {
            AddAdminInterfaces(configs) => {
                self.conductor_handle
                    .clone()
                    .add_admin_interfaces(configs)
                    .await?;
                Ok(AdminResponse::AdminInterfacesAdded)
            }
            RegisterDna(payload) => {
                trace!(register_dna_payload = ?payload);
                let RegisterDnaPayload { modifiers, source } = *payload;
                let modifiers = modifiers.serialized().map_err(SerializationError::Bytes)?;
                // network seed and properties from the register call will override any in the bundle
                let dna = match source {
                    DnaSource::Hash(ref hash) => {
                        if !modifiers.has_some_option_set() {
                            return Err(ConductorApiError::DnaReadError(
                                "DnaSource::Hash requires `properties` or `network_seed` or `origin_time` to create a derived Dna"
                                    .to_string(),
                            ));
                        }
                        self.conductor_handle
                            .get_dna_file(hash)
                            .ok_or_else(|| {
                                ConductorApiError::DnaReadError(format!(
                                    "Unable to create derived Dna: {} not registered",
                                    hash
                                ))
                            })?
                            .update_modifiers(modifiers)
                    }
                    DnaSource::Path(ref path) => {
                        let bundle = Bundle::read_from_file(path).await?;
                        let bundle: DnaBundle = bundle.into();
                        let (dna_file, _original_hash) = bundle.into_dna_file(modifiers).await?;
                        dna_file
                    }
                    DnaSource::Bundle(bundle) => {
                        let (dna_file, _original_hash) = bundle.into_dna_file(modifiers).await?;
                        dna_file
                    }
                };

                let hash = dna.dna_hash().clone();
                let dna_list = self.conductor_handle.list_dnas();
                if !dna_list.contains(&hash) {
                    self.conductor_handle.register_dna(dna).await?;
                }
                Ok(AdminResponse::DnaRegistered(hash))
            }
            UpdateCoordinators(payload) => {
                let UpdateCoordinatorsPayload { dna_hash, source } = *payload;
                let (coordinator_zomes, wasms) = match source {
                    CoordinatorSource::Path(ref path) => {
                        let bundle = Bundle::read_from_file(path).await?;
                        let bundle: CoordinatorBundle = bundle.into();
                        bundle.into_zomes().await?
                    }
                    CoordinatorSource::Bundle(bundle) => bundle.into_zomes().await?,
                };

                self.conductor_handle
                    .update_coordinators(&dna_hash, coordinator_zomes, wasms)
                    .await?;

                Ok(AdminResponse::CoordinatorsUpdated)
            }
            InstallApp(payload) => {
                trace!(?payload.dnas);
                let InstallAppPayload {
                    installed_app_id,
                    agent_key,
                    dnas,
                } = *payload;

                // Install Dnas
                let tasks = dnas.into_iter().map(|dna_payload| async {
                    let InstallAppDnaPayload {
                        hash,
                        membrane_proof,
                        role_id,
                    } = dna_payload;

                    // confirm that hash has been installed
                    let dna_list = self.conductor_handle.list_dnas();
                    if !dna_list.contains(&hash) {
                        return Err(ConductorApiError::DnaReadError(format!(
                            "Given dna has not been registered: {}",
                            hash
                        )));
                    }
                    let cell_id = CellId::from((hash, agent_key.clone()));
                    ConductorApiResult::Ok((InstalledCell::new(cell_id, role_id), membrane_proof))
                });

                // Join all the install tasks
                let cell_ids_with_proofs = futures::future::join_all(tasks)
                    .await
                    .into_iter()
                    // Check all passed and return the proofs
                    .collect::<Result<Vec<_>, _>>()?;

                // Call genesis
                self.conductor_handle
                    .clone()
                    .install_app(installed_app_id.clone(), cell_ids_with_proofs.clone())
                    .await?;

                let installed_cells = cell_ids_with_proofs
                    .into_iter()
                    .map(|(cell_data, _)| cell_data);
                let app = InstalledApp::new_fresh(InstalledAppCommon::new_legacy(
                    installed_app_id,
                    installed_cells,
                )?);
                let info = InstalledAppInfo::from_installed_app(&app);
                Ok(AdminResponse::AppInstalled(info))
            }
            InstallAppBundle(payload) => {
                let app: InstalledApp = self
                    .conductor_handle
                    .clone()
                    .install_app_bundle(*payload)
                    .await?
                    .into();
                Ok(AdminResponse::AppBundleInstalled(
                    InstalledAppInfo::from_installed_app(&app),
                ))
            }
            UninstallApp { installed_app_id } => {
                self.conductor_handle
                    .clone()
                    .uninstall_app(&installed_app_id)
                    .await?;
                Ok(AdminResponse::AppUninstalled)
            }
            ListDnas => {
                let dna_list = self.conductor_handle.list_dnas();
                Ok(AdminResponse::DnasListed(dna_list))
            }
            GenerateAgentPubKey => {
                let agent_pub_key = self
                    .conductor_handle
                    .keystore()
                    .clone()
                    .new_sign_keypair_random()
                    .await?;
                Ok(AdminResponse::AgentPubKeyGenerated(agent_pub_key))
            }
            ListCellIds => {
                let cell_ids = self
                    .conductor_handle
                    .list_cell_ids(Some(CellStatus::Joined));
                Ok(AdminResponse::CellIdsListed(cell_ids))
            }
            ListEnabledApps => {
                tracing::warn!(
                    "AdminRequest::ListEnabledApps is deprecated, use AdminRequest::ListApps (TODO: update conductor-api)"
                );

                let app_ids = self.conductor_handle.list_running_apps().await?;
                Ok(AdminResponse::EnabledAppsListed(app_ids))
            }
            ListApps { status_filter } => {
                let apps = self.conductor_handle.list_apps(status_filter).await?;
                Ok(AdminResponse::AppsListed(apps))
            }
            EnableApp { installed_app_id } => {
                // Enable app
                let (app, errors) = self
                    .conductor_handle
                    .clone()
                    .enable_app(installed_app_id.clone())
                    .await?;

                let app_cells: HashSet<_> = app.required_cells().collect();

                let app_info = self
                    .conductor_handle
                    .get_app_info(&installed_app_id)
                    .await?
                    .ok_or(ConductorError::AppNotInstalled(installed_app_id))?;

                let errors: Vec<_> = errors
                    .into_iter()
                    .filter(|(cell_id, _)| app_cells.contains(cell_id))
                    .map(|(cell_id, error)| (cell_id, error.to_string()))
                    .collect();

                Ok(AdminResponse::AppEnabled {
                    app: app_info,
                    errors,
                })
            }
            DisableApp { installed_app_id } => {
                // Disable app
                self.conductor_handle
                    .clone()
                    .disable_app(installed_app_id, DisabledAppReason::User)
                    .await?;
                Ok(AdminResponse::AppDisabled)
            }
            StartApp { installed_app_id } => {
                // TODO: check to see if app was actually started
                let app = self
                    .conductor_handle
                    .clone()
                    .start_app(installed_app_id)
                    .await?;
                Ok(AdminResponse::AppStarted(app.status().is_running()))
            }
            AttachAppInterface { port } => {
                let port = port.unwrap_or(0);
                let port = self
                    .conductor_handle
                    .clone()
                    .add_app_interface(port)
                    .await?;
                Ok(AdminResponse::AppInterfaceAttached { port })
            }
            ListAppInterfaces => {
                let interfaces = self.conductor_handle.list_app_interfaces().await?;
                Ok(AdminResponse::AppInterfacesListed(interfaces))
            }
            DumpState { cell_id } => {
                let state = self.conductor_handle.dump_cell_state(&cell_id).await?;
                Ok(AdminResponse::StateDumped(state))
            }
            DumpFullState {
                cell_id,
                dht_ops_cursor,
            } => {
                let state = self
                    .conductor_handle
                    .dump_full_cell_state(&cell_id, dht_ops_cursor)
                    .await?;
                Ok(AdminResponse::FullStateDumped(state))
            }
            DumpNetworkMetrics { dna_hash } => {
                let dump = self.conductor_handle.dump_network_metrics(dna_hash).await?;
                Ok(AdminResponse::NetworkMetricsDumped(dump))
            }
            AddAgentInfo { agent_infos } => {
                self.conductor_handle.add_agent_infos(agent_infos).await?;
                Ok(AdminResponse::AgentInfoAdded)
            }
            RequestAgentInfo { cell_id } => {
                let r = self.conductor_handle.get_agent_infos(cell_id).await?;
                Ok(AdminResponse::AgentInfoRequested(r))
            }
            GraftRecords {
                cell_id,
                validate,
                records,
            } => {
                self.conductor_handle
                    .clone()
                    .graft_records_onto_source_chain(cell_id, validate, records)
                    .await?;
                Ok(AdminResponse::RecordsGrafted)
            }

            // deprecated aliases
            #[allow(deprecated)]
            ListActiveApps => {
                tracing::warn!("Admin method ListActiveApps is deprecated: use ListApps instead.");
                self.handle_admin_request_inner(ListEnabledApps).await
            }
            #[allow(deprecated)]
            ActivateApp { installed_app_id } => {
                tracing::warn!("Admin method ActivateApp is deprecated: use EnableApp instead (functionality is identical).");
                self.handle_admin_request_inner(EnableApp { installed_app_id })
                    .await
            }
            #[allow(deprecated)]
            DeactivateApp { installed_app_id } => {
                tracing::warn!("Admin method DeactivateApp is deprecated: use DisableApp instead (functionality is identical).");
                self.handle_admin_request_inner(DisableApp { installed_app_id })
                    .await
            }
<<<<<<< HEAD
=======
            GraftRecords {
                cell_id,
                validate,
                records,
            } => {
                self.conductor_handle
                    .clone()
                    .graft_records_onto_source_chain(cell_id, validate, records)
                    .await?;
                Ok(AdminResponse::RecordsGrafted)
            }
            RestoreCloneCell(payload) => {
                let restored_cell = self
                    .conductor_handle
                    .clone()
                    .restore_archived_clone_cell(*payload)
                    .await?;
                Ok(AdminResponse::CloneCellRestored(restored_cell))
            }
            DeleteArchivedCloneCells(payload) => {
                self.conductor_handle
                    .clone()
                    .delete_archived_clone_cells(*payload)
                    .await?;
                Ok(AdminResponse::ArchivedCloneCellsDeleted)
            }
>>>>>>> a16a24ba
        }
    }
}

#[async_trait::async_trait]
impl InterfaceApi for RealAdminInterfaceApi {
    type ApiRequest = AdminRequest;
    type ApiResponse = AdminResponse;

    async fn handle_request(
        &self,
        request: Result<Self::ApiRequest, SerializedBytesError>,
    ) -> InterfaceResult<Self::ApiResponse> {
        // Don't hold the read across both awaits
        {
            self.conductor_handle
                .check_running()
                .map_err(Box::new)
                .map_err(InterfaceError::RequestHandler)?;
        }
        match request {
            Ok(request) => Ok(AdminInterfaceApi::handle_admin_request(self, request).await),
            Err(e) => Ok(AdminResponse::Error(SerializationError::from(e).into())),
        }
    }
}

#[cfg(test)]
mod test {
    use super::*;
    use crate::conductor::Conductor;
    use anyhow::Result;
    use holochain_state::prelude::*;
    use holochain_types::app::InstallAppDnaPayload;
    use holochain_types::test_utils::fake_agent_pubkey_1;
    use holochain_types::test_utils::fake_dna_zomes;
    use holochain_types::test_utils::write_fake_dna_file;
    use holochain_wasm_test_utils::TestWasm;
    use matches::assert_matches;
    use observability;
    use uuid::Uuid;

    #[tokio::test(flavor = "multi_thread")]
    async fn register_list_dna_app() -> Result<()> {
        observability::test_run().ok();
        let env_dir = test_db_dir();
        let handle = Conductor::builder().test(env_dir.path(), &[]).await?;
        let shutdown = handle.take_shutdown_handle().unwrap();
        let admin_api = RealAdminInterfaceApi::new(handle.clone());
        let network_seed = Uuid::new_v4();
        let dna = fake_dna_zomes(
            &network_seed.to_string(),
            vec![(TestWasm::Foo.into(), TestWasm::Foo.into())],
        );
        let dna_hash = dna.dna_hash().clone();
        let (dna_path, _tempdir) = write_fake_dna_file(dna.clone()).await.unwrap();
        let path_payload = RegisterDnaPayload {
            modifiers: DnaModifiersOpt::none(),
            source: DnaSource::Path(dna_path.clone()),
        };
        let path_install_response = admin_api
            .handle_admin_request(AdminRequest::RegisterDna(Box::new(path_payload)))
            .await;
        assert_matches!(
            path_install_response,
            AdminResponse::DnaRegistered(h) if h == dna_hash
        );

        // re-register idempotent
        let path_payload = RegisterDnaPayload {
            modifiers: DnaModifiersOpt::none(),
            source: DnaSource::Path(dna_path.clone()),
        };
        let path1_install_response = admin_api
            .handle_admin_request(AdminRequest::RegisterDna(Box::new(path_payload)))
            .await;
        assert_matches!(
            path1_install_response,
            AdminResponse::DnaRegistered(h) if h == dna_hash
        );

        let dna_list = admin_api.handle_admin_request(AdminRequest::ListDnas).await;
        let expects = vec![dna_hash.clone()];
        assert_matches!(dna_list, AdminResponse::DnasListed(a) if a == expects);

        // register by hash
        let hash_payload = RegisterDnaPayload {
            modifiers: DnaModifiersOpt::none(),
            source: DnaSource::Hash(dna_hash.clone()),
        };

        // without modifiers seed should throw error
        let hash_install_response = admin_api
            .handle_admin_request(AdminRequest::RegisterDna(Box::new(hash_payload)))
            .await;
        assert_matches!(
            hash_install_response,
            AdminResponse::Error(ExternalApiWireError::DnaReadError(e)) if e == String::from("DnaSource::Hash requires `properties` or `network_seed` or `origin_time` to create a derived Dna")
        );

        // with a property should install and produce a different hash
        let json: serde_yaml::Value = serde_yaml::from_str("some prop: \"foo\"").unwrap();
        let hash_payload = RegisterDnaPayload {
            modifiers: DnaModifiersOpt::none().with_properties(YamlProperties::new(json.clone())),
            source: DnaSource::Hash(dna_hash.clone()),
        };
        let install_response = admin_api
            .handle_admin_request(AdminRequest::RegisterDna(Box::new(hash_payload)))
            .await;
        assert_matches!(
            install_response,
            AdminResponse::DnaRegistered(hash) if hash != dna_hash
        );

        // with a network seed should install and produce a different hash
        let hash_payload = RegisterDnaPayload {
            modifiers: DnaModifiersOpt::none()
                .with_network_seed(String::from("12345678900000000000000")),
            source: DnaSource::Hash(dna_hash.clone()),
        };
        let hash2_install_response = admin_api
            .handle_admin_request(AdminRequest::RegisterDna(Box::new(hash_payload)))
            .await;

        let new_hash = if let AdminResponse::DnaRegistered(ref h) = hash2_install_response {
            h.clone()
        } else {
            unreachable!()
        };

        assert_matches!(
            hash2_install_response,
            AdminResponse::DnaRegistered(hash) if hash != dna_hash
        );

        // from a path with a same network seed should return the already registered hash so it's idempotent
        let path_payload = RegisterDnaPayload {
            modifiers: DnaModifiersOpt::none()
                .with_network_seed(String::from("12345678900000000000000")),
            source: DnaSource::Path(dna_path.clone()),
        };
        let path2_install_response = admin_api
            .handle_admin_request(AdminRequest::RegisterDna(Box::new(path_payload)))
            .await;
        assert_matches!(
            path2_install_response,
            AdminResponse::DnaRegistered(hash) if hash == new_hash
        );

        // from a path with different network seed should produce different hash
        let path_payload = RegisterDnaPayload {
            modifiers: DnaModifiersOpt::none().with_network_seed(String::from("foo")),
            source: DnaSource::Path(dna_path),
        };
        let path3_install_response = admin_api
            .handle_admin_request(AdminRequest::RegisterDna(Box::new(path_payload)))
            .await;
        assert_matches!(
            path3_install_response,
            AdminResponse::DnaRegistered(hash) if hash != dna_hash
        );

        handle.shutdown();
        tokio::time::timeout(std::time::Duration::from_secs(1), shutdown)
            .await
            .ok();
        Ok(())
    }

    #[tokio::test(flavor = "multi_thread")]
    async fn install_list_dna_app() {
        observability::test_run().ok();
        let db_dir = test_db_dir();
        let handle = Conductor::builder().test(db_dir.path(), &[]).await.unwrap();
        let shutdown = handle.take_shutdown_handle().unwrap();
        let admin_api = RealAdminInterfaceApi::new(handle.clone());
        let network_seed = Uuid::new_v4();
        let dna = fake_dna_zomes(
            &network_seed.to_string(),
            vec![(TestWasm::Foo.into(), TestWasm::Foo.into())],
        );
        let (dna_path, _tempdir) = write_fake_dna_file(dna.clone()).await.unwrap();
        let agent_key1 = fake_agent_pubkey_1();

        // attempt install with a hash before the DNA has been registered
        let dna_hash = dna.dna_hash().clone();
        let hash_payload = InstallAppDnaPayload::hash_only(dna_hash.clone(), "".to_string());
        let hash_install_payload = InstallAppPayload {
            dnas: vec![hash_payload],
            installed_app_id: "test-by-hash".to_string(),
            agent_key: agent_key1,
        };
        let install_response = admin_api
            .handle_admin_request(AdminRequest::InstallApp(Box::new(
                hash_install_payload.clone(),
            )))
            .await;
        assert_matches!(
            install_response,
            AdminResponse::Error(ExternalApiWireError::DnaReadError(e)) if e == format!("Given dna has not been registered: {}", dna_hash)
        );

        // now register a DNA
        let path_payload = RegisterDnaPayload {
            modifiers: DnaModifiersOpt::none(),
            source: DnaSource::Path(dna_path),
        };
        let path_install_response = admin_api
            .handle_admin_request(AdminRequest::RegisterDna(Box::new(path_payload)))
            .await;
        assert_matches!(
            path_install_response,
            AdminResponse::DnaRegistered(h) if h == dna_hash
        );

        let agent_key2 = fake_agent_pubkey_2();
        let path_payload = InstallAppDnaPayload::hash_only(dna_hash.clone(), "".to_string());
        let cell_id2 = CellId::new(dna_hash.clone(), agent_key2.clone());
        let expected_installed_app = InstalledApp::new_fresh(
            InstalledAppCommon::new_legacy(
                "test-by-path".to_string(),
                vec![InstalledCell::new(cell_id2.clone(), "".to_string())],
            )
            .unwrap(),
        );
        let expected_installed_app_info: InstalledAppInfo = (&expected_installed_app).into();
        let path_install_payload = InstallAppPayload {
            dnas: vec![path_payload],
            installed_app_id: "test-by-path".to_string(),
            agent_key: agent_key2,
        };

        let install_response = admin_api
            .handle_admin_request(AdminRequest::InstallApp(Box::new(path_install_payload)))
            .await;
        assert_matches!(
            install_response,
            AdminResponse::AppInstalled(info) if info == expected_installed_app_info
        );
        let dna_list = admin_api.handle_admin_request(AdminRequest::ListDnas).await;
        let expects = vec![dna_hash.clone()];
        assert_matches!(dna_list, AdminResponse::DnasListed(a) if a == expects);

        let expected_enabled_app = InstalledApp::new_running(
            InstalledAppCommon::new_legacy(
                "test-by-path".to_string(),
                vec![InstalledCell::new(cell_id2.clone(), "".to_string())],
            )
            .unwrap(),
        );
        let expected_enabled_app_info: InstalledAppInfo = (&expected_enabled_app).into();
        let res = admin_api
            .handle_admin_request(AdminRequest::EnableApp {
                installed_app_id: "test-by-path".to_string(),
            })
            .await;
        assert_matches!(res,
            AdminResponse::AppEnabled {app, ..} if app == expected_enabled_app_info
        );

        let res = admin_api
            .handle_admin_request(AdminRequest::ListCellIds)
            .await;

        assert_matches!(res, AdminResponse::CellIdsListed(v) if v == vec![cell_id2]);

        // now try to install the happ using the hash
        let _install_response = admin_api
            .handle_admin_request(AdminRequest::InstallApp(Box::new(hash_install_payload)))
            .await;
        let _res = admin_api
            .handle_admin_request(AdminRequest::EnableApp {
                installed_app_id: "test-by-hash".to_string(),
            })
            .await;

        let res = admin_api
            .handle_admin_request(AdminRequest::ListEnabledApps)
            .await;

        assert_matches!(res, AdminResponse::EnabledAppsListed(v) if v.contains(&"test-by-path".to_string()) && v.contains(&"test-by-hash".to_string())
        );

        handle.shutdown();
        tokio::time::timeout(std::time::Duration::from_secs(1), shutdown)
            .await
            .ok();
    }
}<|MERGE_RESOLUTION|>--- conflicted
+++ resolved
@@ -329,6 +329,21 @@
                     .await?;
                 Ok(AdminResponse::RecordsGrafted)
             }
+            RestoreCloneCell(payload) => {
+                let restored_cell = self
+                    .conductor_handle
+                    .clone()
+                    .restore_archived_clone_cell(*payload)
+                    .await?;
+                Ok(AdminResponse::CloneCellRestored(restored_cell))
+            }
+            DeleteArchivedCloneCells(payload) => {
+                self.conductor_handle
+                    .clone()
+                    .delete_archived_clone_cells(*payload)
+                    .await?;
+                Ok(AdminResponse::ArchivedCloneCellsDeleted)
+            }
 
             // deprecated aliases
             #[allow(deprecated)]
@@ -348,35 +363,6 @@
                 self.handle_admin_request_inner(DisableApp { installed_app_id })
                     .await
             }
-<<<<<<< HEAD
-=======
-            GraftRecords {
-                cell_id,
-                validate,
-                records,
-            } => {
-                self.conductor_handle
-                    .clone()
-                    .graft_records_onto_source_chain(cell_id, validate, records)
-                    .await?;
-                Ok(AdminResponse::RecordsGrafted)
-            }
-            RestoreCloneCell(payload) => {
-                let restored_cell = self
-                    .conductor_handle
-                    .clone()
-                    .restore_archived_clone_cell(*payload)
-                    .await?;
-                Ok(AdminResponse::CloneCellRestored(restored_cell))
-            }
-            DeleteArchivedCloneCells(payload) => {
-                self.conductor_handle
-                    .clone()
-                    .delete_archived_clone_cells(*payload)
-                    .await?;
-                Ok(AdminResponse::ArchivedCloneCellsDeleted)
-            }
->>>>>>> a16a24ba
         }
     }
 }
