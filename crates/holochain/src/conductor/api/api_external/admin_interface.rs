use super::{InterfaceApi, RealAppInterfaceApi};
use crate::conductor::api::error::{
    ConductorApiError, ConductorApiResult, ExternalApiWireError, SerializationError,
};
use crate::conductor::{
    config::AdminInterfaceConfig,
    error::CreateAppError,
    interface::error::{InterfaceError, InterfaceResult},
    ConductorHandle,
};
use holo_hash::*;
use holochain_keystore::KeystoreSenderExt;
use holochain_serialized_bytes::prelude::*;
use holochain_types::{
    app::{AppId, InstallAppDnaPayload, InstallAppPayload, InstalledApp, InstalledCell},
    cell::CellId,
    dna::{DnaFile, JsonProperties},
};
use std::path::PathBuf;
use tracing::*;

/// A trait for the interface that a Conductor exposes to the outside world to use for administering the conductor.
/// This trait has a one mock implementation and one "Real" implementation
#[async_trait::async_trait]
pub trait AdminInterfaceApi: 'static + Send + Sync + Clone {
    /// Call an admin function to modify this Conductor's behavior
    async fn handle_admin_request_inner(
        &self,
        request: AdminRequest,
    ) -> ConductorApiResult<AdminResponse>;

    // -- provided -- //

    /// Deal with error cases produced by `handle_admin_request_inner`
    async fn handle_admin_request(&self, request: AdminRequest) -> AdminResponse {
        let res = self.handle_admin_request_inner(request).await;

        match res {
            Ok(response) => response,
            Err(e) => AdminResponse::Error(e.into()),
        }
    }
}

/// The admin interface that external connections
/// can use to make requests to the conductor
/// The concrete (non-mock) implementation of the AdminInterfaceApi
#[derive(Clone)]
pub struct RealAdminInterfaceApi {
    /// Mutable access to the Conductor
    conductor_handle: ConductorHandle,

    /// Needed to spawn an App interface
    // TODO: is this needed? it's not currently being used.
    app_api: RealAppInterfaceApi,
}

impl RealAdminInterfaceApi {
    pub(crate) fn new(conductor_handle: ConductorHandle) -> Self {
        let app_api = RealAppInterfaceApi::new(conductor_handle.clone());
        RealAdminInterfaceApi {
            conductor_handle,
            app_api,
        }
    }
}

#[async_trait::async_trait]
impl AdminInterfaceApi for RealAdminInterfaceApi {
    async fn handle_admin_request_inner(
        &self,
        request: AdminRequest,
    ) -> ConductorApiResult<AdminResponse> {
        use AdminRequest::*;
        match request {
            AddAdminInterfaces(configs) => Ok(AdminResponse::AdminInterfacesAdded(
                self.conductor_handle
                    .clone()
                    .add_admin_interfaces(configs)
                    .await?,
            )),
            InstallApp(payload) => {
                trace!(?payload.dnas);
                let InstallAppPayload {
                    app_id,
                    agent_key,
                    dnas,
                } = *payload;

                // Install Dnas
                let tasks = dnas.into_iter().map(|dna_payload| async {
                    let InstallAppDnaPayload {
                        path,
                        properties,
                        membrane_proof,
                        nick,
                    } = dna_payload;
                    let dna = read_parse_dna(path, properties).await?;
                    let hash = dna.dna_hash().clone();
                    let cell_id = CellId::from((hash.clone(), agent_key.clone()));
                    self.conductor_handle.install_dna(dna).await?;
                    ConductorApiResult::Ok((InstalledCell::new(cell_id, nick), membrane_proof))
                });

                // Join all the install tasks
                let cell_ids_with_proofs = futures::future::join_all(tasks)
                    .await
                    .into_iter()
                    // Check all passed and return the proofs
                    .collect::<Result<Vec<_>, _>>()?;

                // Call genesis
                self.conductor_handle
                    .clone()
                    .install_app(app_id.clone(), cell_ids_with_proofs.clone())
                    .await?;

                let cell_data = cell_ids_with_proofs
                    .into_iter()
                    .map(|(cell_data, _)| cell_data)
                    .collect();
                let app = InstalledApp { app_id, cell_data };
                Ok(AdminResponse::AppInstalled(app))
            }
            ListDnas => {
                let dna_list = self.conductor_handle.list_dnas().await?;
                Ok(AdminResponse::ListDnas(dna_list))
            }
            GenerateAgentPubKey => {
                let agent_pub_key = self
                    .conductor_handle
                    .keystore()
                    .clone()
                    .generate_sign_keypair_from_pure_entropy()
                    .await?;
                Ok(AdminResponse::GenerateAgentPubKey(agent_pub_key))
            }
<<<<<<< HEAD
            ListAgentPubKeys => {
                // If we need this, we'll have to implement some kind of
                // iterator over cells and return the associated agent ids.
                // But perhaps this is not even needed?
                unimplemented!()
=======
            ListCellIds => {
                let cell_ids = self.conductor_handle.list_cell_ids().await?;
                Ok(AdminResponse::ListCellIds(cell_ids))
>>>>>>> fd243685
            }
            ActivateApp { app_id } => {
                // Activate app
                self.conductor_handle.activate_app(app_id.clone()).await?;

                // Create cells
                let errors = self.conductor_handle.clone().setup_cells().await?;

                // Check if this app was created successfully
                errors
                    .into_iter()
                    // We only care about this app for the activate command
                    .find(|cell_error| match cell_error {
                        CreateAppError::Failed {
                            app_id: error_app_id,
                            ..
                        } => error_app_id == &app_id,
                    })
                    // There was an error in this app so return it
                    .map(|this_app_error| Ok(AdminResponse::Error(this_app_error.into())))
                    // No error, return success
                    .unwrap_or(Ok(AdminResponse::AppActivated))
            }
            DeactivateApp { app_id } => {
                // Activate app
                self.conductor_handle.deactivate_app(app_id.clone()).await?;
                Ok(AdminResponse::AppDeactivated)
            }
            AttachAppInterface { port } => {
                let port = port.unwrap_or(0);
                let port = self
                    .conductor_handle
                    .clone()
                    .add_app_interface(port)
                    .await?;
                Ok(AdminResponse::AppInterfaceAttached { port })
            }
            DumpState { cell_id } => {
                let state = self.conductor_handle.dump_cell_state(&cell_id).await?;
                Ok(AdminResponse::JsonState(state))
            }
        }
    }
}

/// Reads the [Dna] from disk and parses to [SerializedBytes]
async fn read_parse_dna(
    dna_path: PathBuf,
    properties: Option<JsonProperties>,
) -> ConductorApiResult<DnaFile> {
    let dna_content = tokio::fs::read(dna_path)
        .await
        .map_err(|e| ConductorApiError::DnaReadError(format!("{:?}", e)))?;
    let mut dna = DnaFile::from_file_content(&dna_content).await?;
    if let Some(properties) = properties {
        let properties = SerializedBytes::try_from(properties).map_err(SerializationError::from)?;
        dna = dna.with_properties(properties).await?;
    }
    Ok(dna)
}

#[async_trait::async_trait]
impl InterfaceApi for RealAdminInterfaceApi {
    type ApiRequest = AdminRequest;
    type ApiResponse = AdminResponse;

    async fn handle_request(
        &self,
        request: Result<Self::ApiRequest, SerializedBytesError>,
    ) -> InterfaceResult<Self::ApiResponse> {
        // Don't hold the read across both awaits
        {
            self.conductor_handle
                .check_running()
                .await
                .map_err(Box::new)
                .map_err(InterfaceError::RequestHandler)?;
        }
        match request {
            Ok(request) => Ok(AdminInterfaceApi::handle_admin_request(self, request).await),
            Err(e) => Ok(AdminResponse::Error(SerializationError::from(e).into())),
        }
    }
}

/// The set of messages that a conductor understands how to handle over an Admin interface
#[derive(Debug, serde::Serialize, serde::Deserialize, SerializedBytes)]
#[cfg_attr(test, derive(Clone))]
#[serde(rename = "snake-case", tag = "type", content = "data")]
pub enum AdminRequest {
    /// Set up and register an Admin interface task
    AddAdminInterfaces(Vec<AdminInterfaceConfig>),
    /// Install an app from a list of Dna paths
    /// Triggers genesis to be run on all cells and
    /// Dnas to be stored
    InstallApp(Box<InstallAppPayload>),
    /// List all installed [Dna]s
    ListDnas,
    /// Generate a new AgentPubKey
    GenerateAgentPubKey,
    /// Listing all the cell ids in the conductor
    ListCellIds,
    /// Activate an app
    ActivateApp {
        /// The AppId to activate
        app_id: AppId,
    },
    /// Deactivate an app
    DeactivateApp {
        /// The AppId to deactivate
        app_id: AppId,
    },
    /// Attach a [AppInterfaceApi]
    AttachAppInterface {
        /// Optional port, use None to let the
        /// OS choose a free port
        port: Option<u16>,
    },
    /// Dump the state of a cell
    DumpState {
        /// The CellId for which to dump state
        cell_id: Box<CellId>,
    },
}

/// Responses to messages received on an Admin interface
#[derive(Debug, serde::Serialize, serde::Deserialize, SerializedBytes)]
#[cfg_attr(test, derive(Clone))]
#[serde(rename = "snake-case", tag = "type", content = "data")]
pub enum AdminResponse {
    /// This response is unimplemented
    Unimplemented(AdminRequest),
    /// hApp [Dna]s have successfully been installed
    AppInstalled(InstalledApp),
    /// AdminInterfaces have successfully been added
    AdminInterfacesAdded(()),
    /// A list of all installed [Dna]s
    ListDnas(Vec<DnaHash>),
    /// Keystore generated a new AgentPubKey
    GenerateAgentPubKey(AgentPubKey),
    /// Listing all the cell ids in the conductor
    ListCellIds(Vec<CellId>),
    /// [AppInterfaceApi] successfully attached
    AppInterfaceAttached {
        /// Port of the new [AppInterfaceApi]
        port: u16,
    },
    /// An error has ocurred in this request
    Error(ExternalApiWireError),
    /// App activated successfully
    AppActivated,
    /// App deactivated successfully
    AppDeactivated,
    /// State of a cell
    JsonState(String),
}

#[cfg(test)]
mod test {
    use super::*;
    use crate::conductor::Conductor;
    use anyhow::Result;
    use holochain_state::test_utils::{test_conductor_env, test_wasm_env, TestEnvironment};
    use holochain_types::{
        app::InstallAppDnaPayload,
        observability,
        test_utils::{fake_agent_pubkey_1, fake_dna_file, fake_dna_zomes, write_fake_dna_file},
    };
    use holochain_wasm_test_utils::TestWasm;
    use matches::assert_matches;
    use uuid::Uuid;

    #[tokio::test(threaded_scheduler)]
    async fn install_list_dna() -> Result<()> {
        observability::test_run().ok();
        let test_env = test_conductor_env();
        let TestEnvironment {
            env: wasm_env,
            tmpdir: _tmpdir,
        } = test_wasm_env();
        let _tmpdir = test_env.tmpdir.clone();
        let handle = Conductor::builder().test(test_env, wasm_env).await?;
        let shutdown = handle.take_shutdown_handle().await.unwrap();
        let admin_api = RealAdminInterfaceApi::new(handle.clone());
        let uuid = Uuid::new_v4();
        let dna = fake_dna_zomes(
            &uuid.to_string(),
            vec![(TestWasm::Foo.into(), TestWasm::Foo.into())],
        );
        let (dna_path, _tempdir) = write_fake_dna_file(dna.clone()).await.unwrap();
        let dna_payload = InstallAppDnaPayload::path_only(dna_path, "".to_string());
        let dna_hash = dna.dna_hash().clone();
        let agent_key = fake_agent_pubkey_1();
        let cell_id = CellId::new(dna.dna_hash().clone(), agent_key.clone());
        let expected_cell_ids = InstalledApp {
            app_id: "test".to_string(),
            cell_data: vec![InstalledCell::new(cell_id.clone(), "".to_string())],
        };
        let payload = InstallAppPayload {
            dnas: vec![dna_payload],
            app_id: "test".to_string(),
            agent_key,
        };

        let install_response = admin_api
            .handle_admin_request(AdminRequest::InstallApp(Box::new(payload)))
            .await;
        assert_matches!(
            install_response,
            AdminResponse::AppInstalled(cell_ids) if cell_ids == expected_cell_ids
        );
        let dna_list = admin_api.handle_admin_request(AdminRequest::ListDnas).await;
        let expects = vec![dna_hash];
        assert_matches!(dna_list, AdminResponse::ListDnas(a) if a == expects);
<<<<<<< HEAD
        handle.shutdown().await;
        tokio::time::timeout(std::time::Duration::from_secs(1), shutdown)
            .await
            .ok();
        Ok(())
    }

    #[tokio::test(threaded_scheduler)]
    #[ignore]
    async fn generate_and_list_pub_keys() -> Result<()> {
        let test_env = test_conductor_env();
        let TestEnvironment {
            env: wasm_env,
            tmpdir: _tmpdir,
        } = test_wasm_env();
        let _tmpdir = test_env.tmpdir.clone();
        let handle = Conductor::builder().test(test_env, wasm_env).await.unwrap();
        let admin_api = RealAdminInterfaceApi::new(handle);
=======
>>>>>>> fd243685

        let res = admin_api
            .handle_admin_request(AdminRequest::ActivateApp {
                app_id: "test".to_string(),
            })
            .await;

        assert_matches!(res, AdminResponse::AppActivated);

        let res = admin_api
            .handle_admin_request(AdminRequest::ListCellIds)
            .await;

        assert_matches!(res, AdminResponse::ListCellIds(v) if v == vec![cell_id]);

        handle.shutdown().await;
        tokio::time::timeout(std::time::Duration::from_secs(1), shutdown)
            .await
            .ok();
        Ok(())
    }

    #[tokio::test(threaded_scheduler)]
    async fn dna_read_parses() -> Result<()> {
        let uuid = Uuid::new_v4();
        let dna = fake_dna_file(&uuid.to_string());
        let (dna_path, _tmpdir) = write_fake_dna_file(dna.clone()).await?;
        let json = serde_json::json!({
            "test": "example",
            "how_many": 42,
        });
        let properties = Some(JsonProperties::new(json.clone()));
        let result = read_parse_dna(dna_path, properties).await?;
        let properties = JsonProperties::new(json);
        let mut dna = dna.dna().clone();
        dna.properties = properties.try_into().unwrap();
        assert_eq!(&dna, result.dna());
        Ok(())
    }
}<|MERGE_RESOLUTION|>--- conflicted
+++ resolved
@@ -135,17 +135,9 @@
                     .await?;
                 Ok(AdminResponse::GenerateAgentPubKey(agent_pub_key))
             }
-<<<<<<< HEAD
-            ListAgentPubKeys => {
-                // If we need this, we'll have to implement some kind of
-                // iterator over cells and return the associated agent ids.
-                // But perhaps this is not even needed?
-                unimplemented!()
-=======
             ListCellIds => {
                 let cell_ids = self.conductor_handle.list_cell_ids().await?;
                 Ok(AdminResponse::ListCellIds(cell_ids))
->>>>>>> fd243685
             }
             ActivateApp { app_id } => {
                 // Activate app
@@ -360,27 +352,6 @@
         let dna_list = admin_api.handle_admin_request(AdminRequest::ListDnas).await;
         let expects = vec![dna_hash];
         assert_matches!(dna_list, AdminResponse::ListDnas(a) if a == expects);
-<<<<<<< HEAD
-        handle.shutdown().await;
-        tokio::time::timeout(std::time::Duration::from_secs(1), shutdown)
-            .await
-            .ok();
-        Ok(())
-    }
-
-    #[tokio::test(threaded_scheduler)]
-    #[ignore]
-    async fn generate_and_list_pub_keys() -> Result<()> {
-        let test_env = test_conductor_env();
-        let TestEnvironment {
-            env: wasm_env,
-            tmpdir: _tmpdir,
-        } = test_wasm_env();
-        let _tmpdir = test_env.tmpdir.clone();
-        let handle = Conductor::builder().test(test_env, wasm_env).await.unwrap();
-        let admin_api = RealAdminInterfaceApi::new(handle);
-=======
->>>>>>> fd243685
 
         let res = admin_api
             .handle_admin_request(AdminRequest::ActivateApp {
