--- conflicted
+++ resolved
@@ -25,11 +25,7 @@
     prelude::*,
 };
 use holochain_types::{
-<<<<<<< HEAD
-    autonomic::AutonomicProcess, cell::CellId, nucleus::ZomeInvocation, shims::*,
-=======
-    autonomic::AutonomicProcess, cell::CellId, dna::DnaFile, nucleus::ZomeInvocation, prelude::Todo,
->>>>>>> 4e566431
+    autonomic::AutonomicProcess, cell::CellId, nucleus::ZomeInvocation, prelude::Todo,
 };
 use std::{
     hash::{Hash, Hasher},
