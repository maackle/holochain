//! The workflow and queue consumer for sys validation

use super::*;
use crate::{
    conductor::manager::ManagedTaskResult,
    core::workflow::sys_validation_workflow::{sys_validation_workflow, SysValidationWorkspace},
};
use futures::future::Either;
use holochain_state::env::EnvironmentWrite;
use holochain_state::env::ReadManager;
use tokio::task::JoinHandle;
use tracing::*;

/// Spawn the QueueConsumer for SysValidation workflow
#[instrument(skip(env, stop, trigger_app_validation, network, conductor_api))]
pub fn spawn_sys_validation_consumer(
    env: EnvironmentWrite,
    mut stop: sync::broadcast::Receiver<()>,
    mut trigger_app_validation: TriggerSender,
    network: HolochainP2pCell,
    conductor_api: impl CellConductorApiT + 'static,
) -> (
    TriggerSender,
    tokio::sync::oneshot::Receiver<()>,
    JoinHandle<ManagedTaskResult>,
) {
    let (tx, mut rx) = TriggerSender::new();
    let (tx_first, rx_first) = tokio::sync::oneshot::channel();
    let mut tx_first = Some(tx_first);
    let mut trigger_self = tx.clone();
    let handle = tokio::spawn(async move {
        loop {
            let env_ref = env.guard().await;
            let reader = env_ref.reader().expect("Could not create LMDB reader");
<<<<<<< HEAD
            let workspace =
                SysValidationWorkspace::new(&reader, &env_ref).expect("Could not create Workspace");
            if let WorkComplete::Incomplete = sys_validation_workflow(
                workspace,
                env.clone().into(),
                &mut trigger_app_validation,
                network.clone(),
                conductor_api.clone(),
            )
            .await
            .expect("Error running Workflow")
=======
            let workspace = SysValidationWorkspace::new(env.clone().into(), &env_ref)
                .expect("Could not create Workspace");
            if let WorkComplete::Incomplete =
                sys_validation_workflow(workspace, env.clone().into(), &mut trigger_app_validation)
                    .await
                    .expect("Error running Workflow")
>>>>>>> c162e783
            {
                trigger_self.trigger()
            };
            // notify the Cell that the first loop has completed
            if let Some(tx_first) = tx_first.take() {
                let _ = tx_first.send(());
            }

            // Check for shutdown or next job
            let next_job = rx.listen();
            let kill = stop.recv();
            tokio::pin!(next_job);
            tokio::pin!(kill);

            // drop the reader so we don't lock it until the next job!
            drop(reader);

            if let Either::Left((Err(_), _)) | Either::Right((_, _)) =
                futures::future::select(next_job, kill).await
            {
                tracing::warn!("Cell is shutting down: stopping queue consumer.");
                break;
            };
        }
        Ok(())
    });
    (tx, rx_first, handle)
}<|MERGE_RESOLUTION|>--- conflicted
+++ resolved
@@ -7,7 +7,6 @@
 };
 use futures::future::Either;
 use holochain_state::env::EnvironmentWrite;
-use holochain_state::env::ReadManager;
 use tokio::task::JoinHandle;
 use tracing::*;
 
@@ -31,10 +30,8 @@
     let handle = tokio::spawn(async move {
         loop {
             let env_ref = env.guard().await;
-            let reader = env_ref.reader().expect("Could not create LMDB reader");
-<<<<<<< HEAD
-            let workspace =
-                SysValidationWorkspace::new(&reader, &env_ref).expect("Could not create Workspace");
+            let workspace = SysValidationWorkspace::new(env.clone().into(), &env_ref)
+                .expect("Could not create Workspace");
             if let WorkComplete::Incomplete = sys_validation_workflow(
                 workspace,
                 env.clone().into(),
@@ -44,14 +41,6 @@
             )
             .await
             .expect("Error running Workflow")
-=======
-            let workspace = SysValidationWorkspace::new(env.clone().into(), &env_ref)
-                .expect("Could not create Workspace");
-            if let WorkComplete::Incomplete =
-                sys_validation_workflow(workspace, env.clone().into(), &mut trigger_app_validation)
-                    .await
-                    .expect("Error running Workflow")
->>>>>>> c162e783
             {
                 trigger_self.trigger()
             };
@@ -66,9 +55,6 @@
             tokio::pin!(next_job);
             tokio::pin!(kill);
 
-            // drop the reader so we don't lock it until the next job!
-            drop(reader);
-
             if let Either::Left((Err(_), _)) | Either::Right((_, _)) =
                 futures::future::select(next_job, kill).await
             {
