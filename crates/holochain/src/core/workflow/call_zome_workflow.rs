use super::error::{WorkflowError, WorkflowResult};
use crate::core::ribosome::error::RibosomeError;
use crate::core::ribosome::guest_callback::validate::ValidateInvocation;
use crate::core::ribosome::guest_callback::validate::{ValidateHostAccess, ValidateResult};
use crate::core::ribosome::guest_callback::validate_link_add::ValidateLinkAddHostAccess;
use crate::core::ribosome::guest_callback::validate_link_add::ValidateLinkAddInvocation;
use crate::core::ribosome::guest_callback::validate_link_add::ValidateLinkAddResult;
use crate::core::ribosome::ZomeCallInvocation;
use crate::core::ribosome::ZomeCallInvocationResponse;
use crate::core::ribosome::{error::RibosomeResult, RibosomeT, ZomeCallHostAccess};
use crate::core::state::source_chain::SourceChainError;
use crate::core::state::workspace::Workspace;
use crate::core::{
    queue_consumer::{OneshotWriter, TriggerSender},
    state::{
        cascade::Cascade, element_buf::ElementBuf, metadata::MetadataBuf,
        source_chain::SourceChain, workspace::WorkspaceResult,
    },
    sys_validate_element,
};
use fallible_iterator::FallibleIterator;
use holo_hash::AnyDhtHash;
use holochain_keystore::KeystoreSender;
use holochain_p2p::HolochainP2pCell;
use holochain_state::prelude::*;
use holochain_types::element::Element;
use holochain_zome_types::entry::GetOptions;
use holochain_zome_types::header::Header;
use std::sync::Arc;
use tracing::*;
use unsafe_call_zome_workspace::UnsafeCallZomeWorkspace;
use tracing::instrument;

pub mod unsafe_call_zome_workspace;

/// Placeholder for the return value of a zome invocation
/// TODO: do we want this to be the same as ZomeCallInvocationRESPONSE?
pub type ZomeCallInvocationResult = RibosomeResult<ZomeCallInvocationResponse>;

#[derive(Debug)]
pub struct CallZomeWorkflowArgs<Ribosome: RibosomeT> {
    pub ribosome: Ribosome,
    pub invocation: ZomeCallInvocation,
}

<<<<<<< HEAD
#[instrument(skip(workspace, network, keystore, writer, args, trigger_produce_dht_ops))]
=======
#[instrument(skip(workspace, network, keystore, writer, trigger_produce_dht_ops))]
>>>>>>> 98b5255d
pub async fn call_zome_workflow<'env, Ribosome: RibosomeT>(
    mut workspace: CallZomeWorkspace<'env>,
    network: HolochainP2pCell,
    keystore: KeystoreSender,
    writer: OneshotWriter,
    args: CallZomeWorkflowArgs<Ribosome>,
    mut trigger_produce_dht_ops: TriggerSender,
) -> WorkflowResult<ZomeCallInvocationResult> {
    let result = call_zome_workflow_inner(&mut workspace, network, keystore, args).await?;

    // --- END OF WORKFLOW, BEGIN FINISHER BOILERPLATE ---

    // commit the workspace
    writer
        .with_writer(|writer| workspace.flush_to_txn(writer).expect("TODO"))
        .await?;

    trigger_produce_dht_ops.trigger();

    Ok(result)
}

async fn call_zome_workflow_inner<'env, Ribosome: RibosomeT>(
    workspace: &mut CallZomeWorkspace<'env>,
    network: HolochainP2pCell,
    keystore: KeystoreSender,
    args: CallZomeWorkflowArgs<Ribosome>,
) -> WorkflowResult<ZomeCallInvocationResult> {
    let CallZomeWorkflowArgs {
        ribosome,
        invocation,
    } = args;

    let zome_name = invocation.zome_name.clone();

    // Get the current head
    let chain_head_start = workspace.source_chain.chain_head()?.clone();

    let agent_key = invocation.provenance.clone();

    tracing::trace!(line = line!());
    // Create the unsafe sourcechain for use with wasm closure
    let result = {
        let (_g, raw_workspace) = UnsafeCallZomeWorkspace::from_mut(workspace);
        let host_access = ZomeCallHostAccess::new(raw_workspace, keystore, network.clone());
        ribosome.call_zome_function(host_access, invocation)
    };
    tracing::trace!(line = line!());

    // Get the new head
    let chain_head_end = workspace.source_chain.chain_head()?;

    // collect all the elements we need to validate in wasm
    let mut to_app_validate: Vec<Element> = vec![];

    // Has there been changes?
    if chain_head_start != *chain_head_end {
        // get the changes
        let mut new_headers = workspace
            .source_chain
            .iter_back()
            .scan(None, |current_header, element| {
                let my_header = current_header.clone();
                *current_header = element.header().prev_header().cloned();
                let r = match my_header {
                    Some(current_header) if current_header == chain_head_start => None,
                    _ => Some(element),
                };
                Ok(r)
            })
            .map_err(WorkflowError::from);

        while let Some(header) = new_headers.next()? {
            let chain_element = workspace
                .source_chain
                .get_element(header.header_address())
                .await?;
            let prev_chain_element = match chain_element {
                Some(ref c) => match c.header().prev_header() {
                    Some(h) => workspace.source_chain.get_element(&h).await?,
                    None => None,
                },
                None => None,
            };
            if let Some(ref chain_element) = chain_element {
                sys_validate_element(&agent_key, chain_element, prev_chain_element.as_ref())
                    .await?;
                to_app_validate.push(chain_element.to_owned());
            }
        }
    }

    let mut cascade = workspace.cascade(network);
    for chain_element in to_app_validate {
        match chain_element.header() {
            // @todo have app validate in its own workflow
            Header::LinkAdd(link_add) => {
                let validate: ValidateLinkAddResult = ribosome.run_validate_link_add(
                    ValidateLinkAddHostAccess,
                    ValidateLinkAddInvocation {
                        zome_name: zome_name.clone(),
                        base: Arc::new({
                            let base_address: AnyDhtHash = link_add.base_address.clone().into();
                            #[allow(clippy::eval_order_dependence)]
                            cascade
                                .dht_get(base_address.clone(), GetOptions.into())
                                .await
                                .map_err(|e| RibosomeError::from(e))?
                                .ok_or_else(|| RibosomeError::ElementDeps(base_address.clone()))?
                                .entry()
                                .as_option()
                                .ok_or_else(|| RibosomeError::ElementDeps(base_address.clone()))?
                                .to_owned()
                        }),
                        target: Arc::new({
                            let target_address: AnyDhtHash = link_add.target_address.clone().into();
                            #[allow(clippy::eval_order_dependence)]
                            cascade
                                .dht_get(target_address.clone(), GetOptions.into())
                                .await
                                .map_err(|e| RibosomeError::from(e))?
                                .ok_or_else(|| RibosomeError::ElementDeps(target_address.clone()))?
                                .entry()
                                .as_option()
                                .ok_or_else(|| RibosomeError::ElementDeps(target_address.clone()))?
                                .to_owned()
                        }),
                        link_add: Arc::new(link_add.to_owned()),
                    },
                )?;
                match validate {
                    ValidateLinkAddResult::Valid => {}
                    ValidateLinkAddResult::Invalid(reason) => {
                        Err(SourceChainError::InvalidLinkAdd(reason))?
                    }
                }
            }
            _ => {}
        }

        match chain_element.entry() {
            holochain_types::element::ElementEntry::Present(entry) => {
                let validate: ValidateResult = ribosome.run_validate(
                    ValidateHostAccess,
                    ValidateInvocation {
                        zome_name: zome_name.clone(),
                        entry: Arc::new(entry.clone()),
                    },
                )?;
                match validate {
                    ValidateResult::Valid => {}
                    // when the wasm is being called directly in a zome invocation any
                    // state other than valid is not allowed for new entries
                    // e.g. we require that all dependencies are met when committing an
                    // entry to a local source chain
                    // this is different to the case where we are validating data coming in
                    // from the network where unmet dependencies would need to be
                    // rescheduled to attempt later due to partitions etc.
                    ValidateResult::Invalid(reason) => {
                        Err(SourceChainError::InvalidCommit(reason))?
                    }
                    ValidateResult::UnresolvedDependencies(hashes) => {
                        Err(SourceChainError::InvalidCommit(format!("{:?}", hashes)))?
                    }
                }
            }
            // if there is no entry this is a noop
            _ => {}
        }
    }

    Ok(result)
}

pub struct CallZomeWorkspace<'env> {
    pub source_chain: SourceChain<'env>,
    pub meta: MetadataBuf<'env>,
    pub cache_cas: ElementBuf<'env>,
    pub cache_meta: MetadataBuf<'env>,
}

impl<'env: 'a, 'a> CallZomeWorkspace<'env> {
    pub fn cascade(&'a mut self, network: HolochainP2pCell) -> Cascade<'env, 'a> {
        Cascade::new(
            &self.source_chain.elements(),
            &self.meta,
            &mut self.cache_cas,
            &mut self.cache_meta,
            network,
        )
    }
}

impl<'env> Workspace<'env> for CallZomeWorkspace<'env> {
    fn new(reader: &'env Reader<'env>, dbs: &impl GetDb) -> WorkspaceResult<Self> {
        let source_chain = SourceChain::new(reader, dbs)?;

        let cache_cas = ElementBuf::cache(reader, dbs)?;
        let meta = MetadataBuf::vault(reader, dbs)?;
        let cache_meta = MetadataBuf::cache(reader, dbs)?;

        Ok(CallZomeWorkspace {
            source_chain,
            meta,
            cache_cas,
            cache_meta,
        })
    }

    fn flush_to_txn(self, writer: &mut Writer) -> WorkspaceResult<()> {
        self.source_chain.into_inner().flush_to_txn(writer)?;
        self.meta.flush_to_txn(writer)?;
        self.cache_cas.flush_to_txn(writer)?;
        self.cache_meta.flush_to_txn(writer)?;
        Ok(())
    }
}

#[cfg(test)]
pub mod tests {
    use super::*;
    use crate::core::{
        ribosome::MockRibosomeT,
        workflow::{error::WorkflowError, genesis_workflow::tests::fake_genesis},
    };
    use crate::fixt::KeystoreSenderFixturator;
    use fixt::prelude::*;
    use holochain_p2p::HolochainP2pCellFixturator;
    use holochain_serialized_bytes::prelude::*;
    use holochain_state::{env::ReadManager, test_utils::test_cell_env};
    use holochain_types::{observability, test_utils::fake_agent_pubkey_1};
    use holochain_wasm_test_utils::TestWasm;
    use holochain_zome_types::entry::Entry;
    use holochain_zome_types::GuestOutput;
    use holochain_zome_types::HostInput;
    use matches::assert_matches;

    #[derive(Debug, serde::Serialize, serde::Deserialize, SerializedBytes)]
    struct Payload {
        a: u32,
    }

    async fn run_call_zome<'env, Ribosome: RibosomeT + Send + Sync + 'env>(
        workspace: &mut CallZomeWorkspace<'env>,
        ribosome: Ribosome,
        invocation: ZomeCallInvocation,
    ) -> WorkflowResult<ZomeCallInvocationResult> {
        let keystore = fixt!(KeystoreSender);
        let network = fixt!(HolochainP2pCell);
        let args = CallZomeWorkflowArgs {
            invocation,
            ribosome,
        };
        call_zome_workflow_inner(workspace, network, keystore, args).await
    }

    // 1.  Check if there is a Capability token secret in the parameters.
    // If there isn't and the function to be called isn't public,
    // we stop the process and return an error. MVT
    // TODO: B-01553: Finish this test when capabilities land
    #[ignore]
    #[allow(unused_variables, unreachable_code)]
    #[tokio::test]
    async fn private_zome_call() {
        let env = test_cell_env();
        let dbs = env.dbs().await;
        let env_ref = env.guard().await;
        let reader = env_ref.reader().unwrap();
        let workspace = CallZomeWorkspace::new(&reader, &dbs).unwrap();
        let ribosome = MockRibosomeT::new();
        // FIXME: CAP: Set this function to private
        let invocation = crate::core::ribosome::ZomeCallInvocationFixturator::new(
            crate::core::ribosome::NamedInvocation(
                holochain_types::cell::CellIdFixturator::new(fixt::Unpredictable)
                    .next()
                    .unwrap(),
                TestWasm::Foo.into(),
                "fun_times".into(),
                HostInput::new(Payload { a: 1 }.try_into().unwrap()),
            ),
        )
        .next()
        .unwrap();
        invocation.cap = todo!("Make secret cap token");
        let error = run_call_zome(&mut workspace, ribosome, invocation)
            .await
            .unwrap_err();
        assert_matches!(error, WorkflowError::CapabilityMissing);
    }

    // TODO: B-01553: Finish these tests when capabilities land
    // 1.1 If there is a secret, we look up our private CAS and see if it matches any secret for a
    // Capability Grant entry that we have stored. If it does, check that this Capability Grant is
    //not revoked and actually grants permissions to call the ZomeFn that is being called. (MVI)

    // 1.2 Check if the Capability Grant has assignees=None (means this Capability is transferable).
    // If it has assignees=Vec<Address> (means this Capability is on Assigned mode, check that the
    // provenance's agent key is in that assignees. (MVI)

    // 1.3 If the CapabiltyGrant has pre-filled parameters, check that the ui is passing exactly the
    // parameters needed and no more to complete the call. (MVI)

    // 2. Set Context (Cascading Cursor w/ Pre-flight chain extension) MVT

    // 3. Invoke WASM (w/ Cursor) MVM
    // WASM receives external call handles:
    // (gets & commits via cascading cursor, crypto functions & bridge calls via conductor,
    // send via network function call for send direct message)

    // There is no test for `3.` only that it compiles

    // 4. When the WASM code execution finishes, If workspace has new chain entries:
    // 4.1. Call system validation of list of entries and headers: (MVI)
    // - Check entry hash
    // - Check header hash
    // - Check header signature
    // - Check header timestamp is later than previous timestamp
    // - Check entry content matches entry schema
    //   Depending on the type of the commit, validate all possible validations for the
    //   DHT Op that would be produced by it

    // TODO: B-01100 Make sure this test is in the right place when SysValidation complete
    // so we aren't duplicating the unit test inside sys val.
    #[ignore]
    #[tokio::test]
    async fn calls_system_validation<'a>() {
        observability::test_run().ok();
        let env = test_cell_env();
        let dbs = env.dbs().await;
        let env_ref = env.guard().await;
        let reader = env_ref.reader().unwrap();
        let mut workspace = CallZomeWorkspace::new(&reader, &dbs).unwrap();

        // Genesis
        fake_genesis(&mut workspace.source_chain).await.unwrap();

        let agent_pubkey = fake_agent_pubkey_1();
        let _agent_entry = Entry::Agent(agent_pubkey.clone().into());
        let mut ribosome = MockRibosomeT::new();
        // Call zome mock that it writes to source chain
        ribosome
            .expect_call_zome_function()
            .returning(move |_workspace, _invocation| {
                let x = SerializedBytes::try_from(Payload { a: 3 }).unwrap();
                Ok(ZomeCallInvocationResponse::ZomeApiFn(GuestOutput::new(x)))
            });

        let invocation = crate::core::ribosome::ZomeCallInvocationFixturator::new(
            crate::core::ribosome::NamedInvocation(
                holochain_types::cell::CellIdFixturator::new(fixt::Unpredictable)
                    .next()
                    .unwrap(),
                TestWasm::Foo.into(),
                "fun_times".into(),
                HostInput::new(Payload { a: 1 }.try_into().unwrap()),
            ),
        )
        .next()
        .unwrap();
        // IDEA: Mock the system validation and check it's called
        /* This is one way to test the correctness of the calls to sys val
        let mut sys_val = MockSystemValidation::new();
        sys_val
            .expect_check_entry_hash()
            .times(1)
            .returning(|_entry_hash| Ok(()));
        */

        let _result = run_call_zome(&mut workspace, ribosome, invocation)
            .await
            .unwrap();
    }

    // 4.2. Call app validation of list of entries and headers: (MVI)
    // - Call validate_set_of_entries_and_headers (any necessary get
    //   results where we receive None / Timeout on retrieving validation dependencies, should produce error/fail)
    // TODO: B-01093: Finish when app val lands
    #[ignore]
    #[tokio::test]
    async fn calls_app_validation() {
        let env = test_cell_env();
        let dbs = env.dbs().await;
        let env_ref = env.guard().await;
        let reader = env_ref.reader().unwrap();
        let mut workspace = CallZomeWorkspace::new(&reader, &dbs).unwrap();
        let ribosome = MockRibosomeT::new();
        let invocation = crate::core::ribosome::ZomeCallInvocationFixturator::new(
            crate::core::ribosome::NamedInvocation(
                holochain_types::cell::CellIdFixturator::new(fixt::Unpredictable)
                    .next()
                    .unwrap(),
                TestWasm::Foo.into(),
                "fun_times".into(),
                HostInput::new(Payload { a: 1 }.try_into().unwrap()),
            ),
        )
        .next()
        .unwrap();
        // TODO: B-01093: Mock the app validation and check it's called
        // TODO: B-01093: How can I pass a app validation into this?
        // These are just static calls
        let _result = run_call_zome(&mut workspace, ribosome, invocation)
            .await
            .unwrap();
    }

    // 4.3. Write output results via SC gatekeeper (wrap in transaction): (MVI)
    // This is handled by the workflow runner however I should test that
    // we can create outputs
    #[ignore]
    #[tokio::test]
    async fn creates_outputs() {
        let env = test_cell_env();
        let dbs = env.dbs().await;
        let env_ref = env.guard().await;
        let reader = env_ref.reader().unwrap();
        let mut workspace = CallZomeWorkspace::new(&reader, &dbs).unwrap();
        let ribosome = MockRibosomeT::new();
        // TODO: Make this mock return an output
        let invocation = crate::core::ribosome::ZomeCallInvocationFixturator::new(
            crate::core::ribosome::NamedInvocation(
                holochain_types::cell::CellIdFixturator::new(fixt::Unpredictable)
                    .next()
                    .unwrap(),
                TestWasm::Foo.into(),
                "fun_times".into(),
                HostInput::new(Payload { a: 1 }.try_into().unwrap()),
            ),
        )
        .next()
        .unwrap();
        let _result = run_call_zome(&mut workspace, ribosome, invocation)
            .await
            .unwrap();
        // TODO: Check the workspace has changes
    }
}<|MERGE_RESOLUTION|>--- conflicted
+++ resolved
@@ -43,11 +43,7 @@
     pub invocation: ZomeCallInvocation,
 }
 
-<<<<<<< HEAD
 #[instrument(skip(workspace, network, keystore, writer, args, trigger_produce_dht_ops))]
-=======
-#[instrument(skip(workspace, network, keystore, writer, trigger_produce_dht_ops))]
->>>>>>> 98b5255d
 pub async fn call_zome_workflow<'env, Ribosome: RibosomeT>(
     mut workspace: CallZomeWorkspace<'env>,
     network: HolochainP2pCell,
