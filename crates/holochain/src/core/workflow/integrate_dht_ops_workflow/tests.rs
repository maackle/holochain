--- conflicted
+++ resolved
@@ -35,7 +35,6 @@
     GetLinksInput, LinkEntriesInput,
 };
 use produce_dht_ops_workflow::{produce_dht_ops_workflow, ProduceDhtOpsWorkspace};
-use std::convert::TryFrom;
 use std::{collections::BTreeMap, convert::TryInto, sync::Arc};
 
 #[derive(Clone)]
@@ -1304,41 +1303,6 @@
                 .unwrap();
         }
 
-<<<<<<< HEAD
-        let reader = env_ref.reader().unwrap();
-        let db = dbs.get_db(&*INTEGRATED_DHT_OPS).unwrap();
-        let ops_db = IntegratedDhtOpsStore::new(&reader, db).unwrap();
-        let ops = ops_db.iter().unwrap().collect::<Vec<_>>().unwrap();
-        debug!(?ops);
-        assert!(!ops.is_empty());
-
-        let meta = MetadataBuf::primary(&reader, &dbs).unwrap();
-        let key = LinkMetaKey::Base(&base_entry_hash);
-        let links = meta.get_links(&key).unwrap().collect::<Vec<_>>().unwrap();
-        let link = links[0].clone();
-        assert_eq!(link.target, target_entry_hash);
-
-        let (cas, _metadata, cache, metadata_cache) = test_dbs_and_mocks(&reader, &dbs);
-        let cascade = Cascade::new(&cas, &meta, &cache, &metadata_cache);
-
-        let links = cascade.dht_get_links(&key).await.unwrap();
-        let link = links[0].clone();
-        assert_eq!(EntryHash::try_from(link.target).unwrap(), target_entry_hash);
-
-        let e = cascade
-            .dht_get(&target_entry_hash.into())
-            .await
-            .unwrap()
-            .unwrap();
-        assert_eq!(e.into_inner().1, Some(target_entry));
-
-        let e = cascade
-            .dht_get(&base_entry_hash.into())
-            .await
-            .unwrap()
-            .unwrap();
-        assert_eq!(e.into_inner().1, Some(base_entry));
-=======
         // Call zome to trigger a the produce workflow
         let request = Box::new(
             ZomeCallInvocationFixturator::new(NamedInvocation(
@@ -1371,7 +1335,7 @@
 
             let meta = MetadataBuf::primary(&reader, &dbs).unwrap();
             let key = LinkMetaKey::Base(&base_entry_hash);
-            let links = meta.get_links(&key).unwrap();
+            let links = meta.get_links(&key).unwrap().collect::<Vec<_>>().unwrap();
             let link = links[0].clone();
             assert_eq!(link.target, target_entry_hash);
 
@@ -1383,14 +1347,21 @@
             let link = links[0].clone();
             assert_eq!(link.target, target_entry_hash);
 
-            let e = cascade.dht_get(&target_entry_hash).await.unwrap().unwrap();
-            assert_eq!(e.into_content(), target_entry);
-
-            let e = cascade.dht_get(&base_entry_hash).await.unwrap().unwrap();
-            assert_eq!(e.into_content(), base_entry);
+            let e = cascade
+                .dht_get(target_entry_hash.into())
+                .await
+                .unwrap()
+                .unwrap();
+            assert_eq!(e.into_inner().1.unwrap(), target_entry);
+
+            let e = cascade
+                .dht_get(base_entry_hash.into())
+                .await
+                .unwrap()
+                .unwrap();
+            assert_eq!(e.into_inner().1.unwrap(), base_entry);
         }
         conductor.shutdown().await;
         shutdown.await.unwrap();
->>>>>>> de57c78e
     }
 }