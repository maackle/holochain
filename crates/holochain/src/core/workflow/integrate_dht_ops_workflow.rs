--- conflicted
+++ resolved
@@ -91,7 +91,7 @@
             // only integrate this op if it hasn't been integrated already!
             // TODO: test for this [ B-01894 ]
             if workspace.integrated_dht_ops.get(&op_hash)?.is_none() {
-                match integrate_single_dht_op(value, &mut workspace.cas, &mut workspace.meta)
+                match integrate_single_dht_op(value, &mut workspace.elements, &mut workspace.meta)
                     .await?
                 {
                     Outcome::Integrated(integrated) => {
@@ -155,7 +155,7 @@
 #[instrument(skip(value, element_store, meta_store))]
 async fn integrate_single_dht_op(
     value: IntegrationQueueValue,
-    element_store: &mut ChainCasBuf<'_>,
+    element_store: &mut ElementBuf<'_>,
     meta_store: &mut MetadataBuf<'_>,
 ) -> DhtOpConvertResult<Outcome> {
     match integrate_single_element(value, element_store).await? {
@@ -170,7 +170,7 @@
 
 async fn integrate_single_element(
     value: IntegrationQueueValue,
-    element_store: &mut ChainCasBuf<'_>,
+    element_store: &mut ElementBuf<'_>,
 ) -> DhtOpConvertResult<Outcome> {
     {
         // Process each op
@@ -184,7 +184,7 @@
             signature: Signature,
             header: Header,
             maybe_entry: Option<Entry>,
-            element_store: &mut ChainCasBuf<'_>,
+            element_store: &mut ElementBuf<'_>,
         ) -> DhtOpConvertResult<()> {
             let signed_header =
                 SignedHeaderHashed::from_content(SignedHeader(header, signature)).await;
@@ -198,7 +198,7 @@
 
         async fn header_with_entry_is_stored(
             hash: &HeaderHash,
-            element_store: &ChainCasBuf<'_>,
+            element_store: &ElementBuf<'_>,
         ) -> DhtOpConvertResult<bool> {
             match element_store.get_header(hash).await?.map(|e| {
                 e.header()
@@ -220,49 +220,6 @@
 
         match op {
             DhtOp::StoreElement(signature, header, maybe_entry) => {
-<<<<<<< HEAD
-                let header = HeaderHashed::from_content(header).await;
-                let signed_header = SignedHeaderHashed::with_presigned(header, signature);
-                let entry_hashed = match maybe_entry {
-                    Some(entry) => Some(EntryHashed::from_content(*entry).await),
-                    None => None,
-                };
-                // Store the entry
-                workspace.elements.put(signed_header, entry_hashed)?;
-            }
-            DhtOp::StoreEntry(signature, new_entry_header, entry) => {
-                // Reference to headers
-                workspace
-                    .meta
-                    .register_header(new_entry_header.clone())
-                    .await?;
-
-                let header = HeaderHashed::from_content(new_entry_header.into()).await;
-                let signed_header = SignedHeaderHashed::with_presigned(header, signature);
-                let entry = EntryHashed::from_content(*entry).await;
-                // Store Header and Entry
-                workspace.elements.put(signed_header, Some(entry))?;
-            }
-            DhtOp::RegisterAgentActivity(signature, header) => {
-                // Store header
-                let header_hashed = HeaderHashed::from_content(header.clone()).await;
-                let signed_header = SignedHeaderHashed::with_presigned(header_hashed, signature);
-                workspace.elements.put(signed_header, None)?;
-
-                // register agent activity on this agents pub key
-                workspace.meta.register_activity(header).await?;
-            }
-            DhtOp::RegisterReplacedBy(_, entry_update, _) => {
-                let old_entry_hash = match entry_update.intended_for {
-                    IntendedFor::Header => None,
-                    IntendedFor::Entry => {
-                        match workspace
-                            .elements
-                            .get_header(&entry_update.replaces_address)
-                            .await?
-                            // Handle missing old entry header. Same reason as below
-                            .and_then(|e| e.header().entry_data().map(|(hash, _)| hash.clone()))
-=======
                 put_data(signature, header, maybe_entry.map(|e| *e), element_store).await?;
             }
             DhtOp::StoreEntry(signature, new_entry_header, entry) => {
@@ -296,7 +253,6 @@
                             element_store,
                         )
                         .await?
->>>>>>> 61822b5a
                         {
                             let op =
                                 DhtOp::RegisterReplacedBy(signature, entry_update, maybe_entry);
@@ -312,18 +268,10 @@
                 )
                 .await?;
             }
-<<<<<<< HEAD
-            DhtOp::RegisterDeletedEntryHeader(_, entry_delete)
-            | DhtOp::RegisterDeletedBy(_, entry_delete) => {
-                let entry_hash = match workspace
-                    .elements
-                    .get_header(&entry_delete.removes_address)
-=======
             DhtOp::RegisterDeletedEntryHeader(signature, element_delete) => {
                 // Check if we have the header with the entry that we are removing in the vault
                 // or defer the op.
                 if !header_with_entry_is_stored(&element_delete.removes_address, element_store)
->>>>>>> 61822b5a
                     .await?
                 {
                     // Can't combine the two delete match arms without cloning the op
@@ -344,52 +292,6 @@
                 put_data(signature, element_delete.into(), None, element_store).await?;
             }
             DhtOp::RegisterAddLink(signature, link_add) => {
-<<<<<<< HEAD
-                workspace.meta.add_link(link_add.clone()).await?;
-                // Store add Header
-                let header = HeaderHashed::from_content(link_add.into()).await;
-                debug!(link_add = ?header.as_hash());
-                let signed_header = SignedHeaderHashed::with_presigned(header, signature);
-                workspace.elements.put(signed_header, None)?;
-            }
-            DhtOp::RegisterRemoveLink(signature, link_remove) => {
-                // Check whether they have the base address in the elements.
-                // If not then this should put the op back on the queue with a
-                // warning that it's unimplemented and later add this to the cache meta.
-                // TODO: Base might be in elements due to this agent being an authority for a
-                // header on the Base
-                if let None = workspace
-                    .elements
-                    .get_entry(&link_remove.base_address)
-                    .await?
-                {
-                    warn!(
-                        "Storing link data when not an author or authority requires the
-                         cache metadata store.
-                         The cache metadata store is currently unimplemented"
-                    );
-                    return Outcome::deferred(op, validation_status);
-                }
-
-                // Store link delete Header
-                let header = HeaderHashed::from_content(link_remove.clone().into()).await;
-                let signed_header = SignedHeaderHashed::with_presigned(header, signature);
-                workspace.elements.put(signed_header, None)?;
-
-                // Remove the link
-                workspace.meta.remove_link(link_remove).await?;
-            }
-        }
-
-        // TODO: PERF: Avoid this clone by returning the op on error
-        let (op, basis) = match dht_op_to_light_basis(op.clone(), &workspace.elements).await {
-            Ok(l) => l,
-            Err(DhtOpConvertError::MissingHeaderEntry(_)) => {
-                return Outcome::deferred(op, validation_status)
-            }
-            Err(e) => return Err(e.into()),
-        };
-=======
                 // Check whether we have the base address in the Vault.
                 // If not then this should put the op back on the queue.
                 if !entry_is_stored(&link_add.base_address)? {
@@ -414,7 +316,6 @@
             }
         }
 
->>>>>>> 61822b5a
         let value = IntegratedDhtOpsValue {
             validation_status,
             op: light_op,
@@ -426,12 +327,12 @@
 
 pub async fn integrate_single_metadata<C: MetadataBufT>(
     op: DhtOpLight,
-    element_store: &ChainCasBuf<'_>,
+    element_store: &ElementBuf<'_>,
     meta_store: &mut C,
 ) -> DhtOpConvertResult<()> {
     async fn get_header(
         hash: HeaderHash,
-        element_store: &ChainCasBuf<'_>,
+        element_store: &ElementBuf<'_>,
     ) -> DhtOpConvertResult<Header> {
         Ok(element_store
             .get_header(&hash)
@@ -481,7 +382,7 @@
 /// our vault.
 pub async fn integrate_to_cache<C: MetadataBufT>(
     element: &Element,
-    element_store: &ChainCasBuf<'_>,
+    element_store: &ElementBuf<'_>,
     meta_store: &mut C,
 ) -> DhtOpConvertResult<()> {
     // Produce the light directly
