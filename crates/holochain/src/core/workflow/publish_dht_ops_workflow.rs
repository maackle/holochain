--- conflicted
+++ resolved
@@ -692,29 +692,6 @@
                 network.join(dna.clone(), agent).await.unwrap();
             }
 
-<<<<<<< HEAD
-        // Join some agents onto the network
-        for agent in agents {
-            network.join(dna.clone(), agent).await.unwrap();
-        }
-        // Call the workflow
-        let delay =
-            Duration::from_millis(std::cmp::max(50, std::cmp::min(2000, num_agents * 20)).into());
-        call_workflow(&env_ref, &dbs, cell_network, delay).await;
-
-        // Check the handler receives the one broadcast per agent because they are on the same basis
-        assert_eq!(num_agents, recv_count.load(Ordering::SeqCst));
-        // Check there is no ops left that didn't come through
-        assert_eq!(
-            num_agents,
-            register_replaced_by_count.load(Ordering::SeqCst)
-        );
-        assert_eq!(num_agents, store_element_count.load(Ordering::SeqCst));
-
-        // Shutdown
-        network.ghost_actor_shutdown().await.unwrap();
-        recv_task.await.unwrap();
-=======
             call_workflow(&env_ref, &dbs, cell_network).await;
 
             // Wait for expected # of responses, or timeout
@@ -736,7 +713,6 @@
             network.ghost_actor_shutdown().await.unwrap();
             recv_task.await.unwrap();
         });
->>>>>>> a8c17703
     }
 
     // TODO: COVERAGE: Test public ops do publish
