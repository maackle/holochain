use super::{WorkflowEffects, WorkflowError, WorkflowResult};
use crate::{conductor::api::CellConductorApiT, core::state::workspace::GenesisWorkspace};
use holochain_types::{chain_header::ChainHeader, dna::Dna, entry::Entry, header, prelude::*};

/// Initialize the source chain with the initial entries:
/// - Dna
/// - AgentId
/// - CapTokenGrant
///
/// FIXME: understand the details of actually getting the DNA
/// FIXME: creating entries in the config db
pub async fn genesis(
    mut workspace: GenesisWorkspace<'_>,
    api: impl CellConductorApiT,
    dna: Dna,
    agent_pubkey: AgentPubKey,
) -> WorkflowResult<GenesisWorkspace<'_>> {
    // TODO: this is a placeholder for a real DPKI request to show intent
    if api
<<<<<<< HEAD
        .dpki_request("is_agent_hash_valid".into(), agent_hash.to_string())
        .await
        .map_err(|e| WorkflowError::from(Box::new(e)))?
        == "INVALID"
    {
        return Err(WorkflowError::from(WorkflowError::AgentInvalid(agent_hash.clone())).into());
=======
        .dpki_request("is_agent_pubkey_valid".into(), agent_pubkey.to_string())
        .await?
        == "INVALID"
    {
        return Err(WorkflowError::AgentInvalid(agent_pubkey.clone()));
>>>>>>> 1b0126ac
    }

    // create a DNA chain element and add it directly to the store
    let dna_header = ChainHeader::Dna(header::Dna {
        timestamp: chrono::Utc::now().timestamp().into(),
        author: agent_pubkey.clone(),
        hash: dna.dna_hash(),
    });
    workspace.source_chain.put(dna_header.clone(), None).await?;

    // create a agent chain element and add it directly to the store
    let agent_header = ChainHeader::EntryCreate(header::EntryCreate {
        timestamp: chrono::Utc::now().timestamp().into(),
        author: agent_pubkey.clone(),
        prev_header: dna_header.hash().into(),
        entry_type: header::EntryType::AgentPubKey,
        entry_address: agent_pubkey.clone().into(),
    });
    workspace
        .source_chain
        .put(agent_header, Some(Entry::Agent(agent_pubkey)))
        .await?;

    Ok(WorkflowEffects {
        workspace,
        triggers: Default::default(),
        signals: Default::default(),
        callbacks: Default::default(),
    })
}

#[cfg(test)]
mod tests {

    use super::genesis;
    use crate::{
        conductor::api::MockCellConductorApi,
        core::{
            state::{
                source_chain::SourceChain,
                workspace::{GenesisWorkspace, Workspace},
            },
            workflow::WorkflowError,
        },
    };
    use fallible_iterator::FallibleIterator;
    use holochain_state::{env::*, test_utils::test_cell_env};
    use holochain_types::{
        chain_header::ChainHeader,
        header, observability,
        test_utils::{fake_agent_pubkey_1, fake_dna},
    };

    #[tokio::test(threaded_scheduler)]
    async fn genesis_initializes_source_chain() -> Result<(), anyhow::Error> {
        observability::test_run()?;
        let arc = test_cell_env();
        let env = arc.guard().await;
        let dbs = arc.dbs().await?;
        let dna = fake_dna("a");
        let agent_pubkey = fake_agent_pubkey_1();

        {
            let reader = env.reader()?;
            let workspace = GenesisWorkspace::new(&reader, &dbs)?;
            let mut api = MockCellConductorApi::new();
            api.expect_sync_dpki_request()
                .returning(|_, _| Ok("mocked dpki request response".to_string()));
            let fx = genesis(workspace, api, dna.clone(), agent_pubkey.clone()).await?;
            let writer = env.writer()?;
            fx.workspace.commit_txn(writer)?;
        }

        env.with_reader(|reader| {
            let source_chain = SourceChain::new(&reader, &dbs)?;
            assert_eq!(source_chain.agent_pubkey()?, agent_pubkey);
            source_chain.chain_head().expect("chain head should be set");
            let hashes: Vec<_> = source_chain
                .iter_back()
                .map(|h| {
                    Ok(match h.header() {
                        ChainHeader::Dna(header::Dna { .. }) => "Dna",
                        ChainHeader::LinkAdd(header::LinkAdd { .. }) => "LinkAdd",
                        ChainHeader::LinkRemove(header::LinkRemove { .. }) => "LinkRemove",
                        ChainHeader::EntryDelete(header::EntryDelete { .. }) => "EntryDelete",
                        ChainHeader::ChainClose(header::ChainClose { .. }) => "ChainClose",
                        ChainHeader::ChainOpen(header::ChainOpen { .. }) => "ChainOpen",
                        ChainHeader::EntryCreate(header::EntryCreate { .. }) => "EntryCreate",
                        ChainHeader::EntryUpdate(header::EntryUpdate { .. }) => "EntryUpdate",
                    })
                })
                .collect()
                .unwrap();
            assert_eq!(hashes, vec!["EntryCreate", "Dna"]);
            Result::<_, WorkflowError>::Ok(())
        })?;
        Ok(())
    }
}

/* TODO: make doc-able

Called from:

 - Conductor upon first ACTIVATION of an installed DNA (trace: follow)



Parameters (expected types/structures):

- DNA hash to pull from path to file (or HCHC [FUTURE] )

- AgentID [SEEDLING] (already registered in DeepKey [LEAPFROG])

- Membrane Access Payload (optional invitation code / to validate agent join) [possible for LEAPFROG]



Data X (data & structure) from Store Y:

- Get DNA from HCHC by DNA hash

- or Get DNA from filesystem by filename



----

Functions / Workflows:

- check that agent key is valid [MOCKED dpki] (via real dpki [LEAPFROG])

- retrieve DNA from file path [in the future from HCHC]

- initialize lmdb environment and dbs, save to conductor runtime config.

- commit DNA entry (w/ special enum header with NULL  prev_header)

- commit CapToken Grant for author (agent key) (w/ normal header)



    fn commit_DNA

    fn produce_header



Examples / Tests / Acceptance Criteria:

- check hash of DNA =



----



Persisted X Changes to Store Y (data & structure):

- source chain HEAD 2 new headers

- CAS commit headers and genesis entries: DNA & Author Capabilities Grant (Agent Key)



- bootstrapped peers from attempt to publish key and join network



Spawned Tasks (don't wait for result -signals/log/tracing=follow):

- ZomeCall:init (for processing app initialization with bridges & networking)

- DHT transforms of genesis entries in CAS



Returned Results (type & structure):

- None
*/<|MERGE_RESOLUTION|>--- conflicted
+++ resolved
@@ -17,20 +17,12 @@
 ) -> WorkflowResult<GenesisWorkspace<'_>> {
     // TODO: this is a placeholder for a real DPKI request to show intent
     if api
-<<<<<<< HEAD
-        .dpki_request("is_agent_hash_valid".into(), agent_hash.to_string())
+        .dpki_request("is_agent_pubkey_valid".into(), agent_pubkey.to_string())
         .await
         .map_err(|e| WorkflowError::from(Box::new(e)))?
         == "INVALID"
     {
-        return Err(WorkflowError::from(WorkflowError::AgentInvalid(agent_hash.clone())).into());
-=======
-        .dpki_request("is_agent_pubkey_valid".into(), agent_pubkey.to_string())
-        .await?
-        == "INVALID"
-    {
-        return Err(WorkflowError::AgentInvalid(agent_pubkey.clone()));
->>>>>>> 1b0126ac
+        return Err(WorkflowError::from(WorkflowError::AgentInvalid(agent_pubkey.clone())).into());
     }
 
     // create a DNA chain element and add it directly to the store
