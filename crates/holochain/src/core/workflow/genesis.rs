use super::{runner::error::WorkflowRunError, WorkflowEffects, WorkflowError};
use crate::{
    conductor::api::{error::ConductorApiResult, CellConductorApiT},
    core::state::workspace::GenesisWorkspace,
};
use holochain_types::{dna::Dna, entry::Entry, prelude::*};

/// Initialize the source chain with the initial entries:
/// - Dna
/// - AgentId
/// - CapTokenGrant
///
/// FIXME: understand the details of actually getting the DNA
/// FIXME: creating entries in the config db
pub async fn genesis(
    mut workspace: GenesisWorkspace<'_>,
    api: impl CellConductorApiT,
    dna: Dna,
    agent_hash: AgentHash,
) -> ConductorApiResult<WorkflowEffects<GenesisWorkspace<'_>>> {
    // TODO: this is a placeholder for a real DPKI request to show intent
    if api
        .dpki_request("is_agent_hash_valid".into(), agent_hash.to_string())
        .await?
        == "INVALID"
    {
        return Err(WorkflowRunError::from(WorkflowError::AgentInvalid(agent_hash.clone())).into());
    }

    workspace
        .source_chain
        .put_entry(Entry::Dna(Box::new(dna)), &agent_hash)
<<<<<<< HEAD
        .map_err(|e| WorkflowRunError::from(e))?;
    workspace
        .source_chain
        .put_entry(Entry::AgentKey(agent_hash.clone()), &agent_hash)
        .map_err(|e| WorkflowRunError::from(e))?;
=======
        .await?;
    workspace
        .source_chain
        .put_entry(Entry::AgentKey(agent_hash.clone()), &agent_hash)
        .await?;
>>>>>>> 6f8a3d69

    Ok(WorkflowEffects {
        workspace,
        triggers: Default::default(),
        signals: Default::default(),
        callbacks: Default::default(),
    })
}

#[cfg(test)]
mod tests {

    use super::genesis;
    use crate::{
        conductor::api::MockCellConductorApi,
        core::{
            state::{
                source_chain::SourceChain,
                workspace::{GenesisWorkspace, Workspace},
            },
            workflow::WorkflowError,
        },
    };
    use fallible_iterator::FallibleIterator;
    use holochain_state::{env::*, test_utils::test_cell_env};
    use holochain_types::{
        entry::Entry,
        observability,
        prelude::*,
        test_utils::{fake_agent_hash, fake_dna},
    };
    use tracing::*;

    #[tokio::test]
    async fn genesis_initializes_source_chain() -> Result<(), anyhow::Error> {
        observability::test_run()?;
        let arc = test_cell_env();
        let env = arc.guard().await;
        let dbs = arc.dbs().await?;
        let dna = fake_dna("a");
        let agent_hash = fake_agent_hash("a");

        {
            let reader = env.reader()?;
            let workspace = GenesisWorkspace::new(&reader, &dbs)?;
            let mut api = MockCellConductorApi::new();
            api.expect_sync_dpki_request()
                .returning(|_, _| Ok("mocked dpki request response".to_string()));
            let fx = genesis(workspace, api, dna.clone(), agent_hash.clone()).await?;
            let writer = env.writer()?;
            fx.workspace.commit_txn(writer)?;
        }

        env.with_reader(|reader| {
            let source_chain = SourceChain::new(&reader, &dbs)?;
            assert_eq!(source_chain.agent_hash()?, agent_hash);
            source_chain.chain_head().expect("chain head should be set");
            let hashes: Vec<_> = source_chain
                .iter_back()
                .map(|h| {
                    debug!("header: {:?}", h);
                    Ok(h.entry_address().clone())
                })
                .collect()
                .unwrap();
            assert_eq!(
                hashes,
                vec![
                    holo_hash::EntryHash::try_from(Entry::AgentKey(agent_hash))
                        .unwrap()
                        .into(),
                    holo_hash::EntryHash::try_from(Entry::Dna(Box::new(dna)))
                        .unwrap()
                        .into(),
                ]
            );
            Result::<_, WorkflowError>::Ok(())
        })?;
        Ok(())
    }
}

/* TODO: make doc-able

Called from:

 - Conductor upon first ACTIVATION of an installed DNA (trace: follow)



Parameters (expected types/structures):

- DNA hash to pull from path to file (or HCHC [FUTURE] )

- AgentID [SEEDLING] (already registered in DeepKey [LEAPFROG])

- Membrane Access Payload (optional invitation code / to validate agent join) [possible for LEAPFROG]



Data X (data & structure) from Store Y:

- Get DNA from HCHC by DNA hash

- or Get DNA from filesystem by filename



----

Functions / Workflows:

- check that agent key is valid [MOCKED dpki] (via real dpki [LEAPFROG])

- retrieve DNA from file path [in the future from HCHC]

- initialize lmdb environment and dbs, save to conductor runtime config.

- commit DNA entry (w/ special enum header with NULL  prev_header)

- commit CapToken Grant for author (agent key) (w/ normal header)



    fn commit_DNA

    fn produce_header



Examples / Tests / Acceptance Criteria:

- check hash of DNA =



----



Persisted X Changes to Store Y (data & structure):

- source chain HEAD 2 new headers

- CAS commit headers and genesis entries: DNA & Author Capabilities Grant (Agent Key)



- bootstrapped peers from attempt to publish key and join network



Spawned Tasks (don't wait for result -signals/log/tracing=follow):

- ZomeCall:init (for processing app initialization with bridges & networking)

- DHT transforms of genesis entries in CAS



Returned Results (type & structure):

- None
*/<|MERGE_RESOLUTION|>--- conflicted
+++ resolved
@@ -30,19 +30,11 @@
     workspace
         .source_chain
         .put_entry(Entry::Dna(Box::new(dna)), &agent_hash)
-<<<<<<< HEAD
-        .map_err(|e| WorkflowRunError::from(e))?;
-    workspace
-        .source_chain
-        .put_entry(Entry::AgentKey(agent_hash.clone()), &agent_hash)
-        .map_err(|e| WorkflowRunError::from(e))?;
-=======
         .await?;
     workspace
         .source_chain
         .put_entry(Entry::AgentKey(agent_hash.clone()), &agent_hash)
         .await?;
->>>>>>> 6f8a3d69
 
     Ok(WorkflowEffects {
         workspace,
