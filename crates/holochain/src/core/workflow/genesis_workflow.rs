--- conflicted
+++ resolved
@@ -43,15 +43,6 @@
     Ribosome: RibosomeT + Send + 'static,
 {
     genesis_workflow_inner(&mut workspace, args, api).await?;
-<<<<<<< HEAD
-=======
-
-    // --- END OF WORKFLOW, BEGIN FINISHER BOILERPLATE ---
-
-    // commit the workspace
-    writer.with_writer(|writer| workspace.flush_to_txn(writer))?;
-
->>>>>>> a946e666
     Ok(())
 }
 
@@ -126,7 +117,7 @@
         let count = self.vault.conn()?.with_reader(|txn| {
             let count: u32 = txn.query_row(
                 "
-                SELECT 
+                SELECT
                 COUNT(Header.hash)
                 FROM Header
                 JOIN DhtOp ON DhtOp.header_hash = Header.hash
@@ -196,15 +187,7 @@
 
             assert_matches!(
                 headers.as_slice(),
-<<<<<<< HEAD
                 [Header::Dna(_), Header::AgentValidationPkg(_), Header::Create(_)]
-=======
-                [
-                    Header::Create(_),
-                    Header::AgentValidationPkg(_),
-                    Header::Dna(_)
-                ]
->>>>>>> a946e666
             );
         }
     }
