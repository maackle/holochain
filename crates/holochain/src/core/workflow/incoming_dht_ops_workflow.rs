//! The workflow and queue consumer for DhtOp integration

use super::error::WorkflowResult;
use super::sys_validation_workflow::counterfeit_check;
use crate::core::queue_consumer::TriggerSender;
use holo_hash::AgentPubKey;
use holo_hash::DhtOpHash;
use holochain_sqlite::error::DatabaseResult;
use holochain_sqlite::prelude::*;
use holochain_state::prelude::*;
use holochain_types::prelude::*;
use tracing::instrument;

#[cfg(test)]
mod test;

#[instrument(skip(vault, sys_validation_trigger, ops))]
pub async fn incoming_dht_ops_workflow(
    vault: &EnvWrite,
    mut sys_validation_trigger: TriggerSender,
    ops: Vec<(holo_hash::DhtOpHash, holochain_types::dht_op::DhtOp)>,
    from_agent: Option<AgentPubKey>,
    request_validation_receipt: bool,
) -> WorkflowResult<()> {
    // add incoming ops to the validation limbo
    for (hash, op) in ops {
        if !op_exists(&vault, &hash)? {
            if should_keep(&op).await? {
                let op = DhtOpHashed::from_content_sync(op);
                add_to_pending(&vault, op, from_agent.clone(), request_validation_receipt)?;
            } else {
                tracing::warn!(
                    msg = "Dropping op because it failed counterfeit checks",
                    ?op
                );
            }
        } else {
            // Check if we should set receipt to send.
            if needs_receipt(&op, &from_agent) && request_validation_receipt {
                set_send_receipt(vault, hash.clone())?;
            }
            // Check if it's authored and needs to be integrated
            set_authored_to_pending_integration(vault, hash)?;
        }
    }

<<<<<<< HEAD
=======
    // commit our transaction
    let writer: crate::core::queue_consumer::OneshotWriter = state_env.clone().into();

    writer.with_writer(|writer| workspace.flush_to_txn(writer))?;

>>>>>>> a946e666
    // trigger validation of queued ops
    sys_validation_trigger.trigger();

    Ok(())
}

fn set_authored_to_pending_integration(
    vault: &EnvWrite,
    hash: DhtOpHash,
) -> StateMutationResult<()> {
    let mut conn = vault.conn()?;
    // Avoid taking a write transaction by checking first.
    let is_authored = conn.with_reader(|txn| {
        StateMutationResult::Ok(txn.query_row(
            "
            SELECT EXISTS(
                SELECT 1 FROM DhtOp 
                WHERE hash = :hash
                AND is_authored = 1
                AND when_integrated IS NULL
                AND validation_stage IS NULL
                AND validation_status IS NOT NULL
            )",
            named_params! {
                ":hash": hash,
            },
            |row| row.get(0),
        )?)
    })?;
    if is_authored {
        conn.with_commit(|txn| {
            txn.execute(
                "
                UPDATE DhtOp
                SET
                validation_stage = 3
                WHERE hash = :hash
                AND is_authored = 1
                AND when_integrated IS NULL
                AND validation_stage IS NULL
                AND validation_status IS NOT NULL
                ",
                named_params! {
                    ":hash": hash,
                },
            )?;
            StateMutationResult::Ok(())
        })?;
    }
    Ok(())
}

fn needs_receipt(op: &DhtOp, from_agent: &Option<AgentPubKey>) -> bool {
    from_agent
        .as_ref()
        .map(|a| a == op.header().author())
        .unwrap_or(false)
}

#[instrument(skip(op))]
/// If this op fails the counterfeit check it should be dropped
async fn should_keep(op: &DhtOp) -> WorkflowResult<bool> {
    let header = op.header();
    let signature = op.signature();
    Ok(counterfeit_check(signature, &header).await?)
}

fn add_to_pending(
    env: &EnvWrite,
    op: DhtOpHashed,
    from_agent: Option<AgentPubKey>,
    request_validation_receipt: bool,
) -> StateMutationResult<()> {
    let send_receipt = needs_receipt(&op, &from_agent) && request_validation_receipt;
    tracing::debug!(?op);

    let op_hash = op.as_hash().clone();
    env.conn()?.with_commit(|txn| {
        insert_op(txn, op, false)?;
        set_require_receipt(txn, op_hash, send_receipt)?;
        StateMutationResult::Ok(())
    })?;
    Ok(())
}

pub fn op_exists(vault: &EnvWrite, hash: &DhtOpHash) -> DatabaseResult<bool> {
    let exists = vault.conn()?.with_reader(|txn| {
        DatabaseResult::Ok(txn.query_row(
            "
            SELECT EXISTS(
                SELECT 
                1
                FROM DhtOp
                WHERE
                DhtOp.hash = :hash
            )
            ",
            named_params! {
                ":hash": hash,
            },
            |row| row.get(0),
        )?)
    })?;
    Ok(exists)
}

fn set_send_receipt(vault: &EnvWrite, hash: DhtOpHash) -> StateMutationResult<()> {
    vault.conn()?.with_commit(|txn| {
        set_require_receipt(txn, hash, true)?;
        StateMutationResult::Ok(())
    })?;
    Ok(())
}<|MERGE_RESOLUTION|>--- conflicted
+++ resolved
@@ -44,14 +44,6 @@
         }
     }
 
-<<<<<<< HEAD
-=======
-    // commit our transaction
-    let writer: crate::core::queue_consumer::OneshotWriter = state_env.clone().into();
-
-    writer.with_writer(|writer| workspace.flush_to_txn(writer))?;
-
->>>>>>> a946e666
     // trigger validation of queued ops
     sys_validation_trigger.trigger();
 
@@ -68,7 +60,7 @@
         StateMutationResult::Ok(txn.query_row(
             "
             SELECT EXISTS(
-                SELECT 1 FROM DhtOp 
+                SELECT 1 FROM DhtOp
                 WHERE hash = :hash
                 AND is_authored = 1
                 AND when_integrated IS NULL
@@ -142,7 +134,7 @@
         DatabaseResult::Ok(txn.query_row(
             "
             SELECT EXISTS(
-                SELECT 
+                SELECT
                 1
                 FROM DhtOp
                 WHERE
