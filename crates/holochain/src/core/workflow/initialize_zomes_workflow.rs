--- conflicted
+++ resolved
@@ -35,21 +35,12 @@
         initialize_zomes_workflow_inner(workspace_lock.clone(), network, keystore, args).await?;
 
     // --- END OF WORKFLOW, BEGIN FINISHER BOILERPLATE ---
-<<<<<<< HEAD
-
-    // commit the workspace
-    writer.with_writer(|writer| Ok(workspace.flush_to_txn(writer)?))?;
-
-=======
     {
         let mut guard = workspace_lock.write().await;
         let workspace: &mut CallZomeWorkspace = &mut guard;
         // commit the workspace
-        writer
-            .with_writer(|writer| Ok(workspace.flush_to_txn_ref(writer)?))
-            .await?;
+        writer.with_writer(|writer| Ok(workspace.flush_to_txn_ref(writer)?))?;
     }
->>>>>>> 8f0e3a56
     Ok(result)
 }
 
@@ -79,29 +70,6 @@
     Ok(result)
 }
 
-<<<<<<< HEAD
-pub struct InitializeZomesWorkspace(pub(crate) CallZomeWorkspace);
-
-impl InitializeZomesWorkspace {
-    #[allow(dead_code)]
-    /// Constructor
-    pub fn new(env: EnvironmentRead, dbs: &impl GetDb) -> WorkspaceResult<Self> {
-        Ok(Self(CallZomeWorkspace::new(env, dbs)?))
-    }
-}
-
-impl Workspace for InitializeZomesWorkspace {
-    fn flush_to_txn(self, writer: &mut Writer) -> WorkspaceResult<()> {
-        self.0.source_chain.into_inner().flush_to_txn(writer)?;
-        self.0.meta.flush_to_txn(writer)?;
-        self.0.cache_cas.flush_to_txn(writer)?;
-        self.0.cache_meta.flush_to_txn(writer)?;
-        Ok(())
-    }
-}
-
-=======
->>>>>>> 8f0e3a56
 #[cfg(test)]
 pub mod tests {
     use super::*;
@@ -120,13 +88,7 @@
     async fn adds_init_marker() {
         let test_env = test_cell_env();
         let env = test_env.env();
-<<<<<<< HEAD
-        let dbs = env.dbs();
-        let mut workspace =
-            InitializeZomesWorkspace(CallZomeWorkspace::new(env.clone().into(), &dbs).unwrap());
-=======
         let mut workspace = CallZomeWorkspace::new(env.clone().into()).unwrap();
->>>>>>> 8f0e3a56
         let mut ribosome = MockRibosomeT::new();
 
         // Setup the ribosome mock
