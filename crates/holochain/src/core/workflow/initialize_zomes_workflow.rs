--- conflicted
+++ resolved
@@ -37,23 +37,14 @@
 {
     let ribosome = args.ribosome.clone();
     let result =
-<<<<<<< HEAD
-        initialize_zomes_workflow_inner(workspace.clone(), network.clone(), keystore.clone(), args)
-            .await?;
-=======
-        initialize_zomes_workflow_inner(workspace.clone(), network.clone(), keystore, args).await?;
->>>>>>> a317cbfb
+        initialize_zomes_workflow_inner(workspace.clone(), network.clone(), keystore.clone(), args).await?;
 
     // --- END OF WORKFLOW, BEGIN FINISHER BOILERPLATE ---
 
     // only commit if the result was successful
     if result == InitResult::Pass {
-<<<<<<< HEAD
-        let flushed_headers = workspace.clone().flush().await?;
+        let flushed_headers = workspace.clone().flush(&network).await?;
         spawn_post_commit(ribosome, workspace, network, keystore, flushed_headers).await;
-=======
-        workspace.flush(&network).await?;
->>>>>>> a317cbfb
     }
     Ok(result)
 }
@@ -81,23 +72,13 @@
     };
 
     // Insert the init marker
-<<<<<<< HEAD
-    workspace
-        .source_chain()
-        .put(
-            None,
-            builder::InitZomesComplete {},
-            None,
-            ChainTopOrdering::Strict,
-        )
-        .await?;
-=======
     // FIXME: For some reason if we don't spawn here
     // this future never gets polled again.
     let ws = workspace.clone();
     tokio::task::spawn(async move {
         ws.source_chain()
             .put(
+                None,
                 builder::InitZomesComplete {},
                 None,
                 ChainTopOrdering::Strict,
@@ -105,7 +86,6 @@
             .await
     })
     .await??;
->>>>>>> a317cbfb
 
     // TODO: Validate scratch items
     super::inline_validation(workspace, network, conductor_api, None, ribosome).await?;
