--- conflicted
+++ resolved
@@ -63,12 +63,6 @@
 
     // --- END OF WORKFLOW, BEGIN FINISHER BOILERPLATE ---
 
-<<<<<<< HEAD
-=======
-    // commit the workspace
-    writer.with_writer(|writer| workspace.flush_to_txn_ref(writer))?;
-
->>>>>>> a946e666
     // trigger other workflows
     trigger_app_validation.trigger();
 
@@ -675,8 +669,8 @@
         let chain_not_empty = conn.with_reader(|txn| {
             let mut stmt = txn.prepare(
                 "
-                SELECT 
-                1 
+                SELECT
+                1
                 FROM Header
                 JOIN
                 DhtOp ON Header.hash = DhtOp.header_hash
@@ -707,7 +701,7 @@
             DatabaseResult::Ok(txn.query_row(
                 "
                 SELECT EXISTS(
-                    SELECT 
+                    SELECT
                     1
                     FROM Header
                     WHERE
