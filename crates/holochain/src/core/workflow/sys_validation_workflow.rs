//! ### The sys validation workflow
//!
//! This workflow runs against all [`DhtOp`]s that are in the DHT database, either coming from the authored database or from other nodes on the network via gossip and publishing.
//!
//! The purpose of the workflow is to make fundamental checks on the integrity of the data being put into the DHT. This ensures that invalid data is not served
//! to other nodes on the network. It also saves hApp developers from having to write these checks themselves since they set the minimum standards that all data
//! should meet regardless of the requirements of a given hApp.
//!
//! #### Validation checks
//!
//! The workflow operates on [`DhtOp`]s which are roughly equivalent to [`Record`]s but catered to the needs of a specific type of Authority.
//! Checks that you can rely on sys validation having performed are:
//! - For a [`ChainOp::StoreRecord`]
//!    - Check that the [`Action`] is either a [`Action::Dna`] at sequence number 0, or has a previous action with sequence number strictly greater than 0.
//!    - If the [`Entry`] is an [`Entry::CounterSign`], then the countersigning session data is mapped to a set of [`Action`]s and each of those actions must be be found locally before this op can progress.
//!    - The [`Action`] must be either a [`Action::Create`] or an [`Action::Update`].
//!    - Run the [store entry checks](#store-entry-checks).
//! - For a [`ChainOp::StoreEntry`]
//!    - If the [`Entry`] is an [`Entry::CounterSign`], then the countersigning session data is mapped to a set of [`Action`]s and each of those actions must be be found locally before this op is accepted.
//!    - Check that the [`Action`] is either a [`Action::Dna`] at sequence number 0, or has a previous action with sequence number strictly greater than 0.
//!    - Run the [store entry checks](#store-entry-checks).
//! - For a [`ChainOp::RegisterAgentActivity`]
//!    - Check that the [`Action`] is either a [`Action::Dna`] at sequence number 0, or has a previous action with sequence number strictly greater than 0.
//!    - If the [`Action`] is a [`Action::Dna`], then verify the contained DNA hash matches the DNA hash that sys validation is being run for.
//!    - Check that the previous action is never a [`Action::CloseChain`], since this is always required to be the last action in a chain.
//!    - Run the [store record checks](#store-record-checks).
//! - For a [`ChainOp::RegisterUpdatedContent`]
//!    - The [`Update::original_action_address`] reference to the [`Action`] being updated must point to an [`Action`] that can be found locally. Once the [`Action`] address has been resolved, the [`Update::original_entry_address`] is checked against the entry address that the referenced [`Action`] specified.
//!    - If there is an [`Entry`], then the [store entry checks](#store-entry-checks) are run.
//! - For a [`ChainOp::RegisterUpdatedRecord`]
//!    - The [`Update::original_action_address`] reference to the [`Action`] being updated must point to an [`Action`] that can be found locally. Once the [`Action`] address has been resolved, the [`Update::original_entry_address`] is checked against the entry address that the referenced [`Action`] specified.
//!    - If there is an [`Entry`], then the [store entry checks](#store-entry-checks) are run.
//! - For a [`ChainOp::RegisterDeletedBy`]
//!    - The [`Delete::deletes_address`] reference to the [`Action`] being deleted must point to an [`Action`] that can be found locally. The action being deleted must be a [`Action::Create`] or [`Action::Update`].
//! - For a [`ChainOp::RegisterDeletedEntryAction`]
//!    - The [`Delete::deletes_address`] reference to the [`Action`] being deleted must point to an [`Action`] that can be found locally. The action being deleted must be a [`Action::Create`] or [`Action::Update`].
//! - For a [`ChainOp::RegisterAddLink`]
//!   - The size of the [`CreateLink::tag`] must be less than or equal to the maximum size that is accepted for this link tag. This is specified in the constant [`MAX_TAG_SIZE`].
//! - For a [`ChainOp::RegisterRemoveLink`]
//!   - The [`DeleteLink::link_add_address`] reference to the [`Action`] of the link being deleted must point to an [`Action`] that can be found locally. That action being deleted must also
//!     be a [`Action::CreateLink`].
//!
//! ##### Store record checks
//!
//! These checks are run when storing a new action for a [`DhtOp`].
//!
//! - Check that the [`Action`] is either a [`Action::Dna`] at sequence number 0, or has a previous action with sequence number strictly greater than 0.
//! - Checks that the author of the current action is the same as the author of the previous action.
//! - Checks that the timestamp of the current action is greater than the timestamp of the previous action.
//! - Checks that the sequence number of the current action is exactly 1 more than the sequence number of the previous action.
//! - Checks that every [`Action::Create`] or [`Action::Update`] of an `AgentPubKey` is preceded by an [`Action::AgentValidationPkg`].
//!
//! ##### Store entry checks
//!
//! These checks are run when storing an entry that is included as part of a [`DhtOp`].
//!
//! - The entry type specified in the [`Action`] must match the entry type specified in the [`Entry`].
//! - The entry hash specified in the [`Action`] must match the entry hash specified in the [`Entry`], which will be hashed as part of the check to obtain a value that is deterministic.
//! - The size of the [`Entry`] must be less than or equal to the maximum size that is accepted for this entry type. This is specified in the constant [`MAX_ENTRY_SIZE`].
//! - If the [`Action`] is an [`Action::Update`], then the [`Update::original_action_address`] reference to the [`Action`] being updated must point to an [`Action`] that can be found locally. Once the [`Action`] address has been resolved, the [`Update::original_entry_address`] is checked against the entry address that the referenced [`Action`] specified.
//! - If the [`Entry`] is an [`Entry::CounterSign`], then the pre-flight response signatures are checked.
//!
//! #### Workflow description
//!
//! - The workflow starts by fetching all the ops that need to be validated from the database. The ops are processed as follows:
//!     - Ops are sorted by [`OpOrder`], to make it more likely that incoming ops will be processed in the order they were created.
//!     - The dependencies of these ops are then concurrently fetched from any of the local databases. Missing dependencies are handled later.
//!     - The [validation checks](#validation-checks) are run for each op.
//!     - For any ops that passed validation, they will be marked as ready for app validation in the database.
//!     - Any ops which were rejected will be marked rejected in the database.
//! - If any ops passed validation, then app validation will be triggered.
//! - For actions that were not found locally, the workflow will then attempt to fetch them from the network.
//! - If any actions that were missing are found on the network, then sys validation is re-triggered to see if the newly fetched actions allow any outstanding ops to pass validation.
//! - If fewer actions were fetched from the network than there were actions missing, then the workflow will sleep for a short time before re-triggering itself.
//! - Once all ops have an outcome, the workflow is complete and will wait to be triggered again by new incoming ops.
//!

use crate::conductor::Conductor;
use crate::core::queue_consumer::TriggerSender;
use crate::core::queue_consumer::WorkComplete;
use crate::core::sys_validate::*;
use crate::core::validation::*;
use crate::core::workflow::error::WorkflowResult;
use futures::FutureExt;
use futures::StreamExt;
use holo_hash::DhtOpHash;
use holochain_cascade::Cascade;
use holochain_cascade::CascadeImpl;
use holochain_conductor_services::DpkiImpl;
use holochain_keystore::MetaLairClient;
use holochain_p2p::GenericNetwork;
use holochain_p2p::HolochainP2pDnaT;
use holochain_sqlite::prelude::*;
use holochain_sqlite::sql::sql_cell::ACTION_HASH_BY_PREV;
use holochain_state::prelude::*;
use rusqlite::Transaction;
use std::convert::TryInto;
use std::sync::Arc;
use std::time::Duration;
use tracing::*;
use types::Outcome;

use self::validation_deps::SysValDeps;
use self::validation_deps::ValidationDependencies;
use self::validation_deps::ValidationDependencyState;

pub mod types;

pub mod validation_deps;
pub mod validation_query;

#[cfg(test)]
mod chain_test;
#[cfg(test)]
mod tests;
#[cfg(test)]
mod unit_tests;
#[cfg(test)]
mod validate_op_tests;

/// The sys validation workflow. It is described in the module level documentation.
#[cfg_attr(feature = "instrument", tracing::instrument(skip_all))]
#[allow(clippy::too_many_arguments)]
pub async fn sys_validation_workflow<Network: HolochainP2pDnaT + 'static>(
    workspace: Arc<SysValidationWorkspace>,
    current_validation_dependencies: SysValDeps,
    trigger_app_validation: TriggerSender,
    trigger_publish: TriggerSender,
    trigger_self: TriggerSender,
    network: Network,
    keystore: MetaLairClient,
    representative_agent: AgentPubKey,
) -> WorkflowResult<WorkComplete> {
    // Run the actual sys validation using data we have locally
    let outcome_summary = sys_validation_workflow_inner(
        workspace.clone(),
        current_validation_dependencies.clone(),
        &network,
        keystore,
        representative_agent,
    )
    .await?;

    // trigger app validation to process any ops that have been processed so far
    if outcome_summary.accepted > 0 {
        tracing::debug!("Sys validation accepted {} ops", outcome_summary.accepted);

        trigger_app_validation.trigger(&"sys_validation_workflow");
    }

    if outcome_summary.warranted > 0 {
        tracing::debug!(
            "Sys validation created {} warrants",
            outcome_summary.warranted
        );

        trigger_publish.trigger(&"sys_validation_workflow");
    }

    // Now go to the network to try to fetch missing dependencies
    let network_cascade = Arc::new(workspace.network_and_cache_cascade(Arc::new(network)));
    let missing_action_hashes = current_validation_dependencies
        .same_dht
        .lock()
        .get_missing_hashes();
    let num_fetched: usize = futures::stream::iter(missing_action_hashes.into_iter().map(|hash| {
        let network_cascade = network_cascade.clone();
        let current_validation_dependencies = current_validation_dependencies.clone();
        async move {
            match network_cascade
                .retrieve_action(hash, Default::default())
                .await
            {
                Ok(Some((action, source))) => {
                    let mut deps = current_validation_dependencies.same_dht.lock();

                    // If the source was local then that means some other fetch has put this action into the cache,
                    // that's fine we'll just grab it here.
                    if deps.insert(action, source) {
                        1
                    } else {
                        0
                    }
                }
                Ok(None) => {
                    // This is fine, we didn't find it on the network, so we'll have to try again.
                    // TODO This will hit the network again fairly quickly if sys validation is triggered again soon.
                    //      It would be more efficient to wait a bit before trying again.
                    0
                }
                Err(e) => {
                    tracing::error!(error = ?e, "Error fetching missing dependency");
                    0
                }
            }
        }
        .boxed()
    }))
    .buffer_unordered(10)
    .collect::<Vec<usize>>()
    .await
    .into_iter()
    .sum();

    if outcome_summary.missing > 0 {
        tracing::debug!(
            "Fetched {}/{} missing dependencies from the network",
            num_fetched,
            outcome_summary.missing
        );
    }

    if num_fetched > 0 {
        // If we fetched anything then we can re-run sys validation
        trigger_self.trigger(&"sys_validation_workflow");
    }

    if num_fetched < outcome_summary.missing {
        tracing::info!(
            "Sys validation sleeping for {:?}",
            workspace.sys_validation_retry_delay
        );
        Ok(WorkComplete::Incomplete(Some(
            workspace.sys_validation_retry_delay,
        )))
    } else {
        Ok(WorkComplete::Complete)
    }
}

type ForkedPair = ((ActionHash, Signature), (ActionHash, Signature));

async fn sys_validation_workflow_inner(
    workspace: Arc<SysValidationWorkspace>,
    current_validation_dependencies: SysValDeps,
    _network: &impl HolochainP2pDnaT,
    _keystore: MetaLairClient,
    _representative_agent: AgentPubKey,
) -> WorkflowResult<OutcomeSummary> {
    let tag = _network.tag();
    let db = workspace.dht_db.clone();
    let sorted_ops = validation_query::get_ops_to_sys_validate(&db).await?;

    // Forget what dependencies are currently in use
    current_validation_dependencies
        .same_dht
        .lock()
        .clear_retained_deps();

    if sorted_ops.is_empty() {
        tracing::trace!(
            "Skipping sys_validation_workflow because there are no ops to be validated"
        );

        // If there's nothing to validate then we can clear the dependencies and save some memory.
        current_validation_dependencies
            .same_dht
            .lock()
            .purge_held_deps();

        return Ok(OutcomeSummary::new());
    }

    let num_ops_to_validate = sorted_ops.len();
    tracing::debug!("Sys validating {} ops", num_ops_to_validate);

    let cascade = Arc::new(workspace.local_cascade());
    let dna_def = DnaDefHashed::from_content_sync((*workspace.dna_def()).clone());

    retrieve_previous_actions_for_ops(
        current_validation_dependencies.clone(),
        cascade.clone(),
        sorted_ops.clone().into_iter(),
    )
    .await;

    // Now drop all the dependencies that we didn't just try to access while searching the current set of ops to validate.
    current_validation_dependencies
        .same_dht
        .lock()
        .purge_held_deps();

    let mut validation_outcomes = Vec::with_capacity(sorted_ops.len());
    for hashed_op in sorted_ops {
        let dpki = workspace
            .dpki
            .clone()
            .filter(|dpki| !dpki.is_deepkey_dna(workspace.dna_def_hashed().as_hash()));

        // Note that this is async only because of the signature checks done during countersigning.
        // In most cases this will be a fast synchronous call.
        let r = validate_op(
            hashed_op.as_content(),
            &dna_def,
            current_validation_dependencies.clone(),
            dpki,
        )
        .await;

        match r {
            Ok(outcome) => validation_outcomes.push((hashed_op, outcome)),
            Err(e) => {
                tracing::error!(error = ?e, "Error validating op");
            }
        }
    }

    // Allow unused mutable, because it's mutated when feature unstable-warrants is enabled.
    #[allow(unused_mut)]
    let (mut summary, _invalid_ops, _forked_pairs) = workspace
        .dht_db
        .write_async(move |txn| {
            let mut summary = OutcomeSummary::default();
            let mut invalid_ops = vec![];
            let mut forked_pairs: Vec<(AgentPubKey, ForkedPair)> = vec![];

            for (hashed_op, outcome) in validation_outcomes {
                let (op, op_hash) = hashed_op.into_inner();
                let op_type = op.get_type();

                #[cfg(feature = "unstable-warrants")]
                if let DhtOp::ChainOp(chain_op) = &op {
                    // Author a ChainFork warrant if fork is detected
                    let action = chain_op.action();
                    if let Some(forked_action) = detect_fork(txn, &action)? {
                        let signature = chain_op.signature().clone();
                        let action_hash = action.to_hash();
                        forked_pairs.push((
                            action.author().clone(),
                            ((action_hash, signature), forked_action),
                        ));
                    }
                }

                // This is an optimization to skip app validation and integration for ops that are
                // rejected and don't have dependencies.
                let deps = op.sys_validation_dependencies();

                match outcome {
                    Outcome::Accepted => {
                        summary.accepted += 1;
                        match op_type {
                            DhtOpType::Chain(_) => {
                                put_validation_limbo(txn, &op_hash, ValidationStage::SysValidated)?
                            }
                            DhtOpType::Warrant(_) => {
                                // XXX: integrate accepted warrants immediately, because we don't
                                //      want them to go to app validation.
                                #[cfg(feature = "unstable-warrants")]
                                put_integrated(txn, &op_hash, ValidationStatus::Valid)?
                            }
                        };
                        holochain_types::projection::write_op_event(
                            &tag,
                            OpEvent::Validated {
                                op: op_hash.clone(),
                                kind: ValidationType::Sys,
                            },
                        );
                    }
                    Outcome::MissingDhtDep => {
                        summary.missing += 1;
                        let status = ValidationStage::AwaitingSysDeps;
                        put_validation_limbo(txn, &op_hash, status)?;
<<<<<<< HEAD
=======

>>>>>>> 12ae8a33
                        holochain_types::projection::write_op_event(
                            &tag,
                            OpEvent::AwaitingDeps {
                                op: op_hash.clone(),
                                // There is only ever one dep
                                dep: deps.first().unwrap().clone().into(),
                                kind: ValidationType::Sys,
                            },
                        );
<<<<<<< HEAD
=======
                        dbg!("sys val await");
>>>>>>> 12ae8a33
                    }
                    Outcome::Rejected(_) => {
                        invalid_ops.push((op_hash.clone(), op.clone()));

                        summary.rejected += 1;
                        if deps.is_empty() {
                            put_integrated(txn, &op_hash, ValidationStatus::Rejected)?;
                        } else {
                            put_integration_limbo(txn, &op_hash, ValidationStatus::Rejected)?;
                        }

                        holochain_types::projection::write_op_event(
                            &tag,
                            OpEvent::Rejected {
                                op: op_hash.clone(),
                            },
                        );
                    }
                }
            }
            WorkflowResult::Ok((summary, invalid_ops, forked_pairs))
        })
        .await?;

    #[cfg(feature = "unstable-warrants")]
    {
        let mut warrants = vec![];
        for (_, op) in _invalid_ops {
            if let Some(chain_op) = op.as_chain_op() {
                let warrant_op = crate::core::workflow::sys_validation_workflow::make_invalid_chain_warrant_op_inner(
                &_keystore,
                _representative_agent.clone(),
                chain_op,
                ValidationType::Sys,
            )
            .await?;
                warrants.push(warrant_op);
            }
        }

        for (author, pair) in _forked_pairs {
            let warrant_op =
                make_fork_warrant_op_inner(&_keystore, _representative_agent.clone(), author, pair)
                    .await?;
            warrants.push(warrant_op);
        }

        let warrant_op_hashes = warrants
            .iter()
            .map(|w| (w.as_hash().clone(), w.dht_basis()))
            .collect::<Vec<_>>();

        workspace
            .authored_db
            .write_async(move |txn| {
                for warrant_op in warrants {
                    insert_op_authored(txn, &warrant_op)?;
                    summary.warranted += 1;
                }
                StateMutationResult::Ok(())
            })
            .await?;

        if let Some(cache) = workspace.dht_query_cache.as_ref() {
            // "self-publish" warrants, i.e. insert them into the DHT db as if they were published to us by another node
            holochain_state::integrate::authored_ops_to_dht_db(
                _network,
                warrant_op_hashes,
                workspace.authored_db.clone().into(),
                workspace.dht_db.clone(),
                cache,
            )
            .await?;
        }
    }

    tracing::debug!(
        ?summary,
        ?num_ops_to_validate,
        "Finished sys validation workflow"
    );

    Ok(summary)
}

async fn retrieve_actions(
    current_validation_dependencies: SysValDeps,
    cascade: Arc<impl Cascade + Send + Sync>,
    action_hashes: impl Iterator<Item = ActionHash>,
) {
    let action_fetches = action_hashes
        .filter(|hash| !current_validation_dependencies.same_dht.lock().has(hash))
        .map(|h| {
            // For each previous action that will be needed for validation, map the action to a fetch Action for its hash
            let cascade = cascade.clone();
            async move {
                let fetched = cascade.retrieve_action(h.clone(), Default::default()).await;
                tracing::trace!(hash = ?h, fetched = ?fetched, "Fetched action for validation");
                (h, fetched)
            }
            .boxed()
        });

    let new_deps: ValidationDependencies = ValidationDependencies::new_from_iter(futures::future::join_all(action_fetches)
        .await
        .into_iter()
        .filter_map(|r| {
            // Filter out errors, preparing the rest to be put into a HashMap for easy access.
            match r {
                (hash, Ok(Some((signed_action, source)))) => {
                    Some((hash, ValidationDependencyState::single(signed_action, source)))
                }
                (hash, Ok(None)) => {
                    Some((hash, ValidationDependencyState::new(None)))
                },
                (hash, Err(e)) => {
                    tracing::error!(error = ?e, action_hash = ?hash, "Error retrieving prev action");
                    None
                }
            }
        }));

    current_validation_dependencies
        .same_dht
        .lock()
        .merge(new_deps);
}

fn get_dependency_hashes_from_actions(actions: impl Iterator<Item = Action>) -> Vec<ActionHash> {
    actions
        .flat_map(|action| {
            vec![
                match action.prev_action().cloned() {
                    None => None,
                    hash => hash,
                },
                match action {
                    Action::Update(action) => Some(action.original_action_address),
                    Action::Delete(action) => Some(action.deletes_address),
                    Action::DeleteLink(action) => Some(action.link_add_address),
                    _ => None,
                },
            ]
            .into_iter()
            .flatten()
        })
        .collect()
}

/// Examine the list of provided actions and create a list of actions which are sys validation dependencies for those actions.
/// The actions are merged into `current_validation_dependencies`.
async fn fetch_previous_actions(
    current_validation_dependencies: SysValDeps,
    cascade: Arc<impl Cascade + Send + Sync>,
    actions: impl Iterator<Item = Action>,
) {
    retrieve_actions(
        current_validation_dependencies,
        cascade,
        get_dependency_hashes_from_actions(actions).into_iter(),
    )
    .await;
}

fn get_dependency_hashes_from_ops(ops: impl Iterator<Item = DhtOpHashed>) -> Vec<ActionHash> {
    ops.into_iter()
        .filter_map(|op| {
            // For each previous action that will be needed for validation, map the action to a fetch Record for its hash
            match &op.content {
                DhtOp::ChainOp(op) => match &**op {
                    ChainOp::StoreRecord(_, action, entry) => {
                        let mut actions = match entry {
                            // TODO we should be doing something similar to this in app validation!
                            RecordEntry::Present(entry @ Entry::CounterSign(session_data, _)) => {
                                // Discard errors here because we'll check later whether the input is valid. If it's not then it
                                // won't matter that we've skipped fetching deps for it
                                if let Ok(entry_rate_weight) = action_to_entry_rate_weight(action) {
                                    make_action_set_for_session_data(
                                        entry_rate_weight,
                                        entry,
                                        session_data,
                                    )
                                    .unwrap_or_else(|_| vec![])
                                    .into_iter()
                                    .map(|action| action.into_hash())
                                    .collect::<Vec<_>>()
                                } else {
                                    vec![]
                                }
                            }
                            _ => vec![],
                        };

                        if let Action::Update(update) = action {
                            actions.push(update.original_action_address.clone());
                        }
                        Some(actions)
                    }
                    ChainOp::StoreEntry(_, action, entry) => {
                        let mut actions = match entry {
                            Entry::CounterSign(session_data, _) => {
                                // Discard errors here because we'll check later whether the input is valid. If it's not then it
                                // won't matter that we've skipped fetching deps for it
                                make_action_set_for_session_data(
                                    new_entry_action_to_entry_rate_weight(action),
                                    entry,
                                    session_data,
                                )
                                .unwrap_or_else(|_| vec![])
                                .into_iter()
                                .map(|action| action.into_hash())
                                .collect::<Vec<_>>()
                            }
                            _ => vec![],
                        };

                        if let NewEntryAction::Update(update) = action {
                            actions.push(update.original_action_address.clone());
                        }
                        Some(actions)
                    }
                    ChainOp::RegisterAgentActivity(_, action) => action
                        .prev_action()
                        .map(|action| vec![action.as_hash().clone()]),
                    ChainOp::RegisterUpdatedContent(_, action, _) => {
                        Some(vec![action.original_action_address.clone()])
                    }
                    ChainOp::RegisterUpdatedRecord(_, action, _) => {
                        Some(vec![action.original_action_address.clone()])
                    }
                    ChainOp::RegisterDeletedBy(_, action) => {
                        Some(vec![action.deletes_address.clone()])
                    }
                    ChainOp::RegisterDeletedEntryAction(_, action) => {
                        Some(vec![action.deletes_address.clone()])
                    }
                    ChainOp::RegisterRemoveLink(_, action) => {
                        Some(vec![action.link_add_address.clone()])
                    }
                    _ => None,
                },
                DhtOp::WarrantOp(op) => match &op.proof {
                    WarrantProof::ChainIntegrity(warrant) => match warrant {
                        ChainIntegrityWarrant::InvalidChainOp {
                            action: (action_hash, _),
                            ..
                        } => Some(vec![action_hash.clone()]),
                        ChainIntegrityWarrant::ChainFork {
                            action_pair: ((a1, _), (a2, _)),
                            ..
                        } => Some(vec![a1.clone(), a2.clone()]),
                    },
                },
            }
        })
        .flatten()
        .collect()
}

/// Examine the list of provided ops and create a list of actions which are sys validation dependencies for those ops.
/// The actions are merged into `current_validation_dependencies`.
async fn retrieve_previous_actions_for_ops(
    current_validation_dependencies: SysValDeps,
    cascade: Arc<impl Cascade + Send + Sync>,
    ops: impl Iterator<Item = DhtOpHashed>,
) {
    retrieve_actions(
        current_validation_dependencies,
        cascade,
        get_dependency_hashes_from_ops(ops).into_iter(),
    )
    .await;
}

/// Validate a single DhtOp, using the supplied Cascade to draw dependencies from
pub(crate) async fn validate_op(
    op: &DhtOp,
    dna_def: &DnaDefHashed,
    validation_dependencies: SysValDeps,
    dpki: Option<DpkiImpl>,
) -> WorkflowResult<Outcome> {
    let result = match op {
        DhtOp::ChainOp(op) => validate_chain_op(op, dna_def, validation_dependencies, dpki).await,
        DhtOp::WarrantOp(op) => validate_warrant_op(op, dna_def, validation_dependencies).await,
    };
    match result {
        Ok(_) => Ok(Outcome::Accepted),
        // Handle the errors that result in pending or awaiting deps
        Err(SysValidationError::ValidationOutcome(e)) => {
            if e.is_indeterminate() {
                // This is expected if the dependency isn't held locally and needs to be fetched from the network
                // so downgrade the logging to trace.
                tracing::debug!(
                    msg = "DhtOp has a missing dependency",
                    ?op,
                    error = ?e,
                    error_msg = %e
                );
                Ok(Outcome::MissingDhtDep)
            } else {
                tracing::warn!(msg = "DhtOp was rejected during system validation.", ?op, error = ?e, error_msg = %e);
                Ok(Outcome::Rejected(e.to_string()))
            }
        }
        Err(e) => Err(e.into()),
    }
}

fn action_to_entry_rate_weight(action: &Action) -> SysValidationResult<EntryRateWeight> {
    action
        .entry_rate_data()
        .ok_or_else(|| SysValidationError::NonEntryAction(action.clone()))
}

fn new_entry_action_to_entry_rate_weight(action: &NewEntryAction) -> EntryRateWeight {
    match action {
        NewEntryAction::Create(h) => h.weight.clone(),
        NewEntryAction::Update(h) => h.weight.clone(),
    }
}

fn make_action_set_for_session_data(
    entry_rate_weight: EntryRateWeight,
    entry: &Entry,
    session_data: &CounterSigningSessionData,
) -> SysValidationResult<Vec<ActionHash>> {
    let entry_hash = EntryHash::with_data_sync(entry);
    Ok(session_data
        .build_action_set(entry_hash, entry_rate_weight)?
        .into_iter()
        .map(|action| ActionHash::with_data_sync(&action))
        .collect())
}

async fn validate_chain_op(
    op: &ChainOp,
    dna_def: &DnaDefHashed,
    validation_dependencies: SysValDeps,
    dpki: Option<DpkiImpl>,
) -> SysValidationResult<()> {
    check_entry_visibility(op)?;
    // Check agent validity in Deepkey first
    if let Some(dpki) = dpki {
        // Don't run DPKI agent validity checks on the DPKI service itself
        if !dpki.is_deepkey_dna(dna_def.as_hash()) {
            check_dpki_agent_validity_for_op(&dpki, op).await?;
        }
    }

    match op {
        ChainOp::StoreRecord(_, action, entry) => {
            check_prev_action(action)?;
            if let Some(entry) = entry.as_option() {
                // Retrieve for all other actions on countersigned entry.
                if let Entry::CounterSign(session_data, _) = entry {
                    for action_hash in make_action_set_for_session_data(
                        action_to_entry_rate_weight(action)?,
                        entry,
                        session_data,
                    )? {
                        // Just require that we are holding all the other actions
                        let validation_dependencies = validation_dependencies.same_dht.lock();
                        validation_dependencies
                            .get(&action_hash)
                            .and_then(|s| s.as_action())
                            .ok_or_else(|| {
                                ValidationOutcome::DepMissingFromDht(action_hash.clone().into())
                            })?;
                    }
                }
                // Has to be async because of signature checks being async
                store_entry(
                    (action)
                        .try_into()
                        .map_err(|_| ValidationOutcome::NotNewEntry(action.clone()))?,
                    entry,
                    validation_dependencies,
                )
                .await?;
            }
            Ok(())
        }
        ChainOp::StoreEntry(_, action, entry) => {
            // Check and hold for all other actions on countersigned entry.
            if let Entry::CounterSign(session_data, _) = entry {
                for action_hash in make_action_set_for_session_data(
                    new_entry_action_to_entry_rate_weight(action),
                    entry,
                    session_data,
                )? {
                    // Just require that we are holding all the other actions
                    let validation_dependencies = validation_dependencies.same_dht.lock();
                    validation_dependencies
                        .get(&action_hash)
                        .and_then(|s| s.as_action())
                        .ok_or_else(|| {
                            ValidationOutcome::DepMissingFromDht(action_hash.clone().into())
                        })?;
                }
            }

            check_prev_action(&action.clone().into())?;
            store_entry(action.into(), entry, validation_dependencies.clone()).await
        }
        ChainOp::RegisterAgentActivity(_, action) => {
            register_agent_activity(action, validation_dependencies.clone(), dna_def)?;
            store_record(action, validation_dependencies)
        }
        ChainOp::RegisterUpdatedContent(_, action, entry) => {
            register_updated_content(action, validation_dependencies.clone())?;
            if let Some(entry) = entry.as_option() {
                store_entry(
                    NewEntryActionRef::Update(action),
                    entry,
                    validation_dependencies,
                )
                .await?;
            }

            Ok(())
        }
        ChainOp::RegisterUpdatedRecord(_, action, entry) => {
            register_updated_record(action, validation_dependencies.clone())?;
            if let Some(entry) = entry.as_option() {
                store_entry(
                    NewEntryActionRef::Update(action),
                    entry,
                    validation_dependencies,
                )
                .await?;
            }

            Ok(())
        }
        ChainOp::RegisterDeletedBy(_, action) => {
            register_deleted_by(action, validation_dependencies)
        }
        ChainOp::RegisterDeletedEntryAction(_, action) => {
            register_deleted_entry_action(action, validation_dependencies)
        }
        ChainOp::RegisterAddLink(_, action) => register_add_link(action),
        ChainOp::RegisterRemoveLink(_, action) => {
            register_delete_link(action, validation_dependencies)
        }
    }
}

/// Verify agent key validity.
///
/// If the previous action is a `Delete` of the current agent pub key,
/// that agent key is invalid.
fn check_agent_validity(agent: &AgentPubKey, prev_action: &Action) -> SysValidationResult<()> {
    if let Action::Delete(delete) = prev_action {
        if delete.deletes_entry_address == agent.clone().into() {
            return Err(SysValidationError::ValidationOutcome(
                ValidationOutcome::InvalidAgentKey(agent.clone()),
            ));
        }
    }
    Ok(())
}

// TODO: should this check DPKI for agent validity?
async fn validate_warrant_op(
    op: &WarrantOp,
    _dna_def: &DnaDefHashed,
    validation_dependencies: SysValDeps,
) -> SysValidationResult<()> {
    match &op.proof {
        WarrantProof::ChainIntegrity(warrant) => match warrant {
            ChainIntegrityWarrant::InvalidChainOp {
                action: (action_hash, action_sig),
                action_author,
                ..
            } => {
                let action = {
                    let deps = validation_dependencies.same_dht.lock();
                    let action = deps
                        .get(action_hash)
                        .and_then(|s| s.as_action())
                        .ok_or_else(|| {
                            ValidationOutcome::DepMissingFromDht(action_hash.clone().into())
                        })?;

                    if action.author() != action_author {
                        return Err(ValidationOutcome::InvalidWarrant(
                            op.warrant().clone(),
                            "action author mismatch".into(),
                        )
                        .into());
                    }
                    action.clone()
                };
                verify_action_signature(action_sig, &action).await?;

                Ok(())
            }
            ChainIntegrityWarrant::ChainFork {
                action_pair: ((a1, a1_sig), (a2, a2_sig)),
                chain_author,
                ..
            } => {
                let (action1, action2) = {
                    let deps = validation_dependencies.same_dht.lock();
                    let action1 = deps
                        .get(a1)
                        .and_then(|s| s.as_action())
                        .ok_or_else(|| ValidationOutcome::DepMissingFromDht(a1.clone().into()))?;
                    let action2 = deps
                        .get(a2)
                        .and_then(|s| s.as_action())
                        .ok_or_else(|| ValidationOutcome::DepMissingFromDht(a2.clone().into()))?;

                    // chain_author basis must match the author of the action
                    if action1.author() != chain_author {
                        return Err(ValidationOutcome::InvalidWarrant(
                            op.warrant().clone(),
                            "chain author mismatch".into(),
                        )
                        .into());
                    }

                    // Both actions must be by same author
                    if action1.author() != action2.author() {
                        return Err(ValidationOutcome::InvalidWarrant(
                            op.warrant().clone(),
                            "action pair author mismatch".into(),
                        )
                        .into());
                    }

                    // A fork is evidenced by two actions with a common predecessor.
                    // NOTE: we could also check sequence numbers, but then we'd have to traverse
                    // both forks backwards until reaching a common ancestor to protect against an
                    // attack where someone authors a warrant using two actions from two different DNAs.
                    // Using seq numbers makes it easier to detect and prove a fork, but using prev_action
                    // prevents the attack.
                    if action1.prev_action() != action2.prev_action() {
                        return Err(ValidationOutcome::InvalidWarrant(
                            op.warrant().clone(),
                            "action pair seq mismatch".into(),
                        )
                        .into());
                    }

                    (action1.clone(), action2.clone())
                };

                verify_action_signature(a1_sig, &action1).await?;
                verify_action_signature(a2_sig, &action2).await?;

                Ok(())
            }
        },
    }
}

/// Run system validation for a single [`Record`] instead of the usual [`DhtOp`] input for the system validation workflow.
/// It is expected that the provided cascade will include a network so that dependencies which we either do not hold yet, or
/// should not hold, can be fetched and cached for use in validation.
///
/// Note that the conditions on the action being validated are slightly stronger than the usual system validation workflow. This is because
/// it is intended to be used for validation of records which have been authored locally so we should always be able to check the previous action.
pub async fn sys_validate_record(
    record: &Record,
    cascade: Arc<impl Cascade + Send + Sync>,
) -> SysValidationOutcome<()> {
    match sys_validate_record_inner(record, cascade).await {
        // Validation succeeded
        Ok(_) => Ok(()),
        // Validation failed so exit with that outcome
        Err(SysValidationError::ValidationOutcome(validation_outcome)) => {
            error!(
                msg = "Direct validation failed",
                ?validation_outcome,
                ?record,
            );
            validation_outcome.into_outcome()
        }
        // An error occurred so return it
        Err(e) => Err(OutcomeOrError::Err(e)),
    }
}

async fn sys_validate_record_inner(
    record: &Record,
    cascade: Arc<impl Cascade + Send + Sync>,
) -> SysValidationResult<()> {
    let signature = record.signature();
    let action = record.action();
    let maybe_entry = record.entry().as_option();
    counterfeit_check_action(signature, action).await?;

    async fn validate(
        action: &Action,
        maybe_entry: Option<&Entry>,
        cascade: Arc<impl Cascade + Send + Sync>,
    ) -> SysValidationResult<()> {
        let validation_dependencies = SysValDeps::default();
        fetch_previous_actions(
            validation_dependencies.clone(),
            cascade.clone(),
            vec![action.clone()].into_iter(),
        )
        .await;

        // Check agent validity
        if let Some(previous_action_hash) = action.prev_action() {
            let deps = validation_dependencies.same_dht.lock();
            // Previous action was fetched in the preceding call `fetch_previous_actions`.
            let previous_action = deps
                .get(previous_action_hash)
                .and_then(|s| s.as_action())
                .ok_or_else(|| {
                    ValidationOutcome::DepMissingFromDht(previous_action_hash.clone().into())
                })?;
            check_agent_validity(action.author(), previous_action)?;
        }

        store_record(action, validation_dependencies.clone())?;
        if let Some(maybe_entry) = maybe_entry {
            store_entry(
                action
                    .try_into()
                    .map_err(|_| ValidationOutcome::NotNewEntry(action.clone()))?,
                maybe_entry,
                validation_dependencies.clone(),
            )
            .await?;
        }
        match action {
            Action::Update(action) => {
                register_updated_content(action, validation_dependencies.clone())
            }
            Action::Delete(action) => {
                register_deleted_entry_action(action, validation_dependencies.clone())
            }
            Action::CreateLink(action) => register_add_link(action),
            Action::DeleteLink(action) => {
                register_delete_link(action, validation_dependencies.clone())
            }
            _ => Ok(()),
        }
    }

    match maybe_entry {
        Some(Entry::CounterSign(session, _)) => {
            if let Some(weight) = action.entry_rate_data() {
                let entry_hash = EntryHash::with_data_sync(maybe_entry.unwrap());
                for action in session.build_action_set(entry_hash, weight)? {
                    validate(&action, maybe_entry, cascade.clone()).await?;
                }
                Ok(())
            } else {
                tracing::error!("Got countersigning entry without rate assigned. This should be impossible. But, let's see what happens.");
                validate(action, maybe_entry, cascade.clone()).await
            }
        }
        _ => validate(action, maybe_entry, cascade).await,
    }
}

/// Check if the chain op has valid signature and author.
/// Ops that fail this check should be dropped.
pub async fn counterfeit_check_action(
    signature: &Signature,
    action: &Action,
) -> SysValidationResult<()> {
    verify_action_signature(signature, action).await?;
    Ok(())
}

/// Check if the warrant op has valid signature and author.
pub async fn counterfeit_check_warrant(warrant_op: &WarrantOp) -> SysValidationResult<()> {
    verify_warrant_signature(warrant_op).await?;
    author_key_is_valid(&warrant_op.author).await?;
    Ok(())
}

fn register_agent_activity(
    action: &Action,
    validation_dependencies: SysValDeps,
    dna_def: &DnaDefHashed,
) -> SysValidationResult<()> {
    // Get data ready to validate
    let prev_action_hash = action.prev_action();

    // Checks
    check_prev_action(action)?;
    check_valid_if_dna(action, dna_def)?;
    if let Some(prev_action_hash) = prev_action_hash {
        // Just make sure we have the dependency and if not then don't mark this action as valid yet
        let validation_dependencies = validation_dependencies.same_dht.lock();
        let prev_action = validation_dependencies
            .get(prev_action_hash)
            .and_then(|s| s.as_action())
            .ok_or_else(|| ValidationOutcome::DepMissingFromDht(prev_action_hash.clone().into()))?;

        // Agent key updates are only validated by agent authorities.
        check_agent_validity(action.author(), prev_action)?;

        match prev_action {
            Action::CloseChain(_) => Err(ValidationOutcome::PrevActionError(
                (PrevActionErrorKind::ActionAfterChainClose, action.clone()).into(),
            )
            .into()),
            _ => Ok(()),
        }
    } else {
        Ok(())
    }
}

fn store_record(action: &Action, validation_dependencies: SysValDeps) -> SysValidationResult<()> {
    // Get data ready to validate
    let prev_action_hash = action.prev_action();

    // Checks
    check_prev_action(action)?;
    if let Some(prev_action_hash) = prev_action_hash {
        let validation_dependencies = validation_dependencies.same_dht.lock();
        let prev_action = validation_dependencies
            .get(prev_action_hash)
            .and_then(|s| s.as_action())
            .ok_or_else(|| ValidationOutcome::DepMissingFromDht(prev_action_hash.clone().into()))?;
        check_prev_author(action, prev_action)?;
        check_prev_timestamp(action, prev_action)?;
        check_prev_seq(action, prev_action)?;
        check_agent_validation_pkg_predecessor(action, prev_action)?;
    }

    Ok(())
}

async fn store_entry(
    action: NewEntryActionRef<'_>,
    entry: &Entry,
    validation_dependencies: SysValDeps,
) -> SysValidationResult<()> {
    // Get data ready to validate
    let entry_type = action.entry_type();
    let entry_hash = action.entry_hash();

    // Checks
    check_entry_type(entry_type, entry)?;
    check_entry_hash(entry_hash, entry)?;
    check_entry_size(entry)?;

    // Additional checks if this is an Update
    if let NewEntryActionRef::Update(entry_update) = action {
        let original_action_address = &entry_update.original_action_address;
        let validation_dependencies = validation_dependencies.same_dht.lock();
        let original_action = validation_dependencies
            .get(original_action_address)
            .and_then(|s| s.as_action())
            .ok_or_else(|| {
                ValidationOutcome::DepMissingFromDht(original_action_address.clone().into())
            })?;
        update_check(entry_update, original_action)?;
    }

    // Additional checks if this is a countersigned entry.
    if let Entry::CounterSign(session_data, _) = entry {
        check_countersigning_session_data(EntryHash::with_data_sync(entry), session_data, action)
            .await?;
    }
    Ok(())
}

fn register_updated_content(
    entry_update: &Update,
    validation_dependencies: SysValDeps,
) -> SysValidationResult<()> {
    // Get data ready to validate
    let original_action_address = &entry_update.original_action_address;

    let validation_dependencies = validation_dependencies.same_dht.lock();
    let original_action = validation_dependencies
        .get(original_action_address)
        .and_then(|s| s.as_action())
        .ok_or_else(|| {
            ValidationOutcome::DepMissingFromDht(original_action_address.clone().into())
        })?;

    update_check(entry_update, original_action)
}

fn register_updated_record(
    record_update: &Update,
    validation_dependencies: SysValDeps,
) -> SysValidationResult<()> {
    // Get data ready to validate
    let original_action_address = &record_update.original_action_address;

    let validation_dependencies = validation_dependencies.same_dht.lock();
    let original_action = validation_dependencies
        .get(original_action_address)
        .and_then(|s| s.as_action())
        .ok_or_else(|| {
            ValidationOutcome::DepMissingFromDht(original_action_address.clone().into())
        })?;

    update_check(record_update, original_action)
}

fn register_deleted_by(
    record_delete: &Delete,
    validation_dependencies: SysValDeps,
) -> SysValidationResult<()> {
    // Get data ready to validate
    let removed_action_address = &record_delete.deletes_address;

    let validation_dependencies = validation_dependencies.same_dht.lock();
    let action = validation_dependencies
        .get(removed_action_address)
        .and_then(|s| s.as_action())
        .ok_or_else(|| {
            ValidationOutcome::DepMissingFromDht(removed_action_address.clone().into())
        })?;

    check_new_entry_action(action)
}

fn register_deleted_entry_action(
    record_delete: &Delete,
    validation_dependencies: SysValDeps,
) -> SysValidationResult<()> {
    // Get data ready to validate
    let removed_action_address = &record_delete.deletes_address;

    let validation_dependencies = validation_dependencies.same_dht.lock();
    let action = validation_dependencies
        .get(removed_action_address)
        .and_then(|s| s.as_action())
        .ok_or_else(|| {
            ValidationOutcome::DepMissingFromDht(removed_action_address.clone().into())
        })?;

    check_new_entry_action(action)
}

fn register_add_link(link_add: &CreateLink) -> SysValidationResult<()> {
    check_tag_size(&link_add.tag)
}

fn register_delete_link(
    link_remove: &DeleteLink,
    validation_dependencies: SysValDeps,
) -> SysValidationResult<()> {
    // Get data ready to validate
    let link_add_address = &link_remove.link_add_address;

    // Just require that this link exists, don't need to check anything else about it here
    let validation_dependencies = validation_dependencies.same_dht.lock();
    let add_link_action = validation_dependencies
        .get(link_add_address)
        .and_then(|s| s.as_action())
        .ok_or_else(|| ValidationOutcome::DepMissingFromDht(link_add_address.clone().into()))?;

    match add_link_action {
        Action::CreateLink(_) => Ok(()),
        _ => Err(ValidationOutcome::NotCreateLink(add_link_action.to_hash()).into()),
    }
}

fn update_check(entry_update: &Update, original_action: &Action) -> SysValidationResult<()> {
    check_new_entry_action(original_action)?;
    // This shouldn't fail due to the above `check_new_entry_action` check
    let original_action: NewEntryActionRef = original_action
        .try_into()
        .map_err(|_| ValidationOutcome::NotNewEntry(original_action.clone()))?;
    check_update_reference(entry_update, &original_action)?;
    Ok(())
}

pub struct SysValidationWorkspace {
    scratch: Option<SyncScratch>,
    // Authored DB is writeable because warrants may be written.
    authored_db: DbWrite<DbKindAuthored>,
    dht_db: DbWrite<DbKindDht>,
    dht_query_cache: Option<DhtDbQueryCache>,
    cache: DbWrite<DbKindCache>,
    pub(crate) dna_def: Arc<DnaDef>,
    sys_validation_retry_delay: Duration,
    dpki: Option<DpkiImpl>,
}

impl SysValidationWorkspace {
    pub fn new(
        authored_db: DbWrite<DbKindAuthored>,
        dht_db: DbWrite<DbKindDht>,
        dht_query_cache: DhtDbQueryCache,
        cache: DbWrite<DbKindCache>,
        dna_def: Arc<DnaDef>,
        dpki: Option<DpkiImpl>,
        sys_validation_retry_delay: Duration,
    ) -> Self {
        Self {
            scratch: None,
            authored_db,
            dht_db,
            dht_query_cache: Some(dht_query_cache),
            cache,
            dna_def,
            dpki,
            sys_validation_retry_delay,
        }
    }

    #[cfg_attr(feature = "instrument", tracing::instrument(skip_all))]
    pub async fn is_chain_empty(&self, author: &AgentPubKey) -> SourceChainResult<bool> {
        // If we have a query cache then this is an authority node and
        // we can quickly check if the chain is empty from the cache.
        if let Some(c) = &self.dht_query_cache {
            return Ok(c.is_chain_empty(author).await?);
        }

        // Otherwise we need to check this is an author node and
        // we need to check the author db.
        let author = author.clone();
        let chain_not_empty = self
            .authored_db
            .read_async(move |txn| {
                let mut stmt = txn.prepare(
                    "
                SELECT
                EXISTS (
                    SELECT
                    1
                    FROM Action
                    JOIN
                    DhtOp ON Action.hash = DhtOp.action_hash
                    WHERE
                    Action.author = :author
                    AND
                    DhtOp.when_integrated IS NOT NULL
                    AND
                    DhtOp.type = :activity
                    LIMIT 1
                )
                ",
                )?;
                DatabaseResult::Ok(stmt.query_row(
                    named_params! {
                        ":author": author,
                        ":activity": ChainOpType::RegisterAgentActivity,
                    },
                    |row| row.get(0),
                )?)
            })
            .await?;
        let chain_not_empty = match &self.scratch {
            Some(scratch) => scratch.apply(|scratch| !scratch.is_empty())? || chain_not_empty,
            None => chain_not_empty,
        };
        Ok(!chain_not_empty)
    }

    pub async fn action_seq_is_empty(&self, action: &Action) -> SourceChainResult<bool> {
        let author = action.author().clone();
        let seq = action.action_seq();
        let hash = ActionHash::with_data_sync(action);
        let action_seq_is_not_empty = self
            .dht_db
            .read_async({
                let hash = hash.clone();
                move |txn| {
                    DatabaseResult::Ok(txn.query_row(
                        "
                SELECT EXISTS(
                    SELECT
                    1
                    FROM Action
                    WHERE
                    Action.author = :author
                    AND
                    Action.seq = :seq
                    AND
                    Action.hash != :hash
                    LIMIT 1
                )
                ",
                        named_params! {
                            ":author": author,
                            ":seq": seq,
                            ":hash": hash,
                        },
                        |row| row.get(0),
                    )?)
                }
            })
            .await?;
        let action_seq_is_not_empty = match &self.scratch {
            Some(scratch) => {
                scratch.apply(|scratch| {
                    scratch.actions().any(|shh| {
                        shh.action().action_seq() == seq && *shh.action_address() != hash
                    })
                })? || action_seq_is_not_empty
            }
            None => action_seq_is_not_empty,
        };
        Ok(!action_seq_is_not_empty)
    }

    /// Create a cascade with local data only
    pub fn local_cascade(&self) -> CascadeImpl {
        let cascade = CascadeImpl::empty()
            .with_dht(self.dht_db.clone().into())
            .with_cache(self.cache.clone());
        match &self.scratch {
            Some(scratch) => cascade
                .with_authored(self.authored_db.clone().into())
                .with_scratch(scratch.clone()),
            None => cascade,
        }
    }

    pub fn network_and_cache_cascade(&self, network: GenericNetwork) -> CascadeImpl {
        CascadeImpl::empty().with_network(network, self.cache.clone())
    }

    /// Get a reference to the sys validation workspace's dna def.
    pub fn dna_def(&self) -> Arc<DnaDef> {
        self.dna_def.clone()
    }

    /// Get a reference to the sys validation workspace's dna def.
    pub fn dna_def_hashed(&self) -> DnaDefHashed {
        DnaDefHashed::from_content_sync((*self.dna_def).clone())
    }
}

fn put_validation_limbo(
    txn: &mut Transaction<'_>,
    hash: &DhtOpHash,
    status: ValidationStage,
) -> WorkflowResult<()> {
    set_validation_stage(txn, hash, status)?;
    Ok(())
}

fn put_integration_limbo(
    txn: &mut Transaction<'_>,
    hash: &DhtOpHash,
    status: ValidationStatus,
) -> WorkflowResult<()> {
    set_validation_status(txn, hash, status)?;
    set_validation_stage(txn, hash, ValidationStage::AwaitingIntegration)?;
    Ok(())
}

pub fn put_integrated(
    txn: &mut Transaction<'_>,
    hash: &DhtOpHash,
    status: ValidationStatus,
) -> WorkflowResult<()> {
    set_validation_status(txn, hash, status)?;
    // This set the validation stage to pending which is correct when
    // it's integrated.
    set_validation_stage(txn, hash, ValidationStage::Pending)?;
    set_when_integrated(txn, hash, Timestamp::now())?;
    Ok(())
}

pub async fn make_warrant_op(
    conductor: &Conductor,
    dna_hash: &DnaHash,
    op: &ChainOp,
    validation_type: ValidationType,
) -> WorkflowResult<DhtOpHashed> {
    let keystore = conductor.keystore();
    let warrant_author = get_representative_agent(conductor, dna_hash).expect("TODO: handle");
    make_invalid_chain_warrant_op_inner(keystore, warrant_author, op, validation_type).await
}

/// Gets an arbitrary agent with a cell running the given DNA, needed for processes
/// which require an agent signature but happen at the DNA level, i.e. not bound to any
/// particular cell.
pub fn get_representative_agent(conductor: &Conductor, dna_hash: &DnaHash) -> Option<AgentPubKey> {
    conductor
        .running_cell_ids()
        .into_iter()
        .find(|id| id.dna_hash() == dna_hash)
        .map(|id| id.agent_pubkey().clone())
}

pub async fn make_invalid_chain_warrant_op_inner(
    keystore: &MetaLairClient,
    warrant_author: AgentPubKey,
    op: &ChainOp,
    validation_type: ValidationType,
) -> WorkflowResult<DhtOpHashed> {
    let action = op.action();
    let action_author = action.author().clone();
    tracing::warn!("Authoring warrant for invalid op authored by {action_author}");

    let proof = WarrantProof::ChainIntegrity(ChainIntegrityWarrant::InvalidChainOp {
        action_author,
        action: (action.to_hash().clone(), op.signature().clone()),
        validation_type,
    });
    let warrant = Warrant::new(proof, warrant_author, Timestamp::now());
    let warrant_op = WarrantOp::sign(keystore, warrant)
        .await
        .map_err(|e| super::WorkflowError::Other(e.into()))?;
    let op: DhtOp = warrant_op.into();
    let op = op.into_hashed();
    Ok(op)
}

pub async fn make_fork_warrant_op_inner(
    keystore: &MetaLairClient,
    warrant_author: AgentPubKey,
    chain_author: AgentPubKey,
    action_pair: ((ActionHash, Signature), (ActionHash, Signature)),
) -> WorkflowResult<DhtOpHashed> {
    debug_assert_ne!(action_pair.0 .0, action_pair.1 .0);
    tracing::warn!(
        "Authoring warrant for chain fork by {chain_author}. Action hashes: ({}, {})",
        action_pair.0 .0,
        action_pair.1 .0
    );

    let warrant = Warrant::new(
        WarrantProof::ChainIntegrity(ChainIntegrityWarrant::ChainFork {
            chain_author,
            action_pair,
        }),
        warrant_author,
        Timestamp::now(),
    );
    let warrant_op = WarrantOp::sign(keystore, warrant)
        .await
        .map_err(|e| super::WorkflowError::Other(e.into()))?;
    let op: DhtOp = warrant_op.into();
    let op = op.into_hashed();
    Ok(op)
}

pub fn detect_fork(
    txn: &mut Transaction<'_>,
    action: &Action,
) -> StateQueryResult<Option<(ActionHash, Signature)>> {
    let mut statement = txn.prepare(ACTION_HASH_BY_PREV)?;
    let items = statement
        .query_map(
            named_params! {
                ":prev_hash": action.prev_action(),
                ":hash": action.to_hash(),
            },
            // First, try to deserialize the hash as an ActionHash...
            |row| match row.get("hash") {
                Ok(hash) => {
                    let action_blob: Vec<u8> = row.get("blob")?;
                    Ok(Some((hash, action_blob)))
                }
                // ...if that fails, we can skip it if it deserializes as a WarrantHash
                //    (checking the row type this way makes it so we don't have to join on the DhtOp table in the query)
                Err(err) => match row.get::<_, WarrantHash>("hash") {
                    Ok(_) => Ok(None),
                    Err(_) => Err(err),
                },
            },
        )?
        .collect::<Result<Vec<_>, _>>()?;
    items
        .into_iter()
        .filter_map(|maybe_tuple| {
            maybe_tuple.map(|(hash, action_blob)| {
                from_blob::<SignedAction>(action_blob)
                    .map(|action| (hash, action.signature().clone()))
            })
        })
        .next()
        .transpose()
}

#[derive(Debug, Clone)]
struct OutcomeSummary {
    accepted: usize,
    missing: usize,
    rejected: usize,
    warranted: usize,
}

impl OutcomeSummary {
    fn new() -> Self {
        OutcomeSummary {
            accepted: 0,
            missing: 0,
            rejected: 0,
            warranted: 0,
        }
    }
}

impl Default for OutcomeSummary {
    fn default() -> Self {
        OutcomeSummary::new()
    }
}<|MERGE_RESOLUTION|>--- conflicted
+++ resolved
@@ -362,10 +362,6 @@
                         summary.missing += 1;
                         let status = ValidationStage::AwaitingSysDeps;
                         put_validation_limbo(txn, &op_hash, status)?;
-<<<<<<< HEAD
-=======
-
->>>>>>> 12ae8a33
                         holochain_types::projection::write_op_event(
                             &tag,
                             OpEvent::AwaitingDeps {
@@ -375,10 +371,7 @@
                                 kind: ValidationType::Sys,
                             },
                         );
-<<<<<<< HEAD
-=======
                         dbg!("sys val await");
->>>>>>> 12ae8a33
                     }
                     Outcome::Rejected(_) => {
                         invalid_ops.push((op_hash.clone(), op.clone()));
