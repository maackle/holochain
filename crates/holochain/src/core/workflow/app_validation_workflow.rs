--- conflicted
+++ resolved
@@ -15,7 +15,6 @@
 use crate::{
     conductor::api::CellConductorApiT,
     core::ribosome::wasm_ribosome::WasmRibosome,
-    core::ValidationError,
     core::{
         queue_consumer::{OneshotWriter, TriggerSender, WorkComplete},
         ribosome::guest_callback::validate::ValidateHostAccess,
@@ -44,15 +43,11 @@
     fresh_reader,
     prelude::*,
 };
-<<<<<<< HEAD
 use holochain_types::{
-    dht_op::DhtOp, dna::DnaFile, test_utils::which_agent, validate::ValidationStatus, Entry,
-    Timestamp,
+    dht_op::DhtOp, dht_op::DhtOpLight, dna::DnaFile, test_utils::which_agent,
+    validate::ValidationStatus, Entry, Timestamp,
 };
 use holochain_zome_types::{header::AppEntryType, header::EntryType, zome::ZomeName};
-=======
-use holochain_types::{dht_op::DhtOp, dht_op::DhtOpLight, validate::ValidationStatus, Timestamp};
->>>>>>> 98c463e8
 use tracing::*;
 use types::*;
 
@@ -109,12 +104,11 @@
         match &vlv.status {
             ValidationLimboStatus::AwaitingAppDeps(_) | ValidationLimboStatus::SysValidated => {
                 let op = light_to_op(vlv.op.clone(), &workspace.element_pending).await?;
-<<<<<<< HEAD
                 let outcome = validate_op(op.clone(), &conductor_api).await?;
                 match outcome {
                     Outcome::Accepted => {
-                        if vlv.awaiting_proof.awaiting_proof() {
-                            vlv.status = ValidationLimboStatus::AwaitingProof;
+                        if vlv.pending_dependencies.pending_dependencies() {
+                            vlv.status = ValidationLimboStatus::PendingValidation;
                             awaiting_ops.push(vlv);
                         } else {
                             let hash = DhtOpHash::with_data(&op).await;
@@ -122,13 +116,13 @@
                                 validation_status: ValidationStatus::Valid,
                                 op: vlv.op,
                             };
-                            workspace.to_int_limbo(hash, iv, op).await?;
+                            workspace.to_int_limbo(hash, iv, op)?;
                         }
                     }
                     Outcome::AwaitingDeps(deps) => {
                         let hash = DhtOpHash::with_data(&op).await;
                         vlv.status = ValidationLimboStatus::AwaitingAppDeps(deps);
-                        workspace.to_val_limbo(hash, vlv).await?;
+                        workspace.to_val_limbo(hash, vlv)?;
                     }
                     Outcome::Rejected(_) => {
                         let hash = DhtOpHash::with_data(&op).await;
@@ -136,25 +130,8 @@
                             op: vlv.op,
                             validation_status: ValidationStatus::Rejected,
                         };
-                        workspace.to_int_limbo(hash, iv, op).await?;
+                        workspace.to_int_limbo(hash, iv, op)?;
                     }
-=======
-                let hash = DhtOpHash::with_data(&op).await;
-                workspace.to_val_limbo(hash, vlv)?;
-            }
-            ValidationLimboStatus::SysValidated => {
-                if vlv.pending_dependencies.pending_dependencies() {
-                    vlv.status = ValidationLimboStatus::PendingValidation;
-                    awaiting_ops.push(vlv);
-                } else {
-                    let op = light_to_op(vlv.op.clone(), &workspace.element_pending).await?;
-                    let hash = DhtOpHash::with_data(&op).await;
-                    let iv = IntegrationLimboValue {
-                        validation_status: ValidationStatus::Valid,
-                        op: vlv.op,
-                    };
-                    workspace.to_int_limbo(hash, iv, op)?;
->>>>>>> 98c463e8
                 }
             }
             _ => unreachable!("Should not contain any other status"),
@@ -257,7 +234,7 @@
     // Get the dna file
     let dna_file = { conductor_api.get_this_dna().await };
     let dna_file =
-        dna_file.ok_or_else(|| ValidationError::DnaMissing(conductor_api.cell_id().clone()))?;
+        dna_file.ok_or_else(|| AppValidationError::DnaMissing(conductor_api.cell_id().clone()))?;
     // Get the zome names
     let zome_names = get_zome_names(&app_entry_type, &dna_file)?;
     // Create the ribosome
@@ -310,7 +287,7 @@
         .dna()
         .zomes
         .get(zome_index)
-        .ok_or_else(|| ValidationError::ZomeId(entry_type.clone()))?
+        .ok_or_else(|| AppValidationError::ZomeId(entry_type.clone()))?
         .0
         .clone())
 }
@@ -436,11 +413,8 @@
 
 impl Workspace for AppValidationWorkspace {
     fn flush_to_txn_ref(&mut self, writer: &mut Writer) -> WorkspaceResult<()> {
-<<<<<<< HEAD
-=======
         warn!("unimplemented passthrough");
         self.update_element_stores(writer)?;
->>>>>>> 98c463e8
         self.validation_limbo.0.flush_to_txn_ref(writer)?;
         self.integration_limbo.flush_to_txn_ref(writer)?;
         self.element_pending.flush_to_txn_ref(writer)?;
