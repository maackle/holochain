//! # System Validation Checks
//! This module contains all the checks we run for sys validation

use super::queue_consumer::TriggerSender;
use super::ribosome::RibosomeT;
use super::workflow::incoming_dht_ops_workflow::incoming_dht_ops_workflow;
use super::workflow::sys_validation_workflow::SysValidationWorkspace;
use crate::conductor::entry_def_store::get_entry_def;
use crate::conductor::handle::ConductorHandleT;
use crate::conductor::space::Space;
use holochain_keystore::AgentPubKeyExt;
use holochain_p2p::HolochainP2pDna;
use holochain_types::prelude::*;
use holochain_zome_types::countersigning::CounterSigningSessionData;
use std::convert::TryInto;
use std::sync::Arc;

pub(super) use error::*;
pub use holo_hash::*;
pub use holochain_state::source_chain::SourceChainError;
pub use holochain_state::source_chain::SourceChainResult;
pub use holochain_zome_types::ActionHashed;
pub use holochain_zome_types::Timestamp;

#[allow(missing_docs)]
mod error;
#[cfg(test)]
mod tests;

/// 16mb limit on Entries due to websocket limits.
/// Consider splitting large entries up.
pub const MAX_ENTRY_SIZE: usize = 16_000_000;

/// 1kb limit on LinkTags.
/// Tags are used as keys to the database to allow
/// fast lookup so they should be small.
pub const MAX_TAG_SIZE: usize = 1000;

/// Verify the signature for this action
pub async fn verify_action_signature(sig: &Signature, action: &Action) -> SysValidationResult<()> {
    if action.author().verify_signature(sig, action).await {
        Ok(())
    } else {
        Err(SysValidationError::ValidationOutcome(
            ValidationOutcome::Counterfeit((*sig).clone(), (*action).clone()),
        ))
    }
}

/// Verify the author key was valid at the time
/// of signing with dpki
/// TODO: This is just a stub until we have dpki.
pub async fn author_key_is_valid(_author: &AgentPubKey) -> SysValidationResult<()> {
    Ok(())
}

/// Verify the countersigning session contains the specified action.
pub fn check_countersigning_session_data_contains_action(
    entry_hash: EntryHash,
    session_data: &CounterSigningSessionData,
    action: NewEntryActionRef<'_>,
) -> SysValidationResult<()> {
<<<<<<< HEAD
    let weight = match header {
        NewEntryHeaderRef::Create(h) => h.weight.clone(),
        NewEntryHeaderRef::Update(h) => h.weight.clone(),
    };
    let header_is_in_session = session_data
        .build_header_set(entry_hash, weight)
=======
    let action_is_in_session = session_data
        .build_action_set(entry_hash)
>>>>>>> 7d8decf4
        .map_err(SysValidationError::from)?
        .iter()
        .any(|session_action| match (&action, session_action) {
            (NewEntryActionRef::Create(create), Action::Create(session_create)) => {
                create == &session_create
            }
            (NewEntryActionRef::Update(update), Action::Update(session_update)) => {
                update == &session_update
            }
            _ => false,
        });
    if !action_is_in_session {
        Err(SysValidationError::ValidationOutcome(
            ValidationOutcome::ActionNotInCounterSigningSession(
                session_data.to_owned(),
                action.to_new_entry_action(),
            ),
        ))
    } else {
        Ok(())
    }
}

/// Verify that the signature on a preflight request is valid.
pub async fn check_countersigning_preflight_response_signature(
    preflight_response: &PreflightResponse,
) -> SysValidationResult<()> {
    let signature_is_valid = preflight_response
        .request()
        .signing_agents()
        .get(*preflight_response.agent_state().agent_index() as usize)
        .ok_or_else(|| {
            SysValidationError::ValidationOutcome(ValidationOutcome::PreflightResponseSignature(
                (*preflight_response).clone(),
            ))
        })?
        .0
        .verify_signature_raw(
            preflight_response.signature(),
            preflight_response
                .encode_for_signature()
                .map_err(|_| {
                    SysValidationError::ValidationOutcome(
                        ValidationOutcome::PreflightResponseSignature(
                            (*preflight_response).clone(),
                        ),
                    )
                })?
                .into(),
        )
        .await;
    if signature_is_valid {
        Ok(())
    } else {
        Err(SysValidationError::ValidationOutcome(
            ValidationOutcome::PreflightResponseSignature((*preflight_response).clone()),
        ))
    }
}

/// Verify all the countersigning session data together.
pub async fn check_countersigning_session_data(
    entry_hash: EntryHash,
    session_data: &CounterSigningSessionData,
    action: NewEntryActionRef<'_>,
) -> SysValidationResult<()> {
    session_data.check_integrity()?;
    check_countersigning_session_data_contains_action(entry_hash, session_data, action)?;

    let tasks: Vec<_> = session_data
        .responses()
        .iter()
        .map(|(response, signature)| async move {
            let preflight_response = PreflightResponse::try_new(
                session_data.preflight_request().clone(),
                response.clone(),
                signature.clone(),
            )?;
            check_countersigning_preflight_response_signature(&preflight_response).await
        })
        .collect();

    let results: Vec<SysValidationResult<()>> = futures::future::join_all(tasks).await;
    let results: SysValidationResult<()> = results.into_iter().collect();
    match results {
        Ok(_) => Ok(()),
        Err(e) => Err(e),
    }
}

/// Check that previous action makes sense
/// for this action.
/// If not Dna then cannot be root of chain
/// and must have previous action
pub fn check_prev_action(action: &Action) -> SysValidationResult<()> {
    match &action {
        Action::Dna(_) => Ok(()),
        _ => {
            if action.action_seq() > 0 {
                action
                    .prev_action()
                    .ok_or(PrevActionError::MissingPrev)
                    .map_err(ValidationOutcome::from)?;
                Ok(())
            } else {
                Err(PrevActionError::InvalidRoot).map_err(|e| ValidationOutcome::from(e).into())
            }
        }
    }
}

/// Check that Dna actions are only added to empty source chains
pub async fn check_valid_if_dna(
    action: &Action,
    workspace: &SysValidationWorkspace,
) -> SysValidationResult<()> {
    match action {
        Action::Dna(_) => {
            if !workspace.is_chain_empty(action.author()).await? {
                Err(PrevActionError::InvalidRoot).map_err(|e| ValidationOutcome::from(e).into())
            } else if action.timestamp() < workspace.dna_def().origin_time {
                // If the Dna timestamp is ahead of the origin time, every other action
                // will be inductively so also due to the prev_action check
                Err(PrevActionError::InvalidRootOriginTime)
                    .map_err(|e| ValidationOutcome::from(e).into())
            } else {
                Ok(())
            }
        }
        _ => Ok(()),
    }
}

/// Check if there are other actions at this
/// sequence number
pub async fn check_chain_rollback(
    action: &Action,
    workspace: &SysValidationWorkspace,
) -> SysValidationResult<()> {
    let empty = workspace.action_seq_is_empty(action).await?;

    // Ok or log warning
    if empty {
        Ok(())
    } else {
        // TODO: implement real rollback detection once we know what that looks like
        tracing::error!(
            "Chain rollback detected at position {} for agent {:?} from action {:?}",
            action.action_seq(),
            action.author(),
            action,
        );
        Ok(())
    }
}

/// Placeholder for future spam check.
/// Check action timestamps don't exceed MAX_PUBLISH_FREQUENCY
pub async fn check_spam(_action: &Action) -> SysValidationResult<()> {
    Ok(())
}

/// Check previous action timestamp is before this action
pub fn check_prev_timestamp(action: &Action, prev_action: &Action) -> SysValidationResult<()> {
    if action.timestamp() > prev_action.timestamp() {
        Ok(())
    } else {
        Err(PrevActionError::Timestamp).map_err(|e| ValidationOutcome::from(e).into())
    }
}

/// Check the previous action is one less than the current
pub fn check_prev_seq(action: &Action, prev_action: &Action) -> SysValidationResult<()> {
    let action_seq = action.action_seq();
    let prev_seq = prev_action.action_seq();
    if action_seq > 0 && prev_seq == action_seq - 1 {
        Ok(())
    } else {
        Err(PrevActionError::InvalidSeq(action_seq, prev_seq))
            .map_err(|e| ValidationOutcome::from(e).into())
    }
}

/// Check the entry variant matches the variant in the actions entry type
pub fn check_entry_type(entry_type: &EntryType, entry: &Entry) -> SysValidationResult<()> {
    match (entry_type, entry) {
        (EntryType::AgentPubKey, Entry::Agent(_)) => Ok(()),
        (EntryType::App(_), Entry::App(_)) => Ok(()),
        (EntryType::App(_), Entry::CounterSign(_, _)) => Ok(()),
        (EntryType::CapClaim, Entry::CapClaim(_)) => Ok(()),
        (EntryType::CapGrant, Entry::CapGrant(_)) => Ok(()),
        _ => Err(ValidationOutcome::EntryType.into()),
    }
}

/// Check the AppEntryType is valid for the zome.
/// Check the EntryDefId and ZomeId are in range.
pub async fn check_app_entry_type(
    dna_hash: &DnaHash,
    entry_type: &AppEntryType,
    conductor: &dyn ConductorHandleT,
) -> SysValidationResult<EntryDef> {
    // We want to be careful about holding locks open to the conductor api
    // so calls are made in blocks
    let ribosome = conductor
        .get_ribosome(dna_hash)
        .map_err(|_| SysValidationError::DnaMissing(dna_hash.clone()))?;

    // Check if the zome is found
    let zome = ribosome
        .find_zome_from_entry(&entry_type.id())
        .ok_or_else(|| ValidationOutcome::ZomeId(entry_type.clone()))?
        .into_inner()
        .1;

    let entry_def = get_entry_def(entry_type.id(), zome, dna_hash, conductor).await?;

    // Check the visibility and return
    match entry_def {
        Some(entry_def) => {
            if entry_def.visibility == *entry_type.visibility() {
                Ok(entry_def)
            } else {
                Err(ValidationOutcome::EntryVisibility(entry_type.clone()).into())
            }
        }
        None => Err(ValidationOutcome::EntryDefId(entry_type.clone()).into()),
    }
}

/// Check the app entry type isn't private for store entry
pub fn check_not_private(entry_def: &EntryDef) -> SysValidationResult<()> {
    match entry_def.visibility {
        EntryVisibility::Public => Ok(()),
        EntryVisibility::Private => Err(ValidationOutcome::PrivateEntry.into()),
    }
}

/// Check the actions entry hash matches the hash of the entry
pub async fn check_entry_hash(hash: &EntryHash, entry: &Entry) -> SysValidationResult<()> {
    if *hash == EntryHash::with_data_sync(entry) {
        Ok(())
    } else {
        Err(ValidationOutcome::EntryHash.into())
    }
}

/// Check the action should have an entry.
/// Is either a Create or Update
pub fn check_new_entry_action(action: &Action) -> SysValidationResult<()> {
    match action {
        Action::Create(_) | Action::Update(_) => Ok(()),
        _ => Err(ValidationOutcome::NotNewEntry(action.clone()).into()),
    }
}

/// Check the entry size is under the MAX_ENTRY_SIZE
pub fn check_entry_size(entry: &Entry) -> SysValidationResult<()> {
    match entry {
        Entry::App(bytes) => {
            let size = std::mem::size_of_val(&bytes.bytes()[..]);
            if size < MAX_ENTRY_SIZE {
                Ok(())
            } else {
                Err(ValidationOutcome::EntryTooLarge(size, MAX_ENTRY_SIZE).into())
            }
        }
        // Other entry types are small
        _ => Ok(()),
    }
}

/// Check the link tag size is under the MAX_TAG_SIZE
pub fn check_tag_size(tag: &LinkTag) -> SysValidationResult<()> {
    let size = std::mem::size_of_val(&tag.0[..]);
    if size < MAX_TAG_SIZE {
        Ok(())
    } else {
        Err(ValidationOutcome::TagTooLarge(size, MAX_TAG_SIZE).into())
    }
}

/// Check a Update's entry type is the same for
/// original and new entry.
pub fn check_update_reference(
    eu: &Update,
    original_entry_action: &NewEntryActionRef<'_>,
) -> SysValidationResult<()> {
    if eu.entry_type == *original_entry_action.entry_type() {
        Ok(())
    } else {
        Err(ValidationOutcome::UpdateTypeMismatch(
            eu.entry_type.clone(),
            original_entry_action.entry_type().clone(),
        )
        .into())
    }
}

/// Validate a chain of actions with an optional starting point.
pub fn validate_chain<'iter>(
    mut actions: impl Iterator<Item = &'iter ActionHashed>,
    persisted_chain_head: &Option<(ActionHash, u32)>,
) -> SysValidationResult<()> {
    // Check the chain starts in a valid way.
    let mut last_item = match actions.next() {
        Some(ActionHashed {
            hash,
            content: action,
        }) => {
            match persisted_chain_head {
                Some((prev_hash, prev_seq)) => {
                    check_prev_action_chain(prev_hash, *prev_seq, action)
                        .map_err(ValidationOutcome::from)?;
                }
                None => {
                    // If there's no persisted chain head, then the first action
                    // must be a DNA.
                    if !matches!(action, Action::Dna(_)) {
                        return Err(ValidationOutcome::from(PrevActionError::InvalidRoot).into());
                    }
                }
            }
            let seq = action.action_seq();
            (hash, seq)
        }
        None => return Ok(()),
    };

    for ActionHashed {
        hash,
        content: action,
    } in actions
    {
        // Check each item of the chain is valid.
        check_prev_action_chain(last_item.0, last_item.1, action)
            .map_err(ValidationOutcome::from)?;
        last_item = (hash, action.action_seq());
    }
    Ok(())
}

// Check the action is valid for the previous action.
fn check_prev_action_chain(
    prev_action_hash: &ActionHash,
    prev_action_seq: u32,
    action: &Action,
) -> Result<(), PrevActionError> {
    // DNA cannot appear later in the chain.
    if matches!(action, Action::Dna(_)) {
        Err(PrevActionError::InvalidRoot)
    } else if action.prev_action().map_or(true, |p| p != prev_action_hash) {
        // Check the prev hash matches.
        Err(PrevActionError::HashMismatch)
    } else if action
        .action_seq()
        .checked_sub(1)
        .map_or(true, |s| prev_action_seq != s)
    {
        // Check the prev seq is one less.
        Err(PrevActionError::InvalidSeq(
            action.action_seq(),
            prev_action_seq,
        ))
    } else {
        Ok(())
    }
}

/// If we are not holding this action then
/// retrieve it and send it as a RegisterAddLink DhtOp
/// to our incoming_dht_ops_workflow.
///
/// Apply a checks callback to the Record.
///
/// Additionally sys validation will be triggered to
/// run again if we weren't holding it.
pub async fn check_and_hold_register_add_link<F>(
    hash: &ActionHash,
    workspace: &SysValidationWorkspace,
    network: HolochainP2pDna,
    incoming_dht_ops_sender: Option<IncomingDhtOpSender>,
    f: F,
) -> SysValidationResult<()>
where
    F: FnOnce(&Record) -> SysValidationResult<()>,
{
    let source = check_and_hold(hash, workspace, network).await?;
    f(source.as_ref())?;
    if let (Some(incoming_dht_ops_sender), Source::Network(record)) =
        (incoming_dht_ops_sender, source)
    {
        incoming_dht_ops_sender
            .send_register_add_link(record)
            .await?;
    }
    Ok(())
}

/// If we are not holding this action then
/// retrieve it and send it as a RegisterAgentActivity DhtOp
/// to our incoming_dht_ops_workflow.
///
/// Apply a checks callback to the Record.
///
/// Additionally sys validation will be triggered to
/// run again if we weren't holding it.
pub async fn check_and_hold_register_agent_activity<F>(
    hash: &ActionHash,
    workspace: &SysValidationWorkspace,
    network: HolochainP2pDna,
    incoming_dht_ops_sender: Option<IncomingDhtOpSender>,
    f: F,
) -> SysValidationResult<()>
where
    F: FnOnce(&Record) -> SysValidationResult<()>,
{
    let source = check_and_hold(hash, workspace, network).await?;
    f(source.as_ref())?;
    if let (Some(incoming_dht_ops_sender), Source::Network(record)) =
        (incoming_dht_ops_sender, source)
    {
        incoming_dht_ops_sender
            .send_register_agent_activity(record)
            .await?;
    }
    Ok(())
}

/// If we are not holding this action then
/// retrieve it and send it as a StoreEntry DhtOp
/// to our incoming_dht_ops_workflow.
///
/// Apply a checks callback to the Record.
///
/// Additionally sys validation will be triggered to
/// run again if we weren't holding it.
pub async fn check_and_hold_store_entry<F>(
    hash: &ActionHash,
    workspace: &SysValidationWorkspace,
    network: HolochainP2pDna,
    incoming_dht_ops_sender: Option<IncomingDhtOpSender>,
    f: F,
) -> SysValidationResult<()>
where
    F: FnOnce(&Record) -> SysValidationResult<()>,
{
    let source = check_and_hold(hash, workspace, network).await?;
    f(source.as_ref())?;
    if let (Some(incoming_dht_ops_sender), Source::Network(record)) =
        (incoming_dht_ops_sender, source)
    {
        incoming_dht_ops_sender.send_store_entry(record).await?;
    }
    Ok(())
}

/// If we are not holding this entry then
/// retrieve any record at this EntryHash
/// and send it as a StoreEntry DhtOp
/// to our incoming_dht_ops_workflow.
///
/// Note this is different to check_and_hold_store_entry
/// because it gets the Record via an EntryHash which
/// means it will be any Record.
///
/// Apply a checks callback to the Record.
///
/// Additionally sys validation will be triggered to
/// run again if we weren't holding it.
pub async fn check_and_hold_any_store_entry<F>(
    hash: &EntryHash,
    workspace: &SysValidationWorkspace,
    network: HolochainP2pDna,
    incoming_dht_ops_sender: Option<IncomingDhtOpSender>,
    f: F,
) -> SysValidationResult<()>
where
    F: FnOnce(&Record) -> SysValidationResult<()>,
{
    let source = check_and_hold(hash, workspace, network).await?;
    f(source.as_ref())?;
    if let (Some(incoming_dht_ops_sender), Source::Network(record)) =
        (incoming_dht_ops_sender, source)
    {
        incoming_dht_ops_sender.send_store_entry(record).await?;
    }
    Ok(())
}

/// If we are not holding this action then
/// retrieve it and send it as a StoreRecord DhtOp
/// to our incoming_dht_ops_workflow.
///
/// Apply a checks callback to the Record.
///
/// Additionally sys validation will be triggered to
/// run again if we weren't holding it.
pub async fn check_and_hold_store_record<F>(
    hash: &ActionHash,
    workspace: &SysValidationWorkspace,
    network: HolochainP2pDna,
    incoming_dht_ops_sender: Option<IncomingDhtOpSender>,
    f: F,
) -> SysValidationResult<()>
where
    F: FnOnce(&Record) -> SysValidationResult<()>,
{
    let source = check_and_hold(hash, workspace, network).await?;
    f(source.as_ref())?;
    if let (Some(incoming_dht_ops_sender), Source::Network(record)) =
        (incoming_dht_ops_sender, source)
    {
        incoming_dht_ops_sender.send_store_record(record).await?;
    }
    Ok(())
}

/// Allows you to send an op to the
/// incoming_dht_ops_workflow if you
/// found it on the network and were supposed
/// to be holding it.
#[derive(derive_more::Constructor, Clone)]
pub struct IncomingDhtOpSender {
    space: Arc<Space>,
    sys_validation_trigger: TriggerSender,
}

impl IncomingDhtOpSender {
    /// Sends the op to the incoming workflow
    async fn send_op(
        self,
        record: Record,
        make_op: fn(Record) -> Option<(DhtOpHash, DhtOp)>,
    ) -> SysValidationResult<()> {
        if let Some(op) = make_op(record) {
            let ops = vec![op];
            incoming_dht_ops_workflow(self.space.as_ref(), self.sys_validation_trigger, ops, false)
                .await
                .map_err(Box::new)?;
        }
        Ok(())
    }
    async fn send_store_record(self, record: Record) -> SysValidationResult<()> {
        self.send_op(record, make_store_record).await
    }
    async fn send_store_entry(self, record: Record) -> SysValidationResult<()> {
        let is_public_entry = record.action().entry_type().map_or(false, |et| {
            matches!(et.visibility(), EntryVisibility::Public)
        });
        if is_public_entry {
            self.send_op(record, make_store_entry).await?;
        }
        Ok(())
    }
    async fn send_register_add_link(self, record: Record) -> SysValidationResult<()> {
        self.send_op(record, make_register_add_link).await
    }
    async fn send_register_agent_activity(self, record: Record) -> SysValidationResult<()> {
        self.send_op(record, make_register_agent_activity).await
    }
}

/// Where the record was found.
enum Source {
    /// Locally because we are holding it or
    /// because we will be soon
    Local(Record),
    /// On the network.
    /// This means we aren't holding it so
    /// we should add it to our incoming ops
    Network(Record),
}

impl AsRef<Record> for Source {
    fn as_ref(&self) -> &Record {
        match self {
            Source::Local(el) | Source::Network(el) => el,
        }
    }
}

/// Check if we are holding a dependency and
/// run a check callback on the it.
/// This function also returns where the dependency
/// was found so you can decide whether or not to add
/// it to the incoming ops.
async fn check_and_hold<I: Into<AnyDhtHash> + Clone>(
    hash: &I,
    workspace: &SysValidationWorkspace,
    network: HolochainP2pDna,
) -> SysValidationResult<Source> {
    let hash: AnyDhtHash = hash.clone().into();
    // Create a workspace with just the local stores
    let mut local_cascade = workspace.local_cascade();
    if let Some(el) = local_cascade
        .retrieve(hash.clone(), Default::default())
        .await?
    {
        return Ok(Source::Local(el));
    }
    // Create a workspace with just the network
    let mut network_only_cascade = workspace.full_cascade(network);
    match network_only_cascade
        .retrieve(hash.clone(), Default::default())
        .await?
    {
        Some(el) => Ok(Source::Network(el.privatized())),
        None => Err(ValidationOutcome::NotHoldingDep(hash).into()),
    }
}

/// Make a StoreRecord DhtOp from a Record.
/// Note that this can fail if the op is missing an
/// Entry when it was supposed to have one.
///
/// Because adding ops to incoming limbo while we are checking them
/// is only faster then waiting for them through gossip we don't care enough
/// to return an error.
fn make_store_record(record: Record) -> Option<(DhtOpHash, DhtOp)> {
    // Extract the data
    let (shh, record_entry) = record.privatized().into_inner();
    let (action, signature) = shh.into_inner();
    let action = action.into_content();

    // Check the entry
    let maybe_entry_box = record_entry.into_option().map(Box::new);

    // Create the hash and op
    let op = DhtOp::StoreRecord(signature, action, maybe_entry_box);
    let hash = op.to_hash();
    Some((hash, op))
}

/// Make a StoreEntry DhtOp from a Record.
/// Note that this can fail if the op is missing an Entry or
/// the action is the wrong type.
///
/// Because adding ops to incoming limbo while we are checking them
/// is only faster then waiting for them through gossip we don't care enough
/// to return an error.
fn make_store_entry(record: Record) -> Option<(DhtOpHash, DhtOp)> {
    // Extract the data
    let (shh, record_entry) = record.into_inner();
    let (action, signature) = shh.into_inner();

    // Check the entry and exit early if it's not there
    let entry_box = record_entry.into_option()?.into();
    // If the action is the wrong type exit early
    let action = action.into_content().try_into().ok()?;

    // Create the hash and op
    let op = DhtOp::StoreEntry(signature, action, entry_box);
    let hash = op.to_hash();
    Some((hash, op))
}

/// Make a RegisterAddLink DhtOp from a Record.
/// Note that this can fail if the action is the wrong type
///
/// Because adding ops to incoming limbo while we are checking them
/// is only faster then waiting for them through gossip we don't care enough
/// to return an error.
fn make_register_add_link(record: Record) -> Option<(DhtOpHash, DhtOp)> {
    // Extract the data
    let (shh, _) = record.into_inner();
    let (action, signature) = shh.into_inner();

    // If the action is the wrong type exit early
    let action = action.into_content().try_into().ok()?;

    // Create the hash and op
    let op = DhtOp::RegisterAddLink(signature, action);
    let hash = op.to_hash();
    Some((hash, op))
}

/// Make a RegisterAgentActivity DhtOp from a Record.
/// Note that this can fail if the action is the wrong type
///
/// Because adding ops to incoming limbo while we are checking them
/// is only faster then waiting for them through gossip we don't care enough
/// to return an error.
fn make_register_agent_activity(record: Record) -> Option<(DhtOpHash, DhtOp)> {
    // Extract the data
    let (shh, _) = record.into_inner();
    let (action, signature) = shh.into_inner();

    // If the action is the wrong type exit early
    let action = action.into_content();

    // Create the hash and op
    let op = DhtOp::RegisterAgentActivity(signature, action);
    let hash = op.to_hash();
    Some((hash, op))
}

#[cfg(test)]
pub mod test {
    use super::check_countersigning_preflight_response_signature;
    use crate::core::sys_validate::error::SysValidationError;
    use crate::core::ValidationOutcome;
    use arbitrary::Arbitrary;
    use fixt::fixt;
    use fixt::Predictable;
    use hdk::prelude::AgentPubKeyFixturator;
    use holochain_keystore::AgentPubKeyExt;
    use holochain_state::test_utils::test_keystore;
    use holochain_zome_types::countersigning::PreflightResponse;
    use matches::assert_matches;

    #[tokio::test(flavor = "multi_thread")]
    pub async fn test_check_countersigning_preflight_response_signature() {
        let keystore = test_keystore();
        let mut u = arbitrary::Unstructured::new(&[0; 1000]);
        let mut preflight_response = PreflightResponse::arbitrary(&mut u).unwrap();
        assert_matches!(
            check_countersigning_preflight_response_signature(&preflight_response).await,
            Err(SysValidationError::ValidationOutcome(
                ValidationOutcome::PreflightResponseSignature(_)
            ))
        );

        let alice = fixt!(AgentPubKey, Predictable);
        let bob = fixt!(AgentPubKey, Predictable, 1);

        (*preflight_response.request_mut().signing_agents_mut()).push((alice.clone(), vec![]));
        (*preflight_response.request_mut().signing_agents_mut()).push((bob, vec![]));

        *preflight_response.signature_mut() = alice
            .sign_raw(
                &keystore,
                preflight_response.encode_for_signature().unwrap().into(),
            )
            .await
            .unwrap();

        assert_eq!(
            check_countersigning_preflight_response_signature(&preflight_response)
                .await
                .unwrap(),
            (),
        );
    }
}<|MERGE_RESOLUTION|>--- conflicted
+++ resolved
@@ -60,17 +60,12 @@
     session_data: &CounterSigningSessionData,
     action: NewEntryActionRef<'_>,
 ) -> SysValidationResult<()> {
-<<<<<<< HEAD
-    let weight = match header {
-        NewEntryHeaderRef::Create(h) => h.weight.clone(),
-        NewEntryHeaderRef::Update(h) => h.weight.clone(),
+    let weight = match action {
+        NewEntryActionRef::Create(h) => h.weight.clone(),
+        NewEntryActionRef::Update(h) => h.weight.clone(),
     };
-    let header_is_in_session = session_data
-        .build_header_set(entry_hash, weight)
-=======
     let action_is_in_session = session_data
-        .build_action_set(entry_hash)
->>>>>>> 7d8decf4
+        .build_action_set(entry_hash, weight)
         .map_err(SysValidationError::from)?
         .iter()
         .any(|session_action| match (&action, session_action) {
@@ -683,7 +678,7 @@
     }
 }
 
-/// Make a StoreRecord DhtOp from a Record.
+/// Make a StoreRecord DhtOp from an Record.
 /// Note that this can fail if the op is missing an
 /// Entry when it was supposed to have one.
 ///
@@ -705,7 +700,7 @@
     Some((hash, op))
 }
 
-/// Make a StoreEntry DhtOp from a Record.
+/// Make a StoreEntry DhtOp from an Record.
 /// Note that this can fail if the op is missing an Entry or
 /// the action is the wrong type.
 ///
@@ -728,7 +723,7 @@
     Some((hash, op))
 }
 
-/// Make a RegisterAddLink DhtOp from a Record.
+/// Make a RegisterAddLink DhtOp from an Record.
 /// Note that this can fail if the action is the wrong type
 ///
 /// Because adding ops to incoming limbo while we are checking them
@@ -748,7 +743,7 @@
     Some((hash, op))
 }
 
-/// Make a RegisterAgentActivity DhtOp from a Record.
+/// Make a RegisterAgentActivity DhtOp from an Record.
 /// Note that this can fail if the action is the wrong type
 ///
 /// Because adding ops to incoming limbo while we are checking them
