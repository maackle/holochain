use super::guest_callback::entry_defs::EntryDefsHostAccess;
use super::guest_callback::init::InitHostAccess;
use super::guest_callback::migrate_agent::MigrateAgentHostAccess;
use super::guest_callback::post_commit::PostCommitHostAccess;
use super::guest_callback::validate::ValidateHostAccess;
use super::guest_callback::validation_package::ValidationPackageHostAccess;
use super::host_fn::get_agent_activity::get_agent_activity;
use super::host_fn::HostFnApi;
use super::HostContext;
use super::ZomeCallHostAccess;
use crate::core::ribosome::error::RibosomeError;
use crate::core::ribosome::error::RibosomeResult;
use crate::core::ribosome::guest_callback::entry_defs::EntryDefsInvocation;
use crate::core::ribosome::guest_callback::entry_defs::EntryDefsResult;
use crate::core::ribosome::guest_callback::genesis_self_check::GenesisSelfCheckHostAccess;
use crate::core::ribosome::guest_callback::genesis_self_check::GenesisSelfCheckInvocation;
use crate::core::ribosome::guest_callback::genesis_self_check::GenesisSelfCheckResult;
use crate::core::ribosome::guest_callback::init::InitInvocation;
use crate::core::ribosome::guest_callback::init::InitResult;
use crate::core::ribosome::guest_callback::migrate_agent::MigrateAgentInvocation;
use crate::core::ribosome::guest_callback::migrate_agent::MigrateAgentResult;
use crate::core::ribosome::guest_callback::post_commit::PostCommitInvocation;
use crate::core::ribosome::guest_callback::validate::ValidateInvocation;
use crate::core::ribosome::guest_callback::validate::ValidateResult;
use crate::core::ribosome::guest_callback::validation_package::ValidationPackageInvocation;
use crate::core::ribosome::guest_callback::validation_package::ValidationPackageResult;
use crate::core::ribosome::guest_callback::CallIterator;
use crate::core::ribosome::host_fn::accept_countersigning_preflight_request::accept_countersigning_preflight_request;
use crate::core::ribosome::host_fn::agent_info::agent_info;
use crate::core::ribosome::host_fn::call::call;
use crate::core::ribosome::host_fn::call_info::call_info;
use crate::core::ribosome::host_fn::capability_claims::capability_claims;
use crate::core::ribosome::host_fn::capability_grants::capability_grants;
use crate::core::ribosome::host_fn::capability_info::capability_info;
use crate::core::ribosome::host_fn::create::create;
use crate::core::ribosome::host_fn::create_link::create_link;
use crate::core::ribosome::host_fn::create_x25519_keypair::create_x25519_keypair;
use crate::core::ribosome::host_fn::delete::delete;
use crate::core::ribosome::host_fn::delete_link::delete_link;
use crate::core::ribosome::host_fn::dna_info::dna_info;
use crate::core::ribosome::host_fn::emit_signal::emit_signal;
use crate::core::ribosome::host_fn::get::get;
use crate::core::ribosome::host_fn::get_details::get_details;
use crate::core::ribosome::host_fn::get_link_details::get_link_details;
use crate::core::ribosome::host_fn::get_links::get_links;
use crate::core::ribosome::host_fn::hash::hash;
use crate::core::ribosome::host_fn::must_get_entry::must_get_entry;
use crate::core::ribosome::host_fn::must_get_header::must_get_header;
use crate::core::ribosome::host_fn::must_get_valid_element::must_get_valid_element;
use crate::core::ribosome::host_fn::query::query;
use crate::core::ribosome::host_fn::random_bytes::random_bytes;
use crate::core::ribosome::host_fn::remote_signal::remote_signal;
use crate::core::ribosome::host_fn::schedule::schedule;
use crate::core::ribosome::host_fn::sign::sign;
use crate::core::ribosome::host_fn::sign_ephemeral::sign_ephemeral;
use crate::core::ribosome::host_fn::sleep::sleep;
use crate::core::ribosome::host_fn::sys_time::sys_time;
use crate::core::ribosome::host_fn::trace::trace;
use crate::core::ribosome::host_fn::update::update;
use crate::core::ribosome::host_fn::verify_signature::verify_signature;
use crate::core::ribosome::host_fn::version::version;
use crate::core::ribosome::host_fn::x_25519_x_salsa20_poly1305_decrypt::x_25519_x_salsa20_poly1305_decrypt;
use crate::core::ribosome::host_fn::x_25519_x_salsa20_poly1305_encrypt::x_25519_x_salsa20_poly1305_encrypt;
use crate::core::ribosome::host_fn::x_salsa20_poly1305_decrypt::x_salsa20_poly1305_decrypt;
use crate::core::ribosome::host_fn::x_salsa20_poly1305_encrypt::x_salsa20_poly1305_encrypt;
use crate::core::ribosome::host_fn::x_salsa20_poly1305_shared_secret_create_random::x_salsa20_poly1305_shared_secret_create_random;
use crate::core::ribosome::host_fn::x_salsa20_poly1305_shared_secret_export::x_salsa20_poly1305_shared_secret_export;
use crate::core::ribosome::host_fn::x_salsa20_poly1305_shared_secret_ingest::x_salsa20_poly1305_shared_secret_ingest;
use crate::core::ribosome::host_fn::zome_info::zome_info;
<<<<<<< HEAD
use crate::core::ribosome::real_ribosome::wasmparser::Operator;
=======
use crate::core::ribosome::real_ribosome::wasmparser::Operator as WasmOperator;
>>>>>>> fa4acd20
use crate::core::ribosome::CallContext;
use crate::core::ribosome::Invocation;
use crate::core::ribosome::RibosomeT;
use crate::core::ribosome::ZomeCallInvocation;
use fallible_iterator::FallibleIterator;
use holochain_types::prelude::*;
use holochain_wasmer_host::module::SerializedModuleCache;
use wasmer_middlewares::Metering;
// This is here because there were errors about different crate versions
// without it.
use kitsune_p2p_types::dependencies::lair_keystore_api::dependencies::parking_lot::lock_api::RwLock;

use holochain_types::zome_types::GlobalZomeTypes;
use holochain_types::zome_types::ZomeTypesError;
use holochain_wasmer_host::prelude::*;
use once_cell::sync::Lazy;
use std::collections::HashMap;
use std::sync::atomic::AtomicU64;
use std::sync::Arc;

/// The only RealRibosome is a Wasm ribosome.
/// note that this is cloned on every invocation so keep clones cheap!
#[derive(Clone, Debug)]
pub struct RealRibosome {
    // NOTE - Currently taking a full DnaFile here.
    //      - It would be an optimization to pre-ensure the WASM bytecode
    //      - is already in the wasm cache, and only include the DnaDef portion
    //      - here in the ribosome.
    pub dna_file: DnaFile,

    /// Entry and link types for each integrity zome.
    pub zome_types: Arc<GlobalZomeTypes>,

    /// Dependencies for every zome.
    pub zome_dependencies: Arc<HashMap<ZomeName, Vec<ZomeId>>>,
}

struct HostFnBuilder {
    store: Store,
    db: Env,
    ribosome_arc: Arc<RealRibosome>,
    // context_arc: Arc<CallContext>,
    context_key: u64,
}

impl HostFnBuilder {
    const SIGNATURE: ([Type; 2], [Type; 1]) = ([Type::I32, Type::I32], [Type::I64]);

    fn with_host_function<I: 'static, O: 'static>(
        &self,
        ns: &mut Exports,
        host_function_name: &str,
        host_function: fn(Arc<RealRibosome>, Arc<CallContext>, I) -> Result<O, RuntimeError>,
    ) -> &Self
    where
        I: serde::de::DeserializeOwned + std::fmt::Debug,
        O: serde::Serialize + std::fmt::Debug,
    {
        let ribosome_arc = Arc::clone(&self.ribosome_arc);
        let context_key = self.context_key;
        ns.insert(
            host_function_name,
            Function::new_with_env(
                &self.store,
                Self::SIGNATURE,
                self.db.clone(),
                move |db: &Env, args: &[Value]| -> Result<Vec<Value>, RuntimeError> {
                    let guest_ptr: GuestPtr = match args[0] {
                        Value::I32(i) => i.try_into().map_err(|_| {
                            RuntimeError::new(wasm_error!(WasmErrorInner::PointerMap))
                        })?,
                        _ => {
                            return Err::<_, RuntimeError>(RuntimeError::new(wasm_error!(
                                WasmErrorInner::PointerMap
                            )))
                        }
                    };
                    let len: Len = match args[1] {
                        Value::I32(i) => i.try_into().map_err(|_| {
                            RuntimeError::new(wasm_error!(WasmErrorInner::PointerMap))
                        })?,
                        _ => {
                            return Err::<_, RuntimeError>(RuntimeError::new(wasm_error!(
                                WasmErrorInner::PointerMap
                            )))
                        }
                    };
                    let context_arc = {
                        CONTEXT_MAP
                            .lock()
                            .get(&context_key)
                            .unwrap_or_else(|| {
                                panic!(
                                "Context must be set before call, this is a bug. context_key: {}",
                                &context_key,
                            )
                            })
                            .clone()
                    };
                    let result = match db.consume_bytes_from_guest(guest_ptr, len) {
                        Ok(input) => host_function(Arc::clone(&ribosome_arc), context_arc, input),
                        Err(runtime_error) => Result::<_, RuntimeError>::Err(runtime_error),
                    };
                    Ok(vec![Value::I64(i64::from_le_bytes(
                        db.move_data_to_guest(match result {
                            Err(runtime_error) => match runtime_error.downcast::<WasmError>() {
                                Ok(wasm_error) => match wasm_error {
                                    WasmError {
                                        error: WasmErrorInner::HostShortCircuit(_),
                                        ..
                                    } => return Err(wasm_error.into()),
                                    _ => Err(wasm_error),
                                },
                                Err(runtime_error) => return Err(runtime_error),
                            },
                            Ok(o) => Result::<_, WasmError>::Ok(o),
                        })?
                        .to_le_bytes(),
                    ))])
                },
            ),
        );
        self
    }
}

type ContextMap = Lazy<Arc<Mutex<HashMap<u64, Arc<CallContext>>>>>;
/// Map from an instance to it's context for a call.
static CONTEXT_MAP: ContextMap = Lazy::new(Default::default);

static CONTEXT_KEY: AtomicU64 = AtomicU64::new(0);

/// Create a key for the instance cache.
/// It will be [WasmHash..DnaHash..context_key] all as bytes.
fn instance_cache_key(wasm_hash: &WasmHash, dna_hash: &DnaHash, context_key: u64) -> [u8; 32] {
    let mut bits = [0u8; 32];
    for (i, byte) in wasm_hash
        .get_raw_32()
        .iter()
        .zip(dna_hash.get_raw_32().iter())
        .map(|(a, b)| a ^ b)
        .take(24)
        .enumerate()
    {
        bits[i] = byte;
    }
    for (i, byte) in (24..32).zip(&context_key.to_le_bytes()) {
        bits[i] = *byte;
    }
    bits
}

/// Get the context key back from the end of the instance cache key.
fn context_key_from_key(key: &[u8; 32]) -> u64 {
    let mut bits = [0u8; 8];
    for (a, b) in key[24..].iter().zip(bits.iter_mut()) {
        *b = *a;
    }

    u64::from_le_bytes(bits)
}

impl RealRibosome {
    /// Create a new instance
    pub fn new(dna_file: DnaFile) -> RibosomeResult<Self> {
        // Create an empty ribosome.
        let ribosome = Self {
            dna_file,
            zome_types: Default::default(),
            zome_dependencies: Default::default(),
        };

        // Collect the number of entry and link types
        // for each integrity zome.
        let iter = ribosome
            .dna_def()
            .integrity_zomes
            .iter()
            .map(|(name, zome)| {
                let zome = Zome::new(name.clone(), zome.clone().erase_type());

                // Call the const functions that return the number of types.
                let num_entry_types = match ribosome.get_const_fn(&zome, "__num_entry_types")? {
                    Some(i) => {
                        let i: u8 = i
                            .try_into()
                            .map_err(|_| ZomeTypesError::EntryTypeIndexOverflow)?;
                        EntryDefIndex(i)
                    }
                    None => EntryDefIndex(0),
                };
                let num_link_types = match ribosome.get_const_fn(&zome, "__num_link_types")? {
                    Some(i) => {
                        let i: u8 = i
                            .try_into()
                            .map_err(|_| ZomeTypesError::LinkTypeIndexOverflow)?;
                        LinkType(i)
                    }
                    None => LinkType(0),
                };
                RibosomeResult::Ok((num_entry_types, num_link_types))
            })
            .collect::<Result<Vec<_>, _>>()?;

        // Create the global zome types from the totals.
        let map = GlobalZomeTypes::from_ordered_iterator(iter.into_iter());

        let zome_types = Arc::new(map?);

        // Create a map of integrity zome names to ZomeIds.
        let integrity_zomes: HashMap<_, _> = ribosome
            .dna_def()
            .integrity_zomes
            .iter()
            .enumerate()
            .map(|(i, (n, _))| Some((n.clone(), ZomeId(i.try_into().ok()?))))
            .collect::<Option<_>>()
            .ok_or(ZomeTypesError::ZomeIndexOverflow)?;

        // Collect the dependencies for each zome.
        let zome_dependencies = ribosome
            .dna_def()
            .all_zomes()
            .map(|(zome_name, def)| {
                let mut dependencies = Vec::new();

                if integrity_zomes.len() == 1 {
                    // If there's only one integrity zome we add it to this zome and are done.
                    dependencies.push(ZomeId(0));
                } else {
                    // Integrity zomes need to have themselves as a dependency.
                    if ribosome.dna_def().is_integrity_zome(zome_name) {
                        // Get the ZomeId for this zome.
                        let id = integrity_zomes.get(zome_name).copied().ok_or_else(|| {
                            ZomeTypesError::MissingDependenciesForZome(zome_name.clone())
                        })?;
                        dependencies.push(id);
                    }
                    for name in def.dependencies() {
                        // Get the ZomeId for this dependency.
                        let id = integrity_zomes.get(name).copied().ok_or_else(|| {
                            ZomeTypesError::MissingDependenciesForZome(zome_name.clone())
                        })?;
                        dependencies.push(id);
                    }
                }

                Ok((zome_name.clone(), dependencies))
            })
            .collect::<RibosomeResult<HashMap<_, _>>>()?;

        Ok(Self {
            dna_file: ribosome.dna_file,
            zome_types,
            zome_dependencies: Arc::new(zome_dependencies),
        })
    }

    #[cfg(any(test, feature = "test_utils"))]
    pub fn empty(dna_file: DnaFile) -> Self {
        Self {
            dna_file,
            zome_types: Default::default(),
            zome_dependencies: Default::default(),
        }
    }

    pub fn module(&self, zome_name: &ZomeName) -> RibosomeResult<Arc<Module>> {
        if holochain_wasmer_host::module::SERIALIZED_MODULE_CACHE
            .get()
            .is_none()
        {
            holochain_wasmer_host::module::SERIALIZED_MODULE_CACHE
                .set(RwLock::new(SerializedModuleCache::default_with_cranelift(
<<<<<<< HEAD
                    Self::cranelift_fn(),
=======
                    Self::cranelift,
>>>>>>> fa4acd20
                )))
                // An error here means the cell is full when we tried to set it, so
                // some other thread must have done something in between the get
                // above and the set here. In this case we don't care as we don't
                // have any competing code paths that could set it to something
                // unexpected.
                .ok();
        }

        Ok(holochain_wasmer_host::module::MODULE_CACHE.write().get(
            self.wasm_cache_key(zome_name)?,
            &*self.dna_file.get_wasm_for_zome(zome_name)?.code(),
        )?)
    }

    pub fn wasm_cache_key(&self, zome_name: &ZomeName) -> Result<[u8; 32], DnaError> {
        // TODO: make this actually the hash of the wasm once we can do that
        // watch out for cache misses in the tests that make things slooow if you change this!
        // format!("{}{}", &self.dna.dna_hash(), zome_name).into_bytes()
        let mut key = [0; 32];
        let bytes = self
            .dna_file
            .dna()
            .get_wasm_zome(zome_name)?
            .wasm_hash
            .get_raw_32();
        key.copy_from_slice(bytes);
        Ok(key)
    }

    pub fn cache_instance(
        &self,
        context_key: u64,
        instance: Arc<Mutex<Instance>>,
        zome_name: &ZomeName,
    ) -> RibosomeResult<()> {
        use holochain_wasmer_host::module::PlruCache;
        // Clear the context as the call is done.
        {
            CONTEXT_MAP.lock().remove(&context_key);
        }
        let key = instance_cache_key(
            &self
                .dna_file
                .dna()
                .get_wasm_zome(zome_name)
                .map_err(DnaError::from)?
                .wasm_hash,
            self.dna_file.dna_hash(),
            context_key,
        );
        holochain_wasmer_host::module::INSTANCE_CACHE
            .write()
            .put_item(key, instance);

        Ok(())
    }

    pub fn instance(
        &self,
        call_context: CallContext,
    ) -> RibosomeResult<(Arc<Mutex<Instance>>, u64)> {
        use holochain_wasmer_host::module::PlruCache;
        let zome_name = call_context.zome.zome_name().clone();

        // Fallback to creating an instance if we don't have a cache hit.
        let fallback = |context_key| {
            let module = self.module(&zome_name)?;
            let imports: ImportObject = Self::imports(self, context_key, module.store());
            let instance = Arc::new(Mutex::new(Instance::new(&module, &imports).map_err(
                |e| -> RuntimeError { wasm_error!(WasmErrorInner::Compile(e.to_string())).into() },
            )?));
            RibosomeResult::Ok(instance)
        };

        // Get the start of the possible keys.
        let key_start = instance_cache_key(
            &self
                .dna_file
                .dna()
                .get_wasm_zome(&zome_name)
                .map_err(DnaError::from)?
                .wasm_hash,
            self.dna_file.dna_hash(),
            0,
        );
        // Get the end of the possible keys.
        let key_end = instance_cache_key(
            &self
                .dna_file
                .dna()
                .get_wasm_zome(&zome_name)
                .map_err(DnaError::from)?
                .wasm_hash,
            self.dna_file.dna_hash(),
            CONTEXT_KEY.load(std::sync::atomic::Ordering::Relaxed),
        );
        let mut lock = holochain_wasmer_host::module::INSTANCE_CACHE.write();
        // Get the first available key.
        let key = lock
            .cache()
            .range(key_start..key_end)
            .next()
            .map(|(k, _)| k)
            .cloned();
        // Check if we got a key hit.
        if let Some(key) = key {
            // If we did then remove that instance.
            if let Some(instance) = lock.remove_item(&key) {
                let context_key = context_key_from_key(&key);
                // We have an instance hit.
                // Update the context.
                {
                    CONTEXT_MAP
                        .lock()
                        .insert(context_key, Arc::new(call_context));
                }
                // This is the fastest path.
                return Ok((instance, context_key));
            }
        }
        // We didn't get an instance hit so create a new key.
        let context_key = CONTEXT_KEY.fetch_add(1, std::sync::atomic::Ordering::SeqCst);
        // Update the context.
        {
            CONTEXT_MAP
                .lock()
                .insert(context_key, Arc::new(call_context));
        }
        // Fallback to creating the instance.
        let instance = fallback(context_key)?;
        Ok((instance, context_key))
    }

<<<<<<< HEAD
    fn cranelift_fn() -> fn() -> Cranelift {
        || {
            let cost_function = |_operator: &Operator| -> u64 { 1 };
            // @todo 10 giga-ops is totally arbitrary cutoff so we probably
            // want to make the limit configurable somehow.
            let metering = Arc::new(Metering::new(10_000_000_000, cost_function));
            let mut cranelift = Cranelift::default();
            cranelift.canonicalize_nans(true).push_middleware(metering);
            cranelift
        }
=======
    pub fn cranelift() -> Cranelift {
        let cost_function = |_operator: &WasmOperator| -> u64 { 1 };
        // @todo 10 giga-ops is totally arbitrary cutoff so we probably
        // want to make the limit configurable somehow.
        let metering = Arc::new(Metering::new(10_000_000_000, cost_function));
        let mut cranelift = Cranelift::default();
        cranelift.canonicalize_nans(true).push_middleware(metering);
        cranelift
>>>>>>> fa4acd20
    }

    fn imports(&self, context_key: u64, store: &Store) -> ImportObject {
        let db = Env::default();
        let mut imports = imports! {};
        let mut ns = Exports::new();

        // it is important that RealRibosome and ZomeCallInvocation are cheap to clone here
        let ribosome_arc = std::sync::Arc::new((*self).clone());

        let host_fn_builder = HostFnBuilder {
            store: store.clone(),
            db,
            ribosome_arc,
            context_key,
        };

        host_fn_builder
            .with_host_function(&mut ns, "__trace", trace)
            .with_host_function(&mut ns, "__hash", hash)
            .with_host_function(&mut ns, "__version", version)
            .with_host_function(&mut ns, "__verify_signature", verify_signature)
            .with_host_function(&mut ns, "__sign", sign)
            .with_host_function(&mut ns, "__sign_ephemeral", sign_ephemeral)
            .with_host_function(
                &mut ns,
                "__x_salsa20_poly1305_shared_secret_create_random",
                x_salsa20_poly1305_shared_secret_create_random,
            )
            .with_host_function(
                &mut ns,
                "__x_salsa20_poly1305_shared_secret_export",
                x_salsa20_poly1305_shared_secret_export,
            )
            .with_host_function(
                &mut ns,
                "__x_salsa20_poly1305_shared_secret_ingest",
                x_salsa20_poly1305_shared_secret_ingest,
            )
            .with_host_function(
                &mut ns,
                "__x_salsa20_poly1305_encrypt",
                x_salsa20_poly1305_encrypt,
            )
            .with_host_function(
                &mut ns,
                "__x_salsa20_poly1305_decrypt",
                x_salsa20_poly1305_decrypt,
            )
            .with_host_function(&mut ns, "__create_x25519_keypair", create_x25519_keypair)
            .with_host_function(
                &mut ns,
                "__x_25519_x_salsa20_poly1305_encrypt",
                x_25519_x_salsa20_poly1305_encrypt,
            )
            .with_host_function(
                &mut ns,
                "__x_25519_x_salsa20_poly1305_decrypt",
                x_25519_x_salsa20_poly1305_decrypt,
            )
            .with_host_function(&mut ns, "__zome_info", zome_info)
            .with_host_function(&mut ns, "__dna_info", dna_info)
            .with_host_function(&mut ns, "__call_info", call_info)
            .with_host_function(&mut ns, "__random_bytes", random_bytes)
            .with_host_function(&mut ns, "__sys_time", sys_time)
            .with_host_function(&mut ns, "__sleep", sleep)
            .with_host_function(&mut ns, "__agent_info", agent_info)
            .with_host_function(&mut ns, "__capability_claims", capability_claims)
            .with_host_function(&mut ns, "__capability_grants", capability_grants)
            .with_host_function(&mut ns, "__capability_info", capability_info)
            .with_host_function(&mut ns, "__get", get)
            .with_host_function(&mut ns, "__get_details", get_details)
            .with_host_function(&mut ns, "__get_links", get_links)
            .with_host_function(&mut ns, "__get_link_details", get_link_details)
            .with_host_function(&mut ns, "__get_agent_activity", get_agent_activity)
            .with_host_function(&mut ns, "__must_get_entry", must_get_entry)
            .with_host_function(&mut ns, "__must_get_header", must_get_header)
            .with_host_function(&mut ns, "__must_get_valid_element", must_get_valid_element)
            .with_host_function(
                &mut ns,
                "__accept_countersigning_preflight_request",
                accept_countersigning_preflight_request,
            )
            .with_host_function(&mut ns, "__query", query)
            .with_host_function(&mut ns, "__remote_signal", remote_signal)
            .with_host_function(&mut ns, "__call", call)
            .with_host_function(&mut ns, "__create", create)
            .with_host_function(&mut ns, "__emit_signal", emit_signal)
            .with_host_function(&mut ns, "__create_link", create_link)
            .with_host_function(&mut ns, "__delete_link", delete_link)
            .with_host_function(&mut ns, "__update", update)
            .with_host_function(&mut ns, "__delete", delete)
            .with_host_function(&mut ns, "__schedule", schedule);

        imports.register("env", ns);

        imports
    }

    pub fn get_zome_dependencies(&self, zome_name: &ZomeName) -> RibosomeResult<&[ZomeId]> {
        Ok(self
            .zome_dependencies
            .get(zome_name)
            .ok_or_else(|| ZomeTypesError::MissingDependenciesForZome(zome_name.clone()))?)
    }
}

/// General purpose macro which relies heavily on various impls of the form:
/// From<Vec<(ZomeName, $callback_result)>> for ValidationPackageResult
macro_rules! do_callback {
    ( $self:ident, $access:ident, $invocation:ident, $callback_result:ty ) => {{
        let mut results: Vec<(ZomeName, $callback_result)> = Vec::new();
        // fallible iterator syntax instead of for loop
        let mut call_iterator = $self.call_iterator($access.into(), $invocation);
        loop {
            let (zome_name, callback_result): (ZomeName, $callback_result) =
                match call_iterator.next() {
                    Ok(Some((zome, extern_io))) => (
                        zome.into(),
                        extern_io
                            .decode()
                            .map_err(|e| -> RuntimeError { wasm_error!(e.into()).into() })?,
                    ),
                    Err((zome, RibosomeError::WasmRuntimeError(runtime_error))) => (
                        zome.into(),
                        <$callback_result>::try_from_wasm_error(runtime_error.downcast()?)
                            .map_err(|e| -> RuntimeError { e.into() })?,
                    ),
                    Err((_zome, other_error)) => return Err(other_error),
                    Ok(None) => break,
                };
            // return early if we have a definitive answer, no need to keep invoking callbacks
            // if we know we are done
            if callback_result.is_definitive() {
                return Ok(vec![(zome_name, callback_result)].into());
            }
            results.push((zome_name, callback_result));
        }
        // fold all the non-definitive callbacks down into a single overall result
        Ok(results.into())
    }};
}

impl RibosomeT for RealRibosome {
    fn dna_def(&self) -> &DnaDefHashed {
        self.dna_file.dna()
    }

    fn zome_info(&self, zome: Zome) -> RibosomeResult<ZomeInfo> {
        // Get the dependencies for this zome.
        let zome_dependencies = self.get_zome_dependencies(zome.zome_name())?;
        // Scope the zome types to these dependencies.
        let zome_types = self.zome_types.re_scope(zome_dependencies)?;

        Ok(ZomeInfo {
            name: zome.zome_name().clone(),
            id: self
                .zome_name_to_id(zome.zome_name())
                .expect("Failed to get ID for current zome"),
            properties: SerializedBytes::default(),
            entry_defs: {
                match self
                    .run_entry_defs(EntryDefsHostAccess, EntryDefsInvocation)
                    .map_err(|e| -> RuntimeError {
                        wasm_error!(WasmErrorInner::Host(e.to_string())).into()
                    })? {
                    EntryDefsResult::Err(zome, error_string) => {
                        return Err(RibosomeError::WasmRuntimeError(
                            wasm_error!(WasmErrorInner::Host(format!(
                                "{}: {}",
                                zome, error_string
                            )))
                            .into(),
                        ))
                    }
                    EntryDefsResult::Defs(defs) => {
                        let vec = zome_dependencies
                            .iter()
                            .filter_map(|zome_id| {
                                self.dna_def().integrity_zomes.get(zome_id.0 as usize)
                            })
                            .flat_map(|(zome_name, _)| {
                                defs.get(zome_name).map(|e| e.0.clone()).unwrap_or_default()
                            })
                            .collect::<Vec<_>>();
                        vec.into()
                    }
                }
            },
            extern_fns: {
                match zome.zome_def() {
                    ZomeDef::Wasm(_) => {
                        let module = self.module(zome.zome_name())?;

                        let mut extern_fns: Vec<FunctionName> = module
                            .info()
                            .exports
                            .iter()
                            .filter(|(name, _)| {
                                name.as_str() != "__num_entry_types"
                                    && name.as_str() != "__num_link_types"
                            })
                            .map(|(name, _index)| FunctionName::new(name))
                            .collect();
                        extern_fns.sort();
                        extern_fns
                    }
                    ZomeDef::Inline { inline_zome, .. } => inline_zome.0.callbacks(),
                }
            },
            zome_types,
        })
    }

    /// call a function in a zome for an invocation if it exists
    /// if it does not exist then return Ok(None)
    fn maybe_call<I: Invocation>(
        &self,
        host_context: HostContext,
        invocation: &I,
        zome: &Zome,
        to_call: &FunctionName,
    ) -> Result<Option<ExternIO>, RibosomeError> {
        let call_context = CallContext {
            zome: zome.clone(),
            function_name: to_call.clone(),
            host_context,
            auth: invocation.auth(),
        };

        match zome.zome_def() {
            ZomeDef::Wasm(_) => {
                let module = self.module(zome.zome_name())?;

                if module.info().exports.contains_key(to_call.as_ref()) {
                    // there is a callback to_call and it is implemented in the wasm
                    // it is important to fully instantiate this (e.g. don't try to use the module above)
                    // because it builds guards against memory leaks and handles imports correctly
                    let (instance, context_key) = self.instance(call_context)?;

                    let result: Result<ExternIO, RuntimeError> = holochain_wasmer_host::guest::call(
                        instance.clone(),
                        to_call.as_ref(),
                        // be aware of this clone!
                        // the whole invocation is cloned!
                        // @todo - is this a problem for large payloads like entries?
                        invocation.to_owned().host_input()?,
                    );

                    // Cache this instance.
                    self.cache_instance(context_key, instance, zome.zome_name())?;

                    Ok(Some(result?))
                } else {
                    // the func doesn't exist
                    // the callback is not implemented
                    Ok(None)
                }
            }
            ZomeDef::Inline {
                inline_zome: zome, ..
            } => {
                let input = invocation.clone().host_input()?;
                let api = HostFnApi::new(Arc::new(self.clone()), Arc::new(call_context));
                let result = zome.0.maybe_call(Box::new(api), to_call, input)?;
                Ok(result)
            }
        }
    }

    fn get_const_fn(&self, zome: &Zome, name: &str) -> Result<Option<i32>, RibosomeError> {
        // Create a blank context as this is not actually used.
        let call_context = CallContext {
            zome: zome.clone(),
            function_name: name.into(),
            host_context: HostContext::EntryDefs(EntryDefsHostAccess {}),
            auth: super::InvocationAuth::LocalCallback,
        };

        match zome.zome_def() {
            ZomeDef::Wasm(_) => {
                let module = self.module(zome.zome_name())?;

                // Check if the wasm has a function that matches this type.
                if module.exports().functions().any(|f| {
                    f.name() == name
                        && f.ty().params().is_empty()
                        && f.ty().results() == [Type::I32]
                }) {
                    let (instance, context_key) = self.instance(call_context)?;

                    // Call the function as a native function.
                    let result = instance
                        .lock()
                        .exports
                        .get_native_function::<(), i32>(name)
                        .ok()
                        .map_or(Ok(None), |func| Ok(Some(func.call()?)))
                        .map_err(|e: RuntimeError| {
                            RibosomeError::WasmRuntimeError(
                                wasm_error!(WasmErrorInner::Host(format!("{}", e))).into(),
                            )
                        })?;

                    // Remove the blank context.
                    CONTEXT_MAP.lock().remove(&context_key);

                    Ok(result)
                } else {
                    // the func doesn't exist
                    // the callback is not implemented
                    Ok(None)
                }
            }
            ZomeDef::Inline {
                inline_zome: zome, ..
            } => Ok(zome.0.get_global(name).map(|i| i as i32)),
        }
    }

    fn call_iterator<I: crate::core::ribosome::Invocation>(
        &self,
        host_context: HostContext,
        invocation: I,
    ) -> CallIterator<Self, I> {
        CallIterator::new(host_context, self.clone(), invocation)
    }

    /// Runs the specified zome fn. Returns the cursor used by HDK,
    /// so that it can be passed on to source chain manager for transactional writes
    fn call_zome_function(
        &self,
        host_access: ZomeCallHostAccess,
        invocation: ZomeCallInvocation,
    ) -> RibosomeResult<ZomeCallResponse> {
        // make a copy of these for the error handling below
        let zome_name = invocation.zome.zome_name().clone();
        let fn_name = invocation.fn_name.clone();

        let guest_output: ExternIO = match self.call_iterator(host_access.into(), invocation).next()
        {
            Ok(Some((_zome, extern_io))) => extern_io,
            Ok(None) => return Err(RibosomeError::ZomeFnNotExists(zome_name, fn_name)),
            Err((_zome, ribosome_error)) => return Err(ribosome_error),
        };

        Ok(ZomeCallResponse::Ok(guest_output))
    }

    /// Post commit works a bit different to the other callbacks.
    /// As it is dispatched from a spawned task there is nothing to handle any
    /// result, good or bad, other than to maybe log some error.
    fn run_post_commit(
        &self,
        host_access: PostCommitHostAccess,
        invocation: PostCommitInvocation,
    ) -> RibosomeResult<()> {
        match self.call_iterator(host_access.into(), invocation).next() {
            Ok(_) => Ok(()),
            Err((_zome, ribosome_error)) => Err(ribosome_error),
        }
    }

    fn run_genesis_self_check(
        &self,
        host_access: GenesisSelfCheckHostAccess,
        invocation: GenesisSelfCheckInvocation,
    ) -> RibosomeResult<GenesisSelfCheckResult> {
        do_callback!(self, host_access, invocation, ValidateCallbackResult)
    }

    fn run_validate(
        &self,
        host_access: ValidateHostAccess,
        invocation: ValidateInvocation,
    ) -> RibosomeResult<ValidateResult> {
        do_callback!(self, host_access, invocation, ValidateCallbackResult)
    }

    fn run_init(
        &self,
        host_access: InitHostAccess,
        invocation: InitInvocation,
    ) -> RibosomeResult<InitResult> {
        do_callback!(self, host_access, invocation, InitCallbackResult)
    }

    fn run_entry_defs(
        &self,
        host_access: EntryDefsHostAccess,
        invocation: EntryDefsInvocation,
    ) -> RibosomeResult<EntryDefsResult> {
        do_callback!(self, host_access, invocation, EntryDefsCallbackResult)
    }

    fn run_migrate_agent(
        &self,
        host_access: MigrateAgentHostAccess,
        invocation: MigrateAgentInvocation,
    ) -> RibosomeResult<MigrateAgentResult> {
        do_callback!(self, host_access, invocation, MigrateAgentCallbackResult)
    }

    fn run_validation_package(
        &self,
        host_access: ValidationPackageHostAccess,
        invocation: ValidationPackageInvocation,
    ) -> RibosomeResult<ValidationPackageResult> {
        do_callback!(
            self,
            host_access,
            invocation,
            ValidationPackageCallbackResult
        )
    }

    fn zome_types(&self) -> &Arc<GlobalZomeTypes> {
        &self.zome_types
    }

    fn dna_hash(&self) -> &DnaHash {
        self.dna_file.dna_hash()
    }

    fn dna_file(&self) -> &DnaFile {
        &self.dna_file
    }

    fn find_zome_from_entry(&self, entry_index: &EntryDefIndex) -> Option<IntegrityZome> {
        self.zome_types
            .find_zome_id_from_entry(entry_index)
            .and_then(|zome_id| {
                self.dna_file
                    .dna_def()
                    .integrity_zomes
                    .get(zome_id.0 as usize)
                    .cloned()
                    .map(|(name, def)| IntegrityZome::new(name, def))
            })
    }

    fn find_zome_from_link(&self, link_index: &LinkType) -> Option<IntegrityZome> {
        self.zome_types
            .find_zome_id_from_link(link_index)
            .and_then(|zome_id| {
                self.dna_file
                    .dna_def()
                    .integrity_zomes
                    .get(zome_id.0 as usize)
                    .cloned()
                    .map(|(name, def)| IntegrityZome::new(name, def))
            })
    }
}

#[cfg(test)]
#[cfg(feature = "slow_tests")]
pub mod wasm_test {
    use crate::core::ribosome::wasm_test::RibosomeTestFixture;
    use crate::core::ribosome::ZomeCall;
    use crate::sweettest::SweetConductor;
    use crate::sweettest::SweetDnaFile;
    use ::fixt::prelude::*;
    use hdk::prelude::*;
    use holochain_types::prelude::AgentPubKeyFixturator;
    use holochain_wasm_test_utils::TestWasm;

    #[tokio::test(flavor = "multi_thread")]
    /// Basic checks that we can call externs internally and externally the way we want using the
    /// hdk macros rather than low level rust extern syntax.
    async fn ribosome_extern_test() {
        observability::test_run().ok();

        let (dna_file, _, _) = SweetDnaFile::unique_from_test_wasms(vec![TestWasm::HdkExtern])
            .await
            .unwrap();
        let alice_pubkey = fixt!(AgentPubKey, Predictable, 0);
        let bob_pubkey = fixt!(AgentPubKey, Predictable, 1);

        let mut conductor = SweetConductor::from_standard_config().await;

        let apps = conductor
            .setup_app_for_agents(
                "app-",
                &[alice_pubkey.clone(), bob_pubkey],
                &[dna_file.into()],
            )
            .await
            .unwrap();

        let ((alice,), (_bob,)) = apps.into_tuples();
        let alice = alice.zome(TestWasm::HdkExtern);

        let foo_result: String = conductor.call(&alice, "foo", ()).await;

        assert_eq!("foo", &foo_result);

        let bar_result: String = conductor.call(&alice, "bar", ()).await;

        assert_eq!("foobar", &bar_result);

        let infallible_result = conductor
            .handle()
            .call_zome(ZomeCall {
                cell_id: alice.cell_id().clone(),
                zome_name: alice.name().clone(),
                fn_name: "infallible".into(),
                cap_secret: None,
                provenance: alice_pubkey.clone(),
                payload: ExternIO::encode(()).unwrap(),
            })
            .await
            .unwrap()
            .unwrap();

        if let ZomeCallResponse::Ok(response) = infallible_result {
            assert_eq!("infallible", &response.decode::<String>().unwrap(),);
        } else {
            unreachable!();
        }
    }

    #[tokio::test(flavor = "multi_thread")]
    async fn the_incredible_halt_test() {
        observability::test_run().ok();
        let RibosomeTestFixture {
            conductor, alice, ..
        } = RibosomeTestFixture::new(TestWasm::TheIncredibleHalt).await;

        // This will run infinitely unless our metering kicks in and traps it.
<<<<<<< HEAD
        let result: Result<(), _> = conductor.call_fallible(&alice, "smash", ()).await;
        assert!(result.is_err());
=======
        // Also we stop it running after 10 seconds.
        let result: Result<Result<(), _>, _> = tokio::time::timeout(
            std::time::Duration::from_millis(10000),
            conductor.call_fallible(&alice, "smash", ()),
        )
        .await;
        assert!(result.unwrap().is_err());

        // The same thing will happen when we commit an entry due to a loop in
        // the validation logic.
        let create_result: Result<Result<(), _>, _> = tokio::time::timeout(
            std::time::Duration::from_millis(10000),
            conductor.call_fallible(&alice, "create_a_thing", ()),
        )
        .await;
        assert!(create_result.unwrap().is_err());
>>>>>>> fa4acd20
    }
}<|MERGE_RESOLUTION|>--- conflicted
+++ resolved
@@ -67,11 +67,7 @@
 use crate::core::ribosome::host_fn::x_salsa20_poly1305_shared_secret_export::x_salsa20_poly1305_shared_secret_export;
 use crate::core::ribosome::host_fn::x_salsa20_poly1305_shared_secret_ingest::x_salsa20_poly1305_shared_secret_ingest;
 use crate::core::ribosome::host_fn::zome_info::zome_info;
-<<<<<<< HEAD
-use crate::core::ribosome::real_ribosome::wasmparser::Operator;
-=======
 use crate::core::ribosome::real_ribosome::wasmparser::Operator as WasmOperator;
->>>>>>> fa4acd20
 use crate::core::ribosome::CallContext;
 use crate::core::ribosome::Invocation;
 use crate::core::ribosome::RibosomeT;
@@ -346,11 +342,7 @@
         {
             holochain_wasmer_host::module::SERIALIZED_MODULE_CACHE
                 .set(RwLock::new(SerializedModuleCache::default_with_cranelift(
-<<<<<<< HEAD
-                    Self::cranelift_fn(),
-=======
                     Self::cranelift,
->>>>>>> fa4acd20
                 )))
                 // An error here means the cell is full when we tried to set it, so
                 // some other thread must have done something in between the get
@@ -485,18 +477,6 @@
         Ok((instance, context_key))
     }
 
-<<<<<<< HEAD
-    fn cranelift_fn() -> fn() -> Cranelift {
-        || {
-            let cost_function = |_operator: &Operator| -> u64 { 1 };
-            // @todo 10 giga-ops is totally arbitrary cutoff so we probably
-            // want to make the limit configurable somehow.
-            let metering = Arc::new(Metering::new(10_000_000_000, cost_function));
-            let mut cranelift = Cranelift::default();
-            cranelift.canonicalize_nans(true).push_middleware(metering);
-            cranelift
-        }
-=======
     pub fn cranelift() -> Cranelift {
         let cost_function = |_operator: &WasmOperator| -> u64 { 1 };
         // @todo 10 giga-ops is totally arbitrary cutoff so we probably
@@ -505,7 +485,6 @@
         let mut cranelift = Cranelift::default();
         cranelift.canonicalize_nans(true).push_middleware(metering);
         cranelift
->>>>>>> fa4acd20
     }
 
     fn imports(&self, context_key: u64, store: &Store) -> ImportObject {
@@ -1036,10 +1015,6 @@
         } = RibosomeTestFixture::new(TestWasm::TheIncredibleHalt).await;
 
         // This will run infinitely unless our metering kicks in and traps it.
-<<<<<<< HEAD
-        let result: Result<(), _> = conductor.call_fallible(&alice, "smash", ()).await;
-        assert!(result.is_err());
-=======
         // Also we stop it running after 10 seconds.
         let result: Result<Result<(), _>, _> = tokio::time::timeout(
             std::time::Duration::from_millis(10000),
@@ -1056,6 +1031,5 @@
         )
         .await;
         assert!(create_result.unwrap().is_err());
->>>>>>> fa4acd20
     }
 }