--- conflicted
+++ resolved
@@ -282,15 +282,8 @@
     use crate::core::state::source_chain::SourceChainResult;
     use crate::core::workflow::call_zome_workflow::CallZomeWorkspace;
     use crate::fixt::curve::Zomes;
-<<<<<<< HEAD
     use crate::fixt::*;
-    use fixt::prelude::*;
-=======
-    use crate::fixt::ValidateInvocationFixturator;
-    use crate::fixt::WasmRibosomeFixturator;
-    use crate::fixt::ZomeCallHostAccessFixturator;
     use ::fixt::prelude::*;
->>>>>>> 33630f59
     use holo_hash::fixt::AgentPubKeyFixturator;
     use holochain_types::fixt::*;
     use holochain_wasm_test_utils::TestWasm;
