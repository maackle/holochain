use crate::core::ribosome::error::RibosomeResult;
use crate::core::ribosome::CallContext;
use crate::core::ribosome::RibosomeT;
use holochain_serialized_bytes::SerializedBytes;
use holochain_zome_types::zome_info::ZomeInfo;
use holochain_zome_types::ZomeInfoInput;
use holochain_zome_types::ZomeInfoOutput;
use std::convert::TryFrom;
use std::sync::Arc;

pub fn zome_info(
<<<<<<< HEAD
    ribosome: Arc<impl RibosomeT>,
    host_context: Arc<CallContext>,
=======
    ribosome: Arc<WasmRibosome>,
    call_context: Arc<CallContext>,
>>>>>>> 74836064
    _input: ZomeInfoInput,
) -> RibosomeResult<ZomeInfoOutput> {
    Ok(ZomeInfoOutput::new(ZomeInfo {
        dna_name: ribosome.dna_file().dna().name.clone(),
        zome_name: call_context.zome_name.clone(),
        dna_hash: ribosome.dna_file().dna_hash().clone(), // @TODO
        properties: SerializedBytes::try_from(()).unwrap(), // @TODO
                                                          // @todo
                                                          // public_token: "".into(),                            // @TODO
    }))
}

#[cfg(test)]
#[cfg(feature = "slow_tests")]
pub mod test {
    use crate::core::state::workspace::Workspace;
    use crate::fixt::ZomeCallHostAccessFixturator;
    use fixt::prelude::*;
    use holochain_state::env::ReadManager;
    use holochain_wasm_test_utils::TestWasm;
    use holochain_zome_types::{ZomeInfoInput, ZomeInfoOutput};

    #[tokio::test(threaded_scheduler)]
    async fn invoke_import_zome_info_test() {
        let env = holochain_state::test_utils::test_cell_env();
        let dbs = env.dbs().await;
        let env_ref = env.guard().await;
        let reader = env_ref.reader().unwrap();
        let mut workspace = crate::core::workflow::InvokeZomeWorkspace::new(&reader, &dbs).unwrap();

        let (_g, raw_workspace) = crate::core::workflow::unsafe_invoke_zome_workspace::UnsafeInvokeZomeWorkspace::from_mut(&mut workspace);

        let mut host_access = fixt!(ZomeCallHostAccess);
        host_access.workspace = raw_workspace;
        let zome_info: ZomeInfoOutput = crate::call_test_ribosome!(
            host_access,
            TestWasm::Imports,
            "zome_info",
            ZomeInfoInput::new(())
        );
        assert_eq!(zome_info.inner_ref().dna_name, "test",);
    }
}<|MERGE_RESOLUTION|>--- conflicted
+++ resolved
@@ -9,13 +9,8 @@
 use std::sync::Arc;
 
 pub fn zome_info(
-<<<<<<< HEAD
     ribosome: Arc<impl RibosomeT>,
-    host_context: Arc<CallContext>,
-=======
-    ribosome: Arc<WasmRibosome>,
     call_context: Arc<CallContext>,
->>>>>>> 74836064
     _input: ZomeInfoInput,
 ) -> RibosomeResult<ZomeInfoOutput> {
     Ok(ZomeInfoOutput::new(ZomeInfo {
