use crate::core::ribosome::error::RibosomeResult;
use crate::core::ribosome::CallContext;
use crate::core::ribosome::RibosomeT;
use holochain_zome_types::SysTimeInput;
use holochain_zome_types::SysTimeOutput;
use std::sync::Arc;

pub fn sys_time(
    _ribosome: Arc<impl RibosomeT>,
    _call_context: Arc<CallContext>,
    _input: SysTimeInput,
) -> RibosomeResult<SysTimeOutput> {
    let start = std::time::SystemTime::now();
    let since_the_epoch = start
        .duration_since(std::time::UNIX_EPOCH)
        .expect("Time went backwards");
    Ok(SysTimeOutput::new(since_the_epoch))
}

#[cfg(test)]
#[cfg(feature = "slow_tests")]
pub mod wasm_test {

    use crate::fixt::ZomeCallHostAccessFixturator;
<<<<<<< HEAD
    use ::fixt::prelude::*;

=======
    use fixt::prelude::*;
>>>>>>> 8545bc2d
    use holochain_wasm_test_utils::TestWasm;
    use holochain_zome_types::SysTimeOutput;

    #[tokio::test(threaded_scheduler)]
    async fn invoke_import_sys_time_test() {
        let test_env = holochain_state::test_utils::test_cell_env();
        let env = test_env.env();
        let mut workspace =
            crate::core::workflow::CallZomeWorkspace::new(env.clone().into()).unwrap();
        crate::core::workflow::fake_genesis(&mut workspace.source_chain)
            .await
            .unwrap();

        let workspace_lock = crate::core::workflow::CallZomeWorkspaceLock::new(workspace);

        let mut host_access = fixt!(ZomeCallHostAccess);
        host_access.workspace = workspace_lock;
        let _: SysTimeOutput =
            crate::call_test_ribosome!(host_access, TestWasm::SysTime, "sys_time", ());
    }
}<|MERGE_RESOLUTION|>--- conflicted
+++ resolved
@@ -22,12 +22,7 @@
 pub mod wasm_test {
 
     use crate::fixt::ZomeCallHostAccessFixturator;
-<<<<<<< HEAD
     use ::fixt::prelude::*;
-
-=======
-    use fixt::prelude::*;
->>>>>>> 8545bc2d
     use holochain_wasm_test_utils::TestWasm;
     use holochain_zome_types::SysTimeOutput;
 
