--- conflicted
+++ resolved
@@ -1,9 +1,3 @@
-<<<<<<< HEAD
-use crate::core::ribosome::error::RibosomeError;
-=======
-use crate::core::ribosome::guest_callback::entry_defs::EntryDefsInvocation;
-use crate::core::ribosome::guest_callback::entry_defs::EntryDefsResult;
->>>>>>> 02e23933
 use crate::core::ribosome::CallContext;
 use crate::core::ribosome::HostFnAccess;
 use crate::core::ribosome::RibosomeError;
@@ -83,7 +77,8 @@
                             .put(header_builder, Some(entry), chain_top_ordering)
                             .await
                             .map_err(|source_chain_error| -> RuntimeError {
-                                wasm_error!(WasmErrorInner::Host(source_chain_error.to_string())).into()
+                                wasm_error!(WasmErrorInner::Host(source_chain_error.to_string()))
+                                    .into()
                             })
                     })
                 }
@@ -96,52 +91,11 @@
                 "create".into(),
             )
             .to_string(),
-        )).into()),
+        ))
+        .into()),
     }
 }
 
-<<<<<<< HEAD
-=======
-pub fn extract_entry_def(
-    ribosome: Arc<impl RibosomeT>,
-    call_context: Arc<CallContext>,
-    entry_def_id: EntryDefId,
-) -> Result<(holochain_zome_types::header::EntryDefIndex, EntryVisibility), WasmError> {
-    let app_entry_type = match ribosome
-        .run_entry_defs((&call_context.host_context).into(), EntryDefsInvocation)
-        .map_err(|ribosome_error| wasm_error!(WasmErrorInner::Host(ribosome_error.to_string())))?
-    {
-        // the ribosome returned some defs
-        EntryDefsResult::Defs(defs) => {
-            let maybe_entry_defs = defs.get(call_context.zome.zome_name());
-            match maybe_entry_defs {
-                // convert the entry def id string into a numeric position in the defs
-                Some(entry_defs) => {
-                    entry_defs
-                        .entry_def_index_from_id(entry_def_id.clone())
-                        .map(|index| {
-                            // build an app entry type from the entry def at the found position
-                            (index, entry_defs[index.0 as usize].visibility)
-                        })
-                }
-                None => None,
-            }
-        }
-        _ => None,
-    };
-    match app_entry_type {
-        Some(app_entry_type) => Ok(app_entry_type),
-        None => Err(wasm_error!(WasmErrorInner::Host(
-            RibosomeError::EntryDefs(
-                call_context.zome.zome_name().clone(),
-                format!("entry def not found for {:?}", entry_def_id),
-            )
-            .to_string(),
-        ))),
-    }
-}
-
->>>>>>> 02e23933
 #[cfg(test)]
 #[cfg(feature = "slow_tests")]
 pub mod wasm_test {
