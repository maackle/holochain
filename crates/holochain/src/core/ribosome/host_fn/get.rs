--- conflicted
+++ resolved
@@ -19,7 +19,6 @@
                 get_options,
             } = input;
 
-<<<<<<< HEAD
     // Get the network from the context
     let network = call_context.host_context.network().clone();
 
@@ -31,19 +30,6 @@
             .dht_get(any_dht_hash, get_options)
             .await
             .map_err(|cascade_error| WasmError::Host(cascade_error.to_string()))?;
-=======
-            // Get the network from the context
-            let network = call_context.host_access.network().clone();
-
-            // timeouts must be handled by the network
-            tokio_helper::block_forever_on(async move {
-                let workspace = call_context.host_access.workspace();
-                let mut cascade = Cascade::from_workspace_network(workspace, network);
-                let maybe_element = cascade
-                    .dht_get(any_dht_hash, get_options)
-                    .await
-                    .map_err(|cascade_error| WasmError::Host(cascade_error.to_string()))?;
->>>>>>> 8431d6e2
 
                 Ok(maybe_element)
             })
