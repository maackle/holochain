use crate::core::ribosome::error::RibosomeError;
use crate::core::ribosome::error::RibosomeResult;
use crate::core::ribosome::guest_callback::entry_defs::EntryDefsInvocation;
use crate::core::ribosome::guest_callback::entry_defs::EntryDefsResult;
use crate::core::ribosome::CallContext;
use crate::core::ribosome::RibosomeT;
use crate::core::state::source_chain::SourceChainResult;
use crate::core::workflow::{
    call_zome_workflow::CallZomeWorkspace, integrate_dht_ops_workflow::integrate_to_cache,
};
use futures::future::BoxFuture;
use futures::future::FutureExt;
use holo_hash::{HasHash, HeaderHash};
use holochain_zome_types::entry_def::{EntryDefId, EntryVisibility};
use holochain_zome_types::header::builder;
use holochain_zome_types::header::AppEntryType;
use holochain_zome_types::header::EntryType;
use holochain_zome_types::CommitEntryInput;
use holochain_zome_types::CommitEntryOutput;
use std::sync::Arc;

/// commit an entry
#[allow(clippy::extra_unused_lifetimes)]
pub fn commit_entry<'a>(
    ribosome: Arc<impl RibosomeT>,
    call_context: Arc<CallContext>,
    input: CommitEntryInput,
) -> RibosomeResult<CommitEntryOutput> {
    // destructure the args out into an app type def id and entry
    let (entry_def_id, entry) = input.into_inner();

    // build the entry hash
    let async_entry = entry.clone();
    let entry_hash = tokio_safe_block_on::tokio_safe_block_forever_on(async move {
        holochain_types::entry::EntryHashed::from_content_sync(async_entry)
    })
    .into_hash();

    // extract the zome position
    let header_zome_id = ribosome.zome_name_to_id(&call_context.zome_name)?;

    // extract the entry defs for a zome
    let entry_type = match entry_def_id {
        EntryDefId::App(entry_def_id) => {
            let (header_entry_def_id, entry_visibility) =
                extract_entry_def(ribosome, call_context.clone(), entry_def_id.into())?;
            let app_entry_type =
                AppEntryType::new(header_entry_def_id, header_zome_id, entry_visibility);
            EntryType::App(app_entry_type)
        }
        EntryDefId::CapGrant => EntryType::CapGrant,
        EntryDefId::CapClaim => EntryType::CapClaim,
    };

    // build a header for the entry being committed
    let header_builder = builder::EntryCreate {
        entry_type,
        entry_hash,
    };
    let call =
        |workspace: &'a mut CallZomeWorkspace| -> BoxFuture<'a, SourceChainResult<HeaderHash>> {
            async move {
                let source_chain = &mut workspace.source_chain;
                // push the header and the entry into the source chain
                let header_hash = source_chain.put(header_builder, Some(entry)).await?;
                // fetch the element we just added so we can integrate its DhtOps
                let element = source_chain
                    .get_element(&header_hash)
                    .await?
                    .expect("Element we just put in SourceChain must be gettable");
                integrate_to_cache(
                    &element,
                    workspace.source_chain.elements(),
                    &mut workspace.cache_meta,
                )
                .await
                .map_err(Box::new)?;
                Ok(header_hash)
            }
            .boxed()
        };
    let header_address =
        tokio_safe_block_on::tokio_safe_block_forever_on(tokio::task::spawn(async move {
            unsafe { call_context.host_access.workspace().apply_mut(call).await }
        }))???;

    // return the hash of the committed entry
    // note that validation is handled by the workflow
    // if the validation fails this commit will be rolled back by virtue of the lmdb transaction
    // being atomic
    Ok(CommitEntryOutput::new(header_address))
}

pub fn extract_entry_def(
    ribosome: Arc<impl RibosomeT>,
    call_context: Arc<CallContext>,
    entry_def_id: EntryDefId,
) -> RibosomeResult<(holochain_zome_types::header::EntryDefIndex, EntryVisibility)> {
    let app_entry_type = match ribosome
        .run_entry_defs((&call_context.host_access).into(), EntryDefsInvocation)?
    {
        // the ribosome returned some defs
        EntryDefsResult::Defs(defs) => {
            let maybe_entry_defs = defs.get(&call_context.zome_name);
            match maybe_entry_defs {
                // convert the entry def id string into a numeric position in the defs
                Some(entry_defs) => match entry_defs.entry_def_id_position(entry_def_id.clone()) {
                    // build an app entry type from the entry def at the found position
                    Some(index) => Some((
                        holochain_zome_types::header::EntryDefIndex::from(index as u8),
                        entry_defs[index].visibility,
                    )),
                    None => None,
                },
                None => None,
            }
        }
        _ => None,
    };
    match app_entry_type {
        Some(app_entry_type) => Ok(app_entry_type),
        None => Err(RibosomeError::EntryDefs(
            call_context.zome_name.clone(),
            format!("entry def not found for {:?}", entry_def_id),
        )),
    }
}

#[cfg(test)]
#[cfg(feature = "slow_tests")]
pub mod wasm_test {
    use super::commit_entry;
    use crate::core::ribosome::error::RibosomeError;
    use crate::core::state::source_chain::ChainInvalidReason;
    use crate::core::state::source_chain::SourceChainError;
    use crate::core::state::source_chain::SourceChainResult;
    use crate::core::workflow::call_zome_workflow::CallZomeWorkspace;
    use crate::fixt::CallContextFixturator;
    use crate::fixt::EntryFixturator;
    use crate::fixt::WasmRibosomeFixturator;
    use crate::fixt::ZomeCallHostAccessFixturator;
    use fixt::prelude::*;
    use futures::future::BoxFuture;
    use futures::future::FutureExt;
    use holo_hash::{AnyDhtHash, EntryHash, HeaderHash};
    use holochain_serialized_bytes::prelude::*;
    use holochain_types::fixt::AppEntry;
    use holochain_wasm_test_utils::TestWasm;
    use holochain_zome_types::entry::EntryError;
    use holochain_zome_types::entry_def::EntryDefId;
    use holochain_zome_types::CommitEntryInput;
    use holochain_zome_types::CommitEntryOutput;
    use holochain_zome_types::Entry;
    use holochain_zome_types::GetOutput;
    use std::sync::Arc;

    #[tokio::test(threaded_scheduler)]
    /// we cannot commit before genesis
    async fn commit_pre_genesis_test() {
        // test workspace boilerplate
<<<<<<< HEAD
        let env = holochain_state::test_utils::test_cell_env();
        let dbs = env.dbs();
        let mut workspace = CallZomeWorkspace::new(env.clone().into(), &dbs).unwrap();
=======
        let test_env = holochain_state::test_utils::test_cell_env();
        let env = test_env.env();
        let dbs = env.dbs().await;
        let mut workspace = CallZomeWorkspace::new(env.clone().into(), &dbs)
            .await
            .unwrap();
>>>>>>> 02053829

        let (_g, raw_workspace) =
            crate::core::workflow::unsafe_call_zome_workspace::UnsafeCallZomeWorkspace::from_mut(
                &mut workspace,
            );

        let ribosome =
            WasmRibosomeFixturator::new(crate::fixt::curve::Zomes(vec![TestWasm::CommitEntry]))
                .next()
                .unwrap();
        let mut call_context = CallContextFixturator::new(fixt::Unpredictable)
            .next()
            .unwrap();
        call_context.zome_name = TestWasm::CommitEntry.into();
        let mut host_access = fixt!(ZomeCallHostAccess);
        host_access.workspace = raw_workspace;
        call_context.host_access = host_access.into();
        let app_entry = EntryFixturator::new(AppEntry).next().unwrap();
        let entry_def_id = EntryDefId::App("post".into());
        let input = CommitEntryInput::new((entry_def_id, app_entry.clone()));

        let output = commit_entry(Arc::new(ribosome), Arc::new(call_context), input);

        assert_eq!(
            format!("{:?}", output.unwrap_err()),
            format!(
                "{:?}",
                RibosomeError::SourceChainError(SourceChainError::InvalidStructure(
                    ChainInvalidReason::GenesisDataMissing
                ))
            ),
        );
    }

    #[tokio::test(threaded_scheduler)]
    /// we can get an entry hash out of the fn directly
    async fn commit_entry_test<'a>() {
        // test workspace boilerplate
<<<<<<< HEAD
        let env = holochain_state::test_utils::test_cell_env();
        let dbs = env.dbs();
        let mut workspace = CallZomeWorkspace::new(env.clone().into(), &dbs).unwrap();
=======
        let test_env = holochain_state::test_utils::test_cell_env();
        let env = test_env.env();
        let dbs = env.dbs().await;
        let mut workspace = CallZomeWorkspace::new(env.clone().into(), &dbs)
            .await
            .unwrap();
>>>>>>> 02053829

        // commits fail validation if we don't do genesis
        crate::core::workflow::fake_genesis(&mut workspace.source_chain)
            .await
            .unwrap();

        let (_g, raw_workspace) =
            crate::core::workflow::unsafe_call_zome_workspace::UnsafeCallZomeWorkspace::from_mut(
                &mut workspace,
            );

        let ribosome =
            WasmRibosomeFixturator::new(crate::fixt::curve::Zomes(vec![TestWasm::CommitEntry]))
                .next()
                .unwrap();
        let mut call_context = CallContextFixturator::new(fixt::Unpredictable)
            .next()
            .unwrap();
        call_context.zome_name = TestWasm::CommitEntry.into();
        let mut host_access = fixt!(ZomeCallHostAccess);
        host_access.workspace = raw_workspace.clone();
        call_context.host_access = host_access.into();
        let app_entry = EntryFixturator::new(AppEntry).next().unwrap();
        let entry_def_id = EntryDefId::App("post".into());
        let input = CommitEntryInput::new((entry_def_id, app_entry.clone()));

        let output = commit_entry(Arc::new(ribosome), Arc::new(call_context), input).unwrap();

        // the chain head should be the committed entry header
        let call =
            |workspace: &'a mut CallZomeWorkspace| -> BoxFuture<'a, SourceChainResult<HeaderHash>> {
                async move {
                    let source_chain = &mut workspace.source_chain;
                    Ok(source_chain.chain_head()?.to_owned())
                }
                .boxed()
            };
        let chain_head =
            tokio_safe_block_on::tokio_safe_block_forever_on(tokio::task::spawn(async move {
                unsafe { raw_workspace.apply_mut(call).await }
            }))
            .unwrap()
            .unwrap()
            .unwrap();

        assert_eq!(chain_head, output.into_inner(),);
    }

    #[tokio::test(threaded_scheduler)]
    async fn ribosome_commit_entry_test<'a>() {
        holochain_types::observability::test_run().ok();
        // test workspace boilerplate
<<<<<<< HEAD
        let env = holochain_state::test_utils::test_cell_env();
        let dbs = env.dbs();
        let mut workspace = CallZomeWorkspace::new(env.clone().into(), &dbs).unwrap();
=======
        let test_env = holochain_state::test_utils::test_cell_env();
        let env = test_env.env();
        let dbs = env.dbs().await;
        let mut workspace = CallZomeWorkspace::new(env.clone().into(), &dbs)
            .await
            .unwrap();
>>>>>>> 02053829

        // commits fail validation if we don't do genesis
        crate::core::workflow::fake_genesis(&mut workspace.source_chain)
            .await
            .unwrap();
        let (_g, raw_workspace) =
            crate::core::workflow::unsafe_call_zome_workspace::UnsafeCallZomeWorkspace::from_mut(
                &mut workspace,
            );
        let mut host_access = fixt!(ZomeCallHostAccess);
        host_access.workspace = raw_workspace.clone();

        // get the result of a commit entry
        let output: CommitEntryOutput =
            crate::call_test_ribosome!(host_access, TestWasm::CommitEntry, "commit_entry", ());

        // the chain head should be the committed entry header
        let call =
            |workspace: &'a mut CallZomeWorkspace| -> BoxFuture<'a, SourceChainResult<HeaderHash>> {
                async move {
                    let source_chain = &mut workspace.source_chain;
                    Ok(source_chain.chain_head()?.to_owned())
                }
                .boxed()
            };
        let cloned_workspace = raw_workspace.clone();
        let chain_head =
            tokio_safe_block_on::tokio_safe_block_forever_on(tokio::task::spawn(async move {
                unsafe { cloned_workspace.apply_mut(call).await }
            }))
            .unwrap()
            .unwrap()
            .unwrap();

        assert_eq!(&chain_head, output.inner_ref());

        let round: GetOutput =
            crate::call_test_ribosome!(host_access, TestWasm::CommitEntry, "get_entry", ());

        let sb: SerializedBytes = match round.into_inner().and_then(|el| el.into()) {
            Some(holochain_zome_types::entry::Entry::App(entry_bytes)) => entry_bytes.into(),
            other => panic!(format!("unexpected output: {:?}", other)),
        };
        // this should be the content "foo" of the committed post
        assert_eq!(&vec![163, 102, 111, 111], sb.bytes(),)
    }

    #[tokio::test(threaded_scheduler)]
    async fn test_serialize_bytes_hash() {
        holochain_types::observability::test_run().ok();
        #[derive(Default, SerializedBytes, Serialize, Deserialize)]
        #[repr(transparent)]
        #[serde(transparent)]
        struct Post(String);
        impl TryFrom<&Post> for Entry {
            type Error = EntryError;
            fn try_from(post: &Post) -> Result<Self, Self::Error> {
                Entry::app(post.try_into()?)
            }
        }

        // This is normal trip that works as expected
        let entry: Entry = (&Post("foo".into())).try_into().unwrap();
        let entry_hash = EntryHash::with_data_sync(&entry);
        assert_eq!(
            "uhCEkPjYXxw4ztKx3wBsxzm-q3Rfoy1bXWbIQohifqC3_HNle3-SO",
            &entry_hash.to_string()
        );
        let sb: SerializedBytes = entry_hash.try_into().unwrap();
        let entry_hash: EntryHash = sb.try_into().unwrap();
        assert_eq!(
            "uhCEkPjYXxw4ztKx3wBsxzm-q3Rfoy1bXWbIQohifqC3_HNle3-SO",
            &entry_hash.to_string()
        );

        // Now I can convert to AnyDhtHash
        let any_hash: AnyDhtHash = entry_hash.clone().into();
        assert_eq!(
            "uhCEkPjYXxw4ztKx3wBsxzm-q3Rfoy1bXWbIQohifqC3_HNle3-SO",
            &entry_hash.to_string()
        );

        // The trip works as expected
        let sb: SerializedBytes = any_hash.try_into().unwrap();
        tracing::debug!(any_sb = ?sb);
        let any_hash: AnyDhtHash = sb.try_into().unwrap();
        assert_eq!(
            "uhCEkPjYXxw4ztKx3wBsxzm-q3Rfoy1bXWbIQohifqC3_HNle3-SO",
            &any_hash.to_string()
        );

        // Converting directly works
        let any_hash: AnyDhtHash = entry_hash.clone().try_into().unwrap();
        assert_eq!(
            "uhCEkPjYXxw4ztKx3wBsxzm-q3Rfoy1bXWbIQohifqC3_HNle3-SO",
            &any_hash.to_string()
        );
    }
}<|MERGE_RESOLUTION|>--- conflicted
+++ resolved
@@ -158,18 +158,10 @@
     /// we cannot commit before genesis
     async fn commit_pre_genesis_test() {
         // test workspace boilerplate
-<<<<<<< HEAD
-        let env = holochain_state::test_utils::test_cell_env();
+        let test_env = holochain_state::test_utils::test_cell_env();
+        let env = test_env.env();
         let dbs = env.dbs();
         let mut workspace = CallZomeWorkspace::new(env.clone().into(), &dbs).unwrap();
-=======
-        let test_env = holochain_state::test_utils::test_cell_env();
-        let env = test_env.env();
-        let dbs = env.dbs().await;
-        let mut workspace = CallZomeWorkspace::new(env.clone().into(), &dbs)
-            .await
-            .unwrap();
->>>>>>> 02053829
 
         let (_g, raw_workspace) =
             crate::core::workflow::unsafe_call_zome_workspace::UnsafeCallZomeWorkspace::from_mut(
@@ -208,18 +200,10 @@
     /// we can get an entry hash out of the fn directly
     async fn commit_entry_test<'a>() {
         // test workspace boilerplate
-<<<<<<< HEAD
-        let env = holochain_state::test_utils::test_cell_env();
+        let test_env = holochain_state::test_utils::test_cell_env();
+        let env = test_env.env();
         let dbs = env.dbs();
         let mut workspace = CallZomeWorkspace::new(env.clone().into(), &dbs).unwrap();
-=======
-        let test_env = holochain_state::test_utils::test_cell_env();
-        let env = test_env.env();
-        let dbs = env.dbs().await;
-        let mut workspace = CallZomeWorkspace::new(env.clone().into(), &dbs)
-            .await
-            .unwrap();
->>>>>>> 02053829
 
         // commits fail validation if we don't do genesis
         crate::core::workflow::fake_genesis(&mut workspace.source_chain)
@@ -272,18 +256,10 @@
     async fn ribosome_commit_entry_test<'a>() {
         holochain_types::observability::test_run().ok();
         // test workspace boilerplate
-<<<<<<< HEAD
-        let env = holochain_state::test_utils::test_cell_env();
+        let test_env = holochain_state::test_utils::test_cell_env();
+        let env = test_env.env();
         let dbs = env.dbs();
         let mut workspace = CallZomeWorkspace::new(env.clone().into(), &dbs).unwrap();
-=======
-        let test_env = holochain_state::test_utils::test_cell_env();
-        let env = test_env.env();
-        let dbs = env.dbs().await;
-        let mut workspace = CallZomeWorkspace::new(env.clone().into(), &dbs)
-            .await
-            .unwrap();
->>>>>>> 02053829
 
         // commits fail validation if we don't do genesis
         crate::core::workflow::fake_genesis(&mut workspace.source_chain)
