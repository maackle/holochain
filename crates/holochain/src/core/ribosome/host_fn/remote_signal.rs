--- conflicted
+++ resolved
@@ -136,11 +136,7 @@
 
         let mut signals = Vec::new();
         for h in conductors.iter() {
-<<<<<<< HEAD
-            signals.push(h.signal_broadcaster().subscribe_separately())
-=======
-            signals.push(h.signal_broadcaster().await.subscribe_merged())
->>>>>>> 7ec2791b
+            signals.push(h.signal_broadcaster().subscribe_merged())
         }
 
         let _: () = conductors[0]
