--- conflicted
+++ resolved
@@ -22,16 +22,9 @@
                 entry_with_def_id,
             } = input;
 
-<<<<<<< HEAD
     // build the entry hash
     let entry_hash =
     EntryHash::with_data_sync(AsRef::<Entry>::as_ref(&entry_with_def_id));
-=======
-            // build the entry hash
-            let async_entry = AsRef::<Entry>::as_ref(&entry_with_def_id).to_owned();
-            let entry_hash =
-                holochain_types::entry::EntryHashed::from_content_sync(async_entry).into_hash();
->>>>>>> 8431d6e2
 
             // extract the zome position
             let header_zome_id = ribosome
@@ -65,11 +58,7 @@
                 entry_hash,
             };
 
-<<<<<<< HEAD
     let workspace = call_context.host_context.workspace();
-=======
-            let workspace = call_context.host_access.workspace();
->>>>>>> 8431d6e2
 
             // return the hash of the updated entry
             // note that validation is handled by the workflow
