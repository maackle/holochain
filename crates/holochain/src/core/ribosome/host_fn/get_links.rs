--- conflicted
+++ resolved
@@ -49,19 +49,8 @@
                     .buffered(10)
                     .collect()
                     .await
-<<<<<<< HEAD
                 });
-            let results: Result<Vec<_>, _> = results
-=======
-                }))
-                // Limit concurrent calls to 10 as each call
-                // can spawn multiple connections.
-                .buffered(10)
-                .collect()
-                .await
-            });
             let results: Result<Vec<_>, RuntimeError> = results
->>>>>>> 02e23933
                 .into_iter()
                 .map(|result| match result {
                     Ok(links_vec) => Ok(links_vec),
