--- conflicted
+++ resolved
@@ -38,16 +38,7 @@
                     .source_chain()
                     .as_ref()
                     .expect("Must have source chain if write_workspace access is given")
-<<<<<<< HEAD
                     .put(header_builder, None, chain_top_ordering)
-=======
-                    .put(
-                        Some(call_context.zome.clone()),
-                        header_builder,
-                        None,
-                        chain_top_ordering,
-                    )
->>>>>>> 02e23933
                     .await?;
                 Ok::<HeaderHash, RibosomeError>(header_hash)
             }))
@@ -64,16 +55,6 @@
             // being atomic
             Ok(header_hash)
         }
-<<<<<<< HEAD
-        _ => Err(WasmError::Host(
-            RibosomeError::HostFnPermissions(
-                call_context.zome.zome_name().clone(),
-                call_context.function_name().clone(),
-                "create_link".into(),
-            )
-            .to_string(),
-        )),
-=======
         _ => Err(wasm_error!(WasmErrorInner::Host(
             RibosomeError::HostFnPermissions(
                 call_context.zome.zome_name().clone(),
@@ -83,7 +64,6 @@
             .to_string()
         ))
         .into()),
->>>>>>> 02e23933
     }
 }
 
