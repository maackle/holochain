use super::Workspace;

use crate::core::state::workspace::WorkspaceResult;
use holochain_state::{error::DatabaseResult, prelude::*};

pub struct AppValidationWorkspace {}

<<<<<<< HEAD

impl<'env> Workspace<'env> for AppValidationWorkspace {
    fn new(_reader: &'env Reader<'env>, _dbs: &DbManager) -> WorkspaceResult<Self> {
=======
impl<'env> AppValidationWorkspace {
    pub fn new(_reader: Reader<'env>, _dbs: &impl GetDb) -> DatabaseResult<Self> {
>>>>>>> 67df3057
        unimplemented!()
    }
    fn commit_txn(self, writer: Writer) -> WorkspaceResult<()> {
        writer.commit()?;
        Ok(())
    }
}<|MERGE_RESOLUTION|>--- conflicted
+++ resolved
@@ -5,14 +5,8 @@
 
 pub struct AppValidationWorkspace {}
 
-<<<<<<< HEAD
-
-impl<'env> Workspace<'env> for AppValidationWorkspace {
-    fn new(_reader: &'env Reader<'env>, _dbs: &DbManager) -> WorkspaceResult<Self> {
-=======
 impl<'env> AppValidationWorkspace {
-    pub fn new(_reader: Reader<'env>, _dbs: &impl GetDb) -> DatabaseResult<Self> {
->>>>>>> 67df3057
+    pub fn new(_reader: &'env Reader<'env>, _dbs: &impl GetDb) -> DatabaseResult<Self> {
         unimplemented!()
     }
     fn commit_txn(self, writer: Writer) -> WorkspaceResult<()> {
