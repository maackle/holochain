--- conflicted
+++ resolved
@@ -54,19 +54,11 @@
 };
 use holochain_state::error::DatabaseResult;
 use holochain_types::{
-<<<<<<< HEAD
-    element::{
-        ChainElement, GetElementResponse, RawGetEntryResponse, SignedHeaderHashed, WireElement,
-    },
+    element::{Element, GetElementResponse, RawGetEntryResponse, SignedHeaderHashed, WireElement},
     header::WireDelete,
     link::{GetLinksResponse, WireLinkMetaKey},
     metadata::{EntryDhtStatus, MetadataSet, TimedHeaderHash},
     EntryHashed, HeaderHashed,
-=======
-    element::{Element, SignedHeaderHashed},
-    metadata::{EntryDhtStatus, MetadataSet},
-    EntryHashed,
->>>>>>> dc9ed67c
 };
 use holochain_zome_types::{link::Link, Header};
 use tracing::*;
@@ -95,7 +87,7 @@
 /// The state of the cascade search
 enum Search {
     /// The entry is found and we can stop
-    Found(ChainElement),
+    Found(Element),
     /// We haven't found the entry yet and should
     /// continue searching down the cascade
     Continue(HeaderHash),
@@ -134,7 +126,6 @@
         &mut self,
         hash: HeaderHash,
         options: GetOptions,
-<<<<<<< HEAD
     ) -> CascadeResult<()> {
         let results = self.network.get(hash.into(), options).await?;
 
@@ -157,22 +148,6 @@
                     // Has proof of deleted entry
                     Some(deleted) => Some(deleted),
                     // No proof of delete so this is a live element
-=======
-    ) -> CascadeResult<Option<Element>> {
-        let elements = self.network.get(hash, options).await?;
-
-        // TODO: handle case of multiple elements returned
-        // Get the first returned element
-        let element = match elements.into_iter().next() {
-            Some(chain_element_data) => {
-                // Deserialize to type and hash
-                let element = chain_element_data.into_element().await;
-                let (signed_header, maybe_entry) = element.clone().into_inner();
-
-                // Hash entry
-                let entry = match maybe_entry {
-                    Some(entry) => Some(EntryHashed::from_content(entry).await),
->>>>>>> dc9ed67c
                     None => None,
                 }
             }
@@ -189,7 +164,7 @@
 
         // Add the element data to the caches if there was some
         if let Some(element) = element {
-            let element = element.into_element().await?;
+            let element = element.into_element().await;
             let (signed_header, maybe_entry) = element.clone().into_inner();
             let timed_header_hash: TimedHeaderHash = signed_header.header_hashed().clone().into();
 
@@ -406,23 +381,20 @@
         }
     }
 
-    async fn get_element_local_raw(
-        &self,
-        hash: &HeaderHash,
-    ) -> CascadeResult<Option<ChainElement>> {
+    async fn get_element_local_raw(&self, hash: &HeaderHash) -> CascadeResult<Option<Element>> {
         match self.element_vault.get_element(hash).await? {
             None => Ok(self.element_cache.get_element(hash).await?),
             r => Ok(r),
         }
     }
 
-    /// Returns the oldest live [ChainElement] for this [EntryHash] by getting the
+    /// Returns the oldest live [Element] for this [EntryHash] by getting the
     /// latest available metadata from authorities combined with this agents authored data.
     pub async fn dht_get_entry(
         &mut self,
         entry_hash: EntryHash,
         options: GetOptions,
-    ) -> CascadeResult<Option<ChainElement>> {
+    ) -> CascadeResult<Option<Element>> {
         // Update the cache from the network
         self.fetch_element_via_entry(entry_hash.clone(), options.clone())
             .await?;
@@ -473,7 +445,7 @@
         }
     }
 
-    /// Returns the [ChainElement] for this [HeaderHash] if it is live
+    /// Returns the [Element] for this [HeaderHash] if it is live
     /// by getting the latest available metadata from authorities
     /// combined with this agents authored data.
     /// _Note: Deleted headers are a tombstone set_
@@ -481,7 +453,7 @@
         &mut self,
         header_hash: HeaderHash,
         options: GetOptions,
-    ) -> CascadeResult<Option<ChainElement>> {
+    ) -> CascadeResult<Option<Element>> {
         // Meta Cache
         if let Some(_) = self
             .meta_cache
@@ -526,7 +498,7 @@
         &mut self,
         hash: AnyDhtHash,
         options: GetOptions,
-    ) -> CascadeResult<Option<ChainElement>> {
+    ) -> CascadeResult<Option<Element>> {
         match *hash.hash_type() {
             AnyDht::Entry(e) => {
                 let hash = hash.retype(e);
