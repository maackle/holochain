--- conflicted
+++ resolved
@@ -308,17 +308,12 @@
         self.deregister_rejected_element_header(hash)
     }
 
-<<<<<<< HEAD
-    fn register_activity(&mut self, header: &Header) -> DatabaseResult<()> {
-        self.register_activity(header)
-=======
     fn register_activity(
         &mut self,
         header: &Header,
         validation_status: ValidationStatus,
     ) -> DatabaseResult<()> {
-        self.sync_register_activity(header, validation_status)
->>>>>>> 60292dc6
+        self.register_activity(header, validation_status)
     }
     /// Register a sequence of activity onto an agent key
     fn register_activity_sequence(
@@ -374,17 +369,12 @@
         self.deregister_element_header(header)
     }
 
-<<<<<<< HEAD
-    fn deregister_activity(&mut self, header: &Header) -> DatabaseResult<()> {
-        self.deregister_activity(header)
-=======
     fn deregister_activity(
         &mut self,
         header: &Header,
         validation_status: ValidationStatus,
     ) -> DatabaseResult<()> {
-        self.sync_deregister_activity(header, validation_status)
->>>>>>> 60292dc6
+        self.deregister_activity(header, validation_status)
     }
 
     fn register_validation_package(
