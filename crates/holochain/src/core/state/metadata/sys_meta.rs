#[allow(missing_docs)]
pub enum MetaGetStatus<T> {
    CanonicalHash(T),
    Deleted,
    NotFound,
}

#[cfg(test)]
mod tests {
    use crate::core::state::metadata::{
        EntryDhtStatus, MetadataBuf, MetadataBufT, TimedHeaderHash,
    };
    use ::fixt::prelude::*;
    use fallible_iterator::FallibleIterator;
    use header::EntryCreate;
    use holo_hash::fixt::*;
    use holo_hash::*;
    use holochain_state::{prelude::*, test_utils::test_cell_env};
    use holochain_types::{
        fixt::{AppEntryTypeFixturator, HeaderBuilderCommonFixturator},
        header::NewEntryHeader,
        HeaderHashed,
    };
    use holochain_zome_types::header::{self, builder, EntryType, HeaderBuilder};
    use holochain_zome_types::header::{ElementDelete, HeaderBuilderCommon};

    struct TestFixtures {
        header_hashes: Box<dyn Iterator<Item = HeaderHash>>,
        entry_hashes: Box<dyn Iterator<Item = EntryHash>>,
        entry_types: Box<dyn Iterator<Item = EntryType>>,
        commons: Box<dyn Iterator<Item = HeaderBuilderCommon>>,
    }

    impl TestFixtures {
        // TODO: fixt: would be nice if this new fn could take a generic Curve
        // and guarantee that the fixturator is an Iterator
        pub fn new() -> Self {
            Self {
                header_hashes: Box::new(HeaderHashFixturator::new(Unpredictable)),
                entry_hashes: Box::new(EntryHashFixturator::new(Unpredictable).map(Into::into)),
                entry_types: Box::new(
                    AppEntryTypeFixturator::new(Unpredictable).map(EntryType::App),
                ),
                commons: Box::new(HeaderBuilderCommonFixturator::new(Unpredictable)),
            }
        }

        pub fn header_hash(&mut self) -> HeaderHash {
            self.header_hashes.next().unwrap()
        }

        pub fn entry_hash(&mut self) -> EntryHash {
            self.entry_hashes.next().unwrap()
        }

        pub fn entry_type(&mut self) -> EntryType {
            self.entry_types.next().unwrap()
        }

        pub fn common(&mut self) -> HeaderBuilderCommon {
            self.commons.next().unwrap()
        }
    }

    async fn test_update(
        original_header_address: HeaderHash,
        entry_hash: EntryHash,
        original_entry_address: EntryHash,
        fx: &mut TestFixtures,
    ) -> (header::EntryUpdate, HeaderHashed) {
        let builder = builder::EntryUpdate {
            original_entry_address,
            original_header_address,
            entry_hash,
            entry_type: fx.entry_type(),
        };
        let update = builder.build(fx.common());
        let header = HeaderHashed::from_content_sync(update.clone().into());
        (update, header)
    }

    async fn test_create(
        entry_hash: EntryHash,
        fx: &mut TestFixtures,
    ) -> (header::EntryCreate, HeaderHashed) {
        let builder = builder::EntryCreate {
            entry_hash,
            entry_type: fx.entry_type(),
        };
        let create = builder.build(fx.common());
        let header = HeaderHashed::from_content_sync(create.clone().into());
        (create, header)
    }

    async fn test_delete(
        removes_address: HeaderHash,
        removes_entry_address: EntryHash,
        fx: &mut TestFixtures,
    ) -> (header::ElementDelete, HeaderHashed) {
        let builder = builder::ElementDelete {
            removes_address,
            removes_entry_address,
        };
        let delete = builder.build(fx.common());
        let header = HeaderHashed::from_content_sync(delete.clone().into());
        (delete, header)
    }

    #[tokio::test(threaded_scheduler)]
    #[ignore]
    /// Test that a header can be redirected a single hop
    async fn test_redirect_header_one_hop() -> anyhow::Result<()> {
        let test_env = test_cell_env();
        let arc = test_env.env();
<<<<<<< HEAD
        let env = arc.guard();
=======
>>>>>>> 8f0e3a56
        let mut fx = TestFixtures::new();
        {
            let mut buf = MetadataBuf::vault(arc.clone().into())?;
            let (update, expected) = test_update(
                fx.header_hash().into(),
                fx.entry_hash(),
                fx.entry_hash(),
                &mut fx,
            )
            .await;
            buf.register_update(update.clone()).await?;
            let original = update.original_header_address;
            let canonical = buf.get_canonical_header_hash(original.clone())?;

            assert_eq!(&canonical, expected.as_hash());
        }
        Ok(())
    }

    #[tokio::test(threaded_scheduler)]
    #[ignore]
    /// Test that a header can be redirected three hops
    async fn test_redirect_header_three_hops() -> anyhow::Result<()> {
        let test_env = test_cell_env();
        let arc = test_env.env();
<<<<<<< HEAD
        let env = arc.guard();
=======
>>>>>>> 8f0e3a56
        let mut fx = TestFixtures::new();
        {
            let mut buf = MetadataBuf::vault(arc.clone().into())?;
            let (update1, header1) = test_update(
                fx.header_hash().into(),
                fx.entry_hash(),
                fx.entry_hash(),
                &mut fx,
            )
            .await;
            let (update2, header2) = test_update(
                header1.into_hash().into(),
                fx.entry_hash(),
                fx.entry_hash(),
                &mut fx,
            )
            .await;
            let (update3, expected) = test_update(
                header2.into_hash().into(),
                fx.entry_hash(),
                fx.entry_hash(),
                &mut fx,
            )
            .await;
            let _ = buf.register_update(update1.clone()).await?;
            let _ = buf.register_update(update2).await?;
            buf.register_update(update3.clone()).await?;

            let original = update1.original_header_address;
            let canonical = buf.get_canonical_header_hash(original.clone())?;

            assert_eq!(&canonical, expected.as_hash());
        }
        Ok(())
    }

    #[tokio::test(threaded_scheduler)]
    #[ignore]
    /// Test that an entry can be redirected a single hop
    async fn test_redirect_entry_one_hop() -> anyhow::Result<()> {
        let test_env = test_cell_env();
        let arc = test_env.env();
<<<<<<< HEAD
        let env = arc.guard();
=======
>>>>>>> 8f0e3a56
        let mut fx = TestFixtures::new();
        {
            let mut buf = MetadataBuf::vault(arc.clone().into())?;
            let original_entry = fx.entry_hash();
            let header_hash = test_create(original_entry.clone(), &mut fx)
                .await
                .1
                .into_inner()
                .1;

            let (update, _) = test_update(
                header_hash,
                fx.entry_hash(),
                original_entry.clone(),
                &mut fx,
            )
            .await;
            let _ = buf.register_update(update.clone()).await?;

            let canonical = buf.get_canonical_entry_hash(original_entry)?;

            let expected = update.entry_hash;
            assert_eq!(canonical, expected);
        }
        Ok(())
    }

    #[tokio::test(threaded_scheduler)]
    #[ignore]
    /// Test that an entry can be redirected three hops
    async fn test_redirect_entry_three_hops() -> anyhow::Result<()> {
        let test_env = test_cell_env();
        let arc = test_env.env();
<<<<<<< HEAD
        let env = arc.guard();
=======
>>>>>>> 8f0e3a56
        let mut fx = TestFixtures::new();
        {
            let mut buf = MetadataBuf::vault(arc.clone().into())?;
            let original_entry = fx.entry_hash();
            let header_hash = test_create(original_entry.clone(), &mut fx)
                .await
                .1
                .into_inner()
                .1;
            let (update1, _) = test_update(
                header_hash,
                fx.entry_hash(),
                original_entry.clone(),
                &mut fx,
            )
            .await;
            let (update2, _) = test_update(
                update1.original_header_address.clone(),
                fx.entry_hash(),
                original_entry.clone(),
                &mut fx,
            )
            .await;
            let (update3, _) = test_update(
                update2.original_header_address.clone(),
                fx.entry_hash(),
                original_entry.clone(),
                &mut fx,
            )
            .await;
            let _ = buf.register_update(update1.clone()).await?;
            let _ = buf.register_update(update2.clone()).await?;
            let _ = buf.register_update(update3.clone()).await?;

            let canonical = buf.get_canonical_entry_hash(original_entry)?;

            let expected = update3.entry_hash;
            assert_eq!(canonical, expected);
        }
        Ok(())
    }

    #[tokio::test(threaded_scheduler)]
    #[ignore]
    /// Test that a header can be redirected a single hop
    async fn test_redirect_header_and_entry() -> anyhow::Result<()> {
        let test_env = test_cell_env();
        let arc = test_env.env();
<<<<<<< HEAD
        let env = arc.guard();
=======
>>>>>>> 8f0e3a56
        let mut fx = TestFixtures::new();
        {
            let mut buf = MetadataBuf::vault(arc.clone().into())?;
            let original_entry = fx.entry_hash();
            let header_hash = test_create(original_entry.clone(), &mut fx)
                .await
                .1
                .into_inner()
                .1;
            let (update_header, expected_header) =
                test_update(header_hash, fx.entry_hash(), fx.entry_hash(), &mut fx).await;

            let original_entry_1 = fx.entry_hash();
            let header_hash = test_create(original_entry_1.clone(), &mut fx)
                .await
                .1
                .into_inner()
                .1;
            let (update_entry, _) = test_update(
                header_hash,
                fx.entry_hash(),
                original_entry.clone(),
                &mut fx,
            )
            .await;

            let _ = buf.register_update(update_header.clone()).await?;
            let _ = buf.register_update(update_entry.clone()).await?;
            let expected_entry_hash = update_entry.entry_hash;

            let original_header_hash = update_header.original_header_address;
            let canonical_header_hash =
                buf.get_canonical_header_hash(original_header_hash.clone())?;
            let canonical_entry_hash = buf.get_canonical_entry_hash(original_entry_1)?;

            assert_eq!(&canonical_header_hash, expected_header.as_hash());
            assert_eq!(canonical_entry_hash, expected_entry_hash);
        }
        Ok(())
    }

    #[tokio::test(threaded_scheduler)]
    async fn add_entry_get_headers() {
        let test_env = test_cell_env();
        let arc = test_env.env();
        let env = arc.guard();
        let mut fx = TestFixtures::new();
        let entry_hash = fx.entry_hash();
        let mut expected: Vec<TimedHeaderHash> = Vec::new();
        let mut entry_creates: Vec<EntryCreate> = Vec::new();
        for _ in 0..10 as u32 {
            let (e, hash) = test_create(entry_hash.clone(), &mut fx).await;
            expected.push(hash.into());
            entry_creates.push(e)
        }

        expected.sort_by_key(|h| h.header_hash.clone());
        {
            let reader = env.reader().unwrap();
            let mut meta_buf = MetadataBuf::vault(arc.clone().into()).unwrap();
            for create in entry_creates {
                meta_buf
                    .register_header(NewEntryHeader::Create(create))
                    .await
                    .unwrap();
            }
            let mut headers = meta_buf
                .get_headers(&reader, entry_hash.clone())
                .unwrap()
                .collect::<Vec<_>>()
                .unwrap();
            headers.sort_by_key(|h| h.header_hash.clone());
            assert_eq!(headers, expected);
            env.with_commit(|writer| meta_buf.flush_to_txn(writer))
                .unwrap();
        }
        {
            let reader = env.reader().unwrap();
            let meta_buf = MetadataBuf::vault(arc.clone().into()).unwrap();
            let mut headers = meta_buf
                .get_headers(&reader, entry_hash.clone())
                .unwrap()
                .collect::<Vec<_>>()
                .unwrap();
            headers.sort_by_key(|h| h.header_hash.clone());
            assert_eq!(headers, expected);
        }
    }

    #[tokio::test(threaded_scheduler)]
    async fn add_entry_get_updates() {
        let test_env = test_cell_env();
        let arc = test_env.env();
        let env = arc.guard();
        let mut fx = TestFixtures::new();
        let original_entry_hash = fx.entry_hash();
        let original_header_hash = test_create(original_entry_hash.clone(), &mut fx)
            .await
            .1
            .into_inner()
            .1;
        let mut expected: Vec<TimedHeaderHash> = Vec::new();
        let mut entry_updates = Vec::new();
        for _ in 0..10 {
            let (e, hash) = test_update(
                original_header_hash.clone(),
                fx.entry_hash(),
                original_entry_hash.clone(),
                &mut fx,
            )
            .await;
            expected.push(hash.into());
            entry_updates.push(e)
        }

        expected.sort_by_key(|h| h.header_hash.clone());
        {
            let reader = env.reader().unwrap();
            let mut meta_buf = MetadataBuf::vault(arc.clone().into()).unwrap();
            for update in entry_updates {
                meta_buf.register_update(update).await.unwrap();
            }
            let mut headers = meta_buf
                .get_updates(&reader, original_entry_hash.clone().into())
                .unwrap()
                .collect::<Vec<_>>()
                .unwrap();
            headers.sort_by_key(|h| h.header_hash.clone());
            assert_eq!(headers, expected);
            env.with_commit(|writer| meta_buf.flush_to_txn(writer))
                .unwrap();
        }
        {
            let reader = env.reader().unwrap();
            let meta_buf = MetadataBuf::vault(arc.clone().into()).unwrap();
            let mut headers = meta_buf
                .get_updates(&reader, original_entry_hash.into())
                .unwrap()
                .collect::<Vec<_>>()
                .unwrap();
            headers.sort_by_key(|h| h.header_hash.clone());
            assert_eq!(headers, expected);
        }
    }

    #[tokio::test(threaded_scheduler)]
    async fn add_entry_get_updates_header() {
        let test_env = test_cell_env();
        let arc = test_env.env();
        let env = arc.guard();
        let mut fx = TestFixtures::new();
        let original_entry_hash = fx.entry_hash();
        let original_header_hash = test_create(original_entry_hash.clone(), &mut fx)
            .await
            .1
            .into_inner()
            .1;
        let mut expected: Vec<TimedHeaderHash> = Vec::new();
        let mut entry_updates = Vec::new();
        for _ in 0..10 {
            let (e, hash) = test_update(
                original_header_hash.clone(),
                fx.entry_hash(),
                original_entry_hash.clone(),
                &mut fx,
            )
            .await;
            expected.push(hash.into());
            entry_updates.push(e)
        }

        expected.sort_by_key(|h| h.header_hash.clone());
        {
            let reader = env.reader().unwrap();
            let mut meta_buf = MetadataBuf::vault(arc.clone().into()).unwrap();
            for update in entry_updates {
                meta_buf.register_update(update).await.unwrap();
            }
            let mut headers = meta_buf
                .get_updates(&reader, original_entry_hash.clone().into())
                .unwrap()
                .collect::<Vec<_>>()
                .unwrap();
            headers.sort_by_key(|h| h.header_hash.clone());
            assert_eq!(headers, expected);
            env.with_commit(|writer| meta_buf.flush_to_txn(writer))
                .unwrap();
        }
        {
            let reader = env.reader().unwrap();
            let meta_buf = MetadataBuf::vault(arc.clone().into()).unwrap();
            let mut headers = meta_buf
                .get_updates(&reader, original_entry_hash.into())
                .unwrap()
                .collect::<Vec<_>>()
                .unwrap();
            headers.sort_by_key(|h| h.header_hash.clone());
            assert_eq!(headers, expected);
        }
    }

    #[tokio::test(threaded_scheduler)]
    async fn add_entry_get_deletes() {
        let test_env = test_cell_env();
        let arc = test_env.env();
        let env = arc.guard();
        let mut fx = TestFixtures::new();
        let header_hash = fx.header_hash();
        let entry_hash = fx.entry_hash();
        let mut expected: Vec<TimedHeaderHash> = Vec::new();
        let mut entry_deletes = Vec::new();
        for _ in 0..10 {
            let (e, hash) = test_delete(header_hash.clone(), entry_hash.clone(), &mut fx).await;
            expected.push(hash.into());
            entry_deletes.push(e)
        }

        expected.sort_by_key(|h| h.header_hash.clone());
        {
            let reader = env.reader().unwrap();
            let mut meta_buf = MetadataBuf::vault(arc.clone().into()).unwrap();
            for delete in entry_deletes {
                meta_buf.register_delete(delete).await.unwrap();
            }
            let mut headers = meta_buf
                .get_deletes_on_header(&reader, header_hash.clone().into())
                .unwrap()
                .collect::<Vec<_>>()
                .unwrap();
            headers.sort_by_key(|h| h.header_hash.clone());
            assert_eq!(headers, expected);
            env.with_commit(|writer| meta_buf.flush_to_txn(writer))
                .unwrap();
        }
        {
            let reader = env.reader().unwrap();
            let meta_buf = MetadataBuf::vault(arc.clone().into()).unwrap();
            let mut headers = meta_buf
                .get_deletes_on_header(&reader, header_hash.clone().into())
                .unwrap()
                .collect::<Vec<_>>()
                .unwrap();
            headers.sort_by_key(|h| h.header_hash.clone());
            assert_eq!(headers, expected);
        }
    }

    async fn update_dbs(
        new_entries: &[NewEntryHeader],
        entry_deletes: &[ElementDelete],
        update_entries: &[NewEntryHeader],
        delete_updates: &[ElementDelete],
        _entry_hash: &EntryHash,
        meta_buf: &mut MetadataBuf,
    ) {
        for e in new_entries.iter().chain(update_entries.iter()) {
            meta_buf.register_header(e.clone()).await.unwrap();
        }
        for delete in entry_deletes.iter().chain(delete_updates.iter()) {
            meta_buf.register_delete(delete.clone()).await.unwrap();
        }
    }

    async fn create_data(
        entry_creates: &mut Vec<NewEntryHeader>,
        entry_deletes: &mut Vec<ElementDelete>,
        entry_updates: &mut Vec<NewEntryHeader>,
        delete_updates: &mut Vec<ElementDelete>,
        entry_hash: &EntryHash,
        fx: &mut TestFixtures,
    ) {
        for _ in 0..10 {
            let (e, h) = test_create(entry_hash.clone(), fx).await;
            entry_creates.push(NewEntryHeader::Create(e));
            let (e, _) = test_delete(h.clone().into_hash(), entry_hash.clone(), fx).await;
            entry_deletes.push(e);
            let (e, h) = test_update(h.into_hash(), entry_hash.clone(), fx.entry_hash(), fx).await;
            entry_updates.push(NewEntryHeader::Update(e));
            let (e, _) = test_delete(h.into_hash(), entry_hash.clone(), fx).await;
            delete_updates.push(e);
        }
    }

    #[tokio::test(threaded_scheduler)]
    async fn test_entry_dht_status() {
        let test_env = test_cell_env();
        let arc = test_env.env();
        let env = arc.guard();
        let mut fx = TestFixtures::new();
        let entry_hash = fx.entry_hash();
        let mut entry_creates = Vec::new();
        let mut entry_deletes = Vec::new();
        let mut entry_updates = Vec::new();
        let mut delete_updates = Vec::new();

        create_data(
            &mut entry_creates,
            &mut entry_deletes,
            &mut entry_updates,
            &mut delete_updates,
            &entry_hash,
            &mut fx,
        )
        .await;

        let reader = env.reader().unwrap();
        let mut meta_buf = MetadataBuf::vault(arc.clone().into()).unwrap();
        update_dbs(
            &entry_creates[..],
            &entry_deletes[..0],
            &entry_updates[..0],
            &delete_updates[..0],
            &entry_hash,
            &mut meta_buf,
        )
        .await;
        let status = meta_buf
            .get_dht_status(&reader, &entry_hash.clone().into())
            .unwrap();
        assert_eq!(status, EntryDhtStatus::Live);
        update_dbs(
            &entry_creates[..0],
            &entry_deletes[..],
            &entry_updates[..0],
            &delete_updates[..0],
            &entry_hash,
            &mut meta_buf,
        )
        .await;
        let status = meta_buf
            .get_dht_status(&reader, &entry_hash.clone().into())
            .unwrap();
        assert_eq!(status, EntryDhtStatus::Dead);

        // Same headers don't reanimate entry
        update_dbs(
            &entry_creates[..],
            &entry_deletes[..0],
            &entry_updates[..0],
            &delete_updates[..0],
            &entry_hash,
            &mut meta_buf,
        )
        .await;
        let status = meta_buf
            .get_dht_status(&reader, &entry_hash.clone().into())
            .unwrap();
        assert_eq!(status, EntryDhtStatus::Dead);

        // Check create bring entry back to life
        create_data(
            &mut entry_creates,
            &mut entry_deletes,
            &mut entry_updates,
            &mut delete_updates,
            &entry_hash,
            &mut fx,
        )
        .await;

        // New creates should be alive now
        update_dbs(
            &entry_creates[10..],
            &entry_deletes[..0],
            &entry_updates[..0],
            &delete_updates[..0],
            &entry_hash,
            &mut meta_buf,
        )
        .await;
        let status = meta_buf
            .get_dht_status(&reader, &entry_hash.clone().into())
            .unwrap();
        assert_eq!(status, EntryDhtStatus::Live);

        // New deletes should be dead
        update_dbs(
            &entry_creates[..0],
            &entry_deletes[10..],
            &entry_updates[..0],
            &delete_updates[..0],
            &entry_hash,
            &mut meta_buf,
        )
        .await;
        let status = meta_buf
            .get_dht_status(&reader, &entry_hash.clone().into())
            .unwrap();
        assert_eq!(status, EntryDhtStatus::Dead);

        // Check update bring entry back to life
        update_dbs(
            &entry_creates[..0],
            &entry_deletes[..0],
            &entry_updates[..10],
            &delete_updates[..0],
            &entry_hash,
            &mut meta_buf,
        )
        .await;
        let status = meta_buf
            .get_dht_status(&reader, &entry_hash.clone().into())
            .unwrap();
        assert_eq!(status, EntryDhtStatus::Live);

        // Check deleting update kills entry
        update_dbs(
            &entry_creates[..0],
            &entry_deletes[..0],
            &entry_updates[..0],
            &delete_updates[..10],
            &entry_hash,
            &mut meta_buf,
        )
        .await;
        let status = meta_buf
            .get_dht_status(&reader, &entry_hash.clone().into())
            .unwrap();
        assert_eq!(status, EntryDhtStatus::Dead);
    }

    #[tokio::test(threaded_scheduler)]
    async fn test_entry_dht_status_one_less() {
        let test_env = test_cell_env();
        let arc = test_env.env();
        let env = arc.guard();
        let mut fx = TestFixtures::new();
        let entry_hash = fx.entry_hash();
        let mut entry_creates = Vec::new();
        let mut entry_deletes = Vec::new();
        let mut entry_updates = Vec::new();
        let mut delete_updates = Vec::new();

        create_data(
            &mut entry_creates,
            &mut entry_deletes,
            &mut entry_updates,
            &mut delete_updates,
            &entry_hash,
            &mut fx,
        )
        .await;

        let reader = env.reader().unwrap();
        let mut meta_buf = MetadataBuf::vault(arc.clone().into()).unwrap();
        update_dbs(
            &entry_creates[..],
            &entry_deletes[..0],
            &entry_updates[..0],
            &delete_updates[..0],
            &entry_hash,
            &mut meta_buf,
        )
        .await;
        let status = meta_buf
            .get_dht_status(&reader, &entry_hash.clone().into())
            .unwrap();
        assert_eq!(status, EntryDhtStatus::Live);
        update_dbs(
            &entry_creates[..0],
            &entry_deletes[..9],
            &entry_updates[..0],
            &delete_updates[..0],
            &entry_hash,
            &mut meta_buf,
        )
        .await;
        let status = meta_buf
            .get_dht_status(&reader, &entry_hash.clone().into())
            .unwrap();
        assert_eq!(status, EntryDhtStatus::Live);
        update_dbs(
            &entry_creates[..0],
            &entry_deletes[9..10],
            &entry_updates[..0],
            &delete_updates[..0],
            &entry_hash,
            &mut meta_buf,
        )
        .await;
        let status = meta_buf
            .get_dht_status(&reader, &entry_hash.clone().into())
            .unwrap();
        assert_eq!(status, EntryDhtStatus::Dead);
    }
}<|MERGE_RESOLUTION|>--- conflicted
+++ resolved
@@ -112,10 +112,6 @@
     async fn test_redirect_header_one_hop() -> anyhow::Result<()> {
         let test_env = test_cell_env();
         let arc = test_env.env();
-<<<<<<< HEAD
-        let env = arc.guard();
-=======
->>>>>>> 8f0e3a56
         let mut fx = TestFixtures::new();
         {
             let mut buf = MetadataBuf::vault(arc.clone().into())?;
@@ -141,10 +137,6 @@
     async fn test_redirect_header_three_hops() -> anyhow::Result<()> {
         let test_env = test_cell_env();
         let arc = test_env.env();
-<<<<<<< HEAD
-        let env = arc.guard();
-=======
->>>>>>> 8f0e3a56
         let mut fx = TestFixtures::new();
         {
             let mut buf = MetadataBuf::vault(arc.clone().into())?;
@@ -187,10 +179,6 @@
     async fn test_redirect_entry_one_hop() -> anyhow::Result<()> {
         let test_env = test_cell_env();
         let arc = test_env.env();
-<<<<<<< HEAD
-        let env = arc.guard();
-=======
->>>>>>> 8f0e3a56
         let mut fx = TestFixtures::new();
         {
             let mut buf = MetadataBuf::vault(arc.clone().into())?;
@@ -224,10 +212,6 @@
     async fn test_redirect_entry_three_hops() -> anyhow::Result<()> {
         let test_env = test_cell_env();
         let arc = test_env.env();
-<<<<<<< HEAD
-        let env = arc.guard();
-=======
->>>>>>> 8f0e3a56
         let mut fx = TestFixtures::new();
         {
             let mut buf = MetadataBuf::vault(arc.clone().into())?;
@@ -276,10 +260,6 @@
     async fn test_redirect_header_and_entry() -> anyhow::Result<()> {
         let test_env = test_cell_env();
         let arc = test_env.env();
-<<<<<<< HEAD
-        let env = arc.guard();
-=======
->>>>>>> 8f0e3a56
         let mut fx = TestFixtures::new();
         {
             let mut buf = MetadataBuf::vault(arc.clone().into())?;
