--- conflicted
+++ resolved
@@ -7,16 +7,12 @@
 use futures::future::{BoxFuture, FutureExt};
 use holo_hash::*;
 use holochain_keystore::Signature;
-<<<<<<< HEAD
-use holochain_state::{db::GetDb, error::DatabaseResult, prelude::Reader};
-=======
 use holochain_state::{
     buffer::BufferedStore,
     db::GetDb,
     error::DatabaseResult,
-    prelude::{Readable, Reader, Writer},
+    prelude::{Reader, Writer},
 };
->>>>>>> 3f31bbad
 use holochain_types::{
     composite_hash::HeaderAddress,
     header::{EntryType, EntryVisibility, HeaderBuilder, HeaderCommon},
@@ -53,12 +49,8 @@
     pub fn chain_head(&self) -> SourceChainResult<&HeaderAddress> {
         self.0.chain_head().ok_or(SourceChainError::ChainEmpty)
     }
-<<<<<<< HEAD
+
     pub fn new(reader: &'env Reader<'env>, dbs: &impl GetDb) -> DatabaseResult<Self> {
-=======
-
-    pub fn new(reader: &'env R, dbs: &impl GetDb) -> DatabaseResult<Self> {
->>>>>>> 3f31bbad
         Ok(SourceChainBuf::new(reader, dbs)?.into())
     }
 
@@ -129,28 +121,11 @@
                 "SourceChainBuf must have access to private entries in order to access CapGrants",
             )
             .iter_raw()?
-            .filter_map(|(hash_bytes, entry)| {
+            .filter_map(|entry| {
                 entry.as_cap_grant().and_then(|grant| {
                     grant.access().secret().and_then(|secret| {
                         if secret == query {
-                            tokio_safe_block_on::tokio_safe_block_on(
-                                async {
-                                    let entry = fatal_db_hash_construction_check!(
-                                        "SourceChain::get_persisted_cap_grant_by_secret",
-                                        hash_bytes,
-                                        EntryHashed::with_data(entry).await,
-                                    );
-                                    fatal_db_hash_integrity_check!(
-                                        "SourceChain::get_persisted_cap_grant_by_secret",
-                                        hash_bytes,
-                                        entry.as_hash().get_bytes()
-                                    );
-                                    let hash = entry.as_hash().clone();
-                                    Some((hash, grant.clone()))
-                                },
-                                std::time::Duration::from_millis(1000),
-                            )
-                            .expect("Hashing took too long")
+                            Some((entry.into_hash(), grant.clone()))
                         } else {
                             None
                         }
@@ -190,27 +165,10 @@
                 "SourceChainBuf must have access to private entries in order to access CapClaims",
             )
             .iter_raw()?
-            .filter_map(|(hash_bytes, entry)| {
+            .filter_map(|entry| {
                 entry.clone().as_cap_claim().and_then(|claim| {
                     if claim.secret() == query {
-                        tokio_safe_block_on::tokio_safe_block_on(
-                            async move {
-                                let entry = fatal_db_hash_construction_check!(
-                                    "SourceChain::get_persisted_cap_claim_by_secret",
-                                    hash_bytes,
-                                    EntryHashed::with_data(entry).await,
-                                );
-                                fatal_db_hash_integrity_check!(
-                                    "SourceChain::get_persisted_cap_claim_by_secret",
-                                    hash_bytes,
-                                    entry.as_hash().get_bytes()
-                                );
-                                let hash = entry.as_hash().clone();
-                                Some((hash, claim.clone()))
-                            },
-                            std::time::Duration::from_millis(1000),
-                        )
-                        .expect("Hashing took too long")
+                        Some((entry.into_hash(), claim.clone()))
                     } else {
                         None
                     }
@@ -239,7 +197,7 @@
     }
 }
 
-impl<'env, R: Readable> BufferedStore<'env> for SourceChain<'env, R> {
+impl<'env> BufferedStore<'env> for SourceChain<'env> {
     type Error = SourceChainError;
 
     fn flush_to_txn(self, writer: &'env mut Writer) -> Result<(), Self::Error> {
