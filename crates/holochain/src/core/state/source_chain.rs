--- conflicted
+++ resolved
@@ -10,14 +10,10 @@
     error::DatabaseResult,
     prelude::{Readable, Reader},
 };
-<<<<<<< HEAD
-use holochain_types::{address::HeaderAddress, prelude::*, Header, HeaderHashed};
+use holochain_types::{
+    address::HeaderAddress, header::EntryVisibility, prelude::*, Header, HeaderHashed,
+};
 use holochain_zome_types::entry::Entry;
-=======
-use holochain_types::{
-    address::HeaderAddress, entry::Entry, header::EntryVisibility, prelude::*, Header, HeaderHashed,
-};
->>>>>>> 1a8626bf
 use shrinkwraprs::Shrinkwrap;
 
 pub use error::*;
