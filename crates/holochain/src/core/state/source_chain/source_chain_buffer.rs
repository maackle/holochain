--- conflicted
+++ resolved
@@ -50,7 +50,6 @@
         self.sequence.len()
     }
 
-<<<<<<< HEAD
     pub async fn get_index(&self, i: u32) -> DatabaseResult<Option<Header>> {
         if let Some(address) = self.sequence.get(i)? {
             self.cas
@@ -61,13 +60,6 @@
             Ok(None)
         }
     }
-
-    /*pub fn get_entry(&self, k: EntryAddress) -> DatabaseResult<Option<Entry>> {
-=======
-    /*pub fn get_entry(&self, k: EntryHash) -> DatabaseResult<Option<Entry>> {
->>>>>>> 2b7e8862
-        self.cas.get_entry(k)
-    }*/
 
     pub async fn get_element(&self, k: &HeaderAddress) -> SourceChainResult<Option<ChainElement>> {
         debug!("GET {:?}", k);
