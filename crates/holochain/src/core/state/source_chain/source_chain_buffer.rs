use crate::core::state::{
    chain_cas::{ChainCasBuf, HeaderCas},
    chain_sequence::ChainSequenceBuf,
    source_chain::{ChainElement, SignedHeader, SourceChainError, SourceChainResult},
};

use fallible_iterator::FallibleIterator;
use holochain_state::{
    buffer::BufferedStore,
    error::DatabaseResult,
    prelude::*,
};
use holochain_types::{
    address::HeaderAddress, chain_header::ChainHeader, entry::Entry, prelude::*,
};

use tracing::*;

pub struct SourceChainBuf<'env, R: Readable> {
    cas: ChainCasBuf<'env, R>,
    sequence: ChainSequenceBuf<'env, R>,
    keystore: KeystoreSender,
}

impl<'env, R: Readable> SourceChainBuf<'env, R> {
<<<<<<< HEAD
    pub fn new(reader: &'env R, dbs: &DbManager) -> DatabaseResult<Self> where Self: 'env {
=======
    pub fn new(reader: &'env R, dbs: &'env impl GetDb) -> DatabaseResult<Self> {
>>>>>>> 67df3057
        Ok(Self {
            cas: ChainCasBuf::primary(reader, dbs)?,
            sequence: ChainSequenceBuf::new(reader, dbs)?,
            keystore: dbs.keystore(),
        })
    }

    // add a cache test only method that allows this to
    // be used with the cache database for testing
    // FIXME This should only be cfg(test) but that doesn't work with integration tests
<<<<<<< HEAD
    pub fn cache(reader: &'env R, dbs: &DbManager) -> DatabaseResult<Self> {
=======
    pub fn cache(reader: &'env R, dbs: &'env impl GetDb) -> DatabaseResult<Self> {
>>>>>>> 67df3057
        Ok(Self {
            cas: ChainCasBuf::cache(reader, dbs)?,
            sequence: ChainSequenceBuf::new(reader, dbs)?,
            keystore: dbs.keystore(),
        })
    }

    pub fn chain_head(&self) -> Option<&HeaderAddress> {
        self.sequence.chain_head()
    }

    /*pub fn get_entry(&self, k: EntryAddress) -> DatabaseResult<Option<Entry>> {
        self.cas.get_entry(k)
    }*/

    pub fn get_element(&self, k: &HeaderAddress) -> SourceChainResult<Option<ChainElement>> {
        debug!("GET {:?}", k);
        self.cas.get_element(k)
    }

    pub fn get_header(&self, k: &HeaderAddress) -> DatabaseResult<Option<SignedHeader>> {
        self.cas.get_header(k)
    }

    pub fn cas(&self) -> &ChainCasBuf<R> {
        &self.cas
    }

    pub async fn put(
        &mut self,
        header: ChainHeader,
        maybe_entry: Option<Entry>,
    ) -> SourceChainResult<()> {
        let signed_header = SignedHeader::new(&self.keystore, header.to_owned()).await?;

        /*
        FIXME: this needs to happen here.
        if !header.validate_entry(maybe_entry) {
            return Err(SourceChainError(ChainInvalidReason::HeaderAndEntryMismatch));
        }
        */

        self.sequence.put_header(header.hash().into());
        self.cas.put(signed_header, maybe_entry)?;
        Ok(())
    }

    pub fn headers(&self) -> &HeaderCas<'env, R> {
        &self.cas.headers()
    }

    /// Get the AgentPubKey from the entry committed to the chain.
    /// If this returns None, the chain was not initialized.
    pub fn agent_pubkey(&self) -> DatabaseResult<Option<AgentPubKey>> {
        Ok(self
            .cas
            .entries()
            .iter_raw()?
            .filter_map(|(_, e)| match e {
                Entry::Agent(agent_pubkey) => Some(agent_pubkey),
                _ => None,
            })
            .next())
    }

    pub fn iter_back(&'env self) -> SourceChainBackwardIterator<'env, R> {
        SourceChainBackwardIterator::new(self)
    }

    /// dump the entire source chain as a pretty-printed json string
    pub fn dump_as_json(&self) -> Result<String, SourceChainError> {
        #[derive(Serialize, Deserialize)]
        struct JsonChainElement {
            pub signature: Signature,
            pub header: ChainHeader,
            pub entry: Option<Entry>,
        }

        // TODO fix this.  We shouldn't really have nil values but this would
        // show if the database is corrupted and doesn't have an element
        #[derive(Serialize, Deserialize)]
        struct JsonChainDump {
            element: Option<JsonChainElement>,
        }

        Ok(serde_json::to_string_pretty(
            &self
                .iter_back()
                .map(|h| {
                    let maybe_element = self.get_element(&h.header().hash().into())?;
                    match maybe_element {
                        None => Ok(JsonChainDump { element: None }),
                        Some(element) => Ok(JsonChainDump {
                            element: Some(JsonChainElement {
                                signature: element.signature().to_owned(),
                                header: element.header().to_owned(),
                                entry: element.entry().to_owned(),
                            }),
                        }),
                    }
                })
                .collect::<Vec<_>>()?,
        )?)
    }
}

impl<'env, R: Readable> BufferedStore<'env> for SourceChainBuf<'env, R> {
    type Error = SourceChainError;

    fn flush_to_txn(self, writer: &'env mut Writer) -> Result<(), Self::Error> {
        self.cas.flush_to_txn(writer)?;
        self.sequence.flush_to_txn(writer)?;
        Ok(())
    }
}

pub struct SourceChainBackwardIterator<'env, R: Readable> {
    store: &'env SourceChainBuf<'env, R>,
    current: Option<HeaderAddress>,
}

impl<'env, R: Readable> SourceChainBackwardIterator<'env, R> {
    pub fn new(store: &'env SourceChainBuf<'env, R>) -> Self {
        Self {
            store,
            current: store.chain_head().cloned(),
        }
    }
}

/// Follows ChainHeader.link through every previous Entry (of any EntryType) in the chain
// #[holochain_tracing_macros::newrelic_autotrace(HOLOCHAIN_CORE)]
impl<'env, R: Readable> FallibleIterator for SourceChainBackwardIterator<'env, R> {
    type Item = SignedHeader;
    type Error = SourceChainError;

    fn next(&mut self) -> Result<Option<Self::Item>, Self::Error> {
        match &self.current {
            None => Ok(None),
            Some(top) => {
                if let Some(signed_header) = self.store.get_header(top)? {
                    self.current = signed_header.header().prev_header().map(|h| h.to_owned());
                    Ok(Some(signed_header))
                } else {
                    Ok(None)
                }
            }
        }
    }
}

#[cfg(test)]
pub mod tests {

    use super::SourceChainBuf;
    use crate::core::state::source_chain::SourceChainResult;
    use fallible_iterator::FallibleIterator;
    use holochain_state::{prelude::*, test_utils::test_cell_env};
    use holochain_types::{
        chain_header::ChainHeader,
        entry::Entry,
        header,
        prelude::*,
        test_utils::{fake_agent_pubkey_1, fake_dna},
    };

    fn fixtures() -> (
        AgentPubKey,
        ChainHeader,
        Option<Entry>,
        ChainHeader,
        Option<Entry>,
    ) {
        let _ = holochain_crypto::crypto_init_sodium();
        let dna = fake_dna("a");
        let agent_pubkey = fake_agent_pubkey_1();

        let agent_entry = Entry::Agent(agent_pubkey.clone());

        let dna_header = ChainHeader::Dna(header::Dna {
            timestamp: chrono::Utc::now().timestamp().into(),
            author: agent_pubkey.clone(),
            hash: dna.dna_hash(),
        });

        let agent_header = ChainHeader::EntryCreate(header::EntryCreate {
            timestamp: chrono::Utc::now().timestamp().into(),
            author: agent_pubkey.clone(),
            prev_header: dna_header.hash().into(),
            entry_type: header::EntryType::AgentPubKey,
            entry_address: agent_pubkey.clone().into(),
        });

        (
            agent_pubkey,
            dna_header,
            None,
            agent_header,
            Some(agent_entry),
        )
    }

    #[tokio::test(threaded_scheduler)]
    async fn source_chain_buffer_iter_back() -> SourceChainResult<()> {
        let arc = test_cell_env().await;
        let env = arc.guard().await;
        let dbs = arc.dbs().await;

        let (_agent_pubkey, dna_header, dna_entry, agent_header, agent_entry) = fixtures();

        {
            let reader = env.reader()?;

            let mut store = SourceChainBuf::new(&reader, &dbs)?;
            assert!(store.chain_head().is_none());
            store.put(dna_header.clone(), dna_entry.clone()).await?;
            store.put(agent_header.clone(), agent_entry.clone()).await?;
            env.with_commit(|writer| store.flush_to_txn(writer))?;
        };

        {
            let reader = env.reader()?;

            let store = SourceChainBuf::new(&reader, &dbs)?;
            assert!(store.chain_head().is_some());

            // get the full element
            let dna_element_fetched = store
                .get_element(&dna_header.hash().into())
                .expect("error retrieving")
                .expect("entry not found");
            let agent_element_fetched = store
                .get_element(&agent_header.hash().into())
                .expect("error retrieving")
                .expect("entry not found");
            assert_eq!(dna_header, *dna_element_fetched.header());
            assert_eq!(dna_entry, *dna_element_fetched.entry());
            assert_eq!(agent_header, *agent_element_fetched.header());
            assert_eq!(agent_entry, *agent_element_fetched.entry());

            // check that you can iterate on the chain
            assert_eq!(
                store
                    .iter_back()
                    .map(|h| Ok(store
                        .get_element(&h.header().hash().into())?
                        .unwrap()
                        .header()
                        .clone()))
                    .collect::<Vec<_>>()
                    .unwrap(),
                vec![agent_header, dna_header]
            );
        }

        Ok(())
    }

    #[tokio::test(threaded_scheduler)]
    async fn source_chain_buffer_dump_entries_json() -> SourceChainResult<()> {
        let arc = test_cell_env().await;
        let env = arc.guard().await;
        let dbs = arc.dbs().await;

        let (_agent_pubkey, dna_header, dna_entry, agent_header, agent_entry) = fixtures();

        {
            let reader = env.reader()?;

            let mut store = SourceChainBuf::new(&reader, &dbs)?;
            store.put(dna_header.clone(), dna_entry).await?;
            store.put(agent_header.clone(), agent_entry).await?;
            env.with_commit(|writer| store.flush_to_txn(writer))?;
        }

        {
            let reader = env.reader()?;

            let store = SourceChainBuf::new(&reader, &dbs)?;
            let json = store.dump_as_json()?;
            let parsed: serde_json::Value = serde_json::from_str(&json).unwrap();
            let parsed = parsed
                .as_array()
                .unwrap()
                .iter()
                .map(|item| {
                    let item = item.as_object().unwrap();
                    let element = item.get("element").unwrap();
                    let header = element.get("header").unwrap();
                    let header_type = header.get("type").unwrap().as_str().unwrap();

                    /*let _entry_address = header
                        .get("entry_address")
                        .unwrap()
                        .get("Entry")
                        .unwrap()
                        .as_array()
                        .unwrap();
                    let entry_type = entry.get("entry_type").unwrap().as_str().unwrap();
                    let _entry_data: serde_json::Value = match entry_type {
                        "AgentPubKey" => entry.get("entry").unwrap().clone(),
                        "Dna" => entry
                            .get("entry")
                            .unwrap()
                            .as_object()
                            .unwrap()
                            .get("uuid")
                            .unwrap()
                            .clone(),
                        _ => serde_json::Value::Null,
                    };*/
                    // FIXME: this test is very specific; commenting out the specifics for now
                    // until we finalize the Entry and Header format
                    // serde_json::json!([entry_type, entry_address, entry_data])
                    serde_json::json!(header_type)
                })
                .collect::<Vec<_>>();

            assert_eq!(
                "[\"EntryCreate\",\"Dna\"]",
                &serde_json::to_string(&parsed).unwrap(),
            );
        }

        Ok(())
    }
}<|MERGE_RESOLUTION|>--- conflicted
+++ resolved
@@ -5,11 +5,7 @@
 };
 
 use fallible_iterator::FallibleIterator;
-use holochain_state::{
-    buffer::BufferedStore,
-    error::DatabaseResult,
-    prelude::*,
-};
+use holochain_state::{buffer::BufferedStore, error::DatabaseResult, prelude::*};
 use holochain_types::{
     address::HeaderAddress, chain_header::ChainHeader, entry::Entry, prelude::*,
 };
@@ -23,11 +19,7 @@
 }
 
 impl<'env, R: Readable> SourceChainBuf<'env, R> {
-<<<<<<< HEAD
-    pub fn new(reader: &'env R, dbs: &DbManager) -> DatabaseResult<Self> where Self: 'env {
-=======
     pub fn new(reader: &'env R, dbs: &'env impl GetDb) -> DatabaseResult<Self> {
->>>>>>> 67df3057
         Ok(Self {
             cas: ChainCasBuf::primary(reader, dbs)?,
             sequence: ChainSequenceBuf::new(reader, dbs)?,
@@ -38,11 +30,7 @@
     // add a cache test only method that allows this to
     // be used with the cache database for testing
     // FIXME This should only be cfg(test) but that doesn't work with integration tests
-<<<<<<< HEAD
-    pub fn cache(reader: &'env R, dbs: &DbManager) -> DatabaseResult<Self> {
-=======
     pub fn cache(reader: &'env R, dbs: &'env impl GetDb) -> DatabaseResult<Self> {
->>>>>>> 67df3057
         Ok(Self {
             cas: ChainCasBuf::cache(reader, dbs)?,
             sequence: ChainSequenceBuf::new(reader, dbs)?,
