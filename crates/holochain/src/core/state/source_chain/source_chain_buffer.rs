use crate::core::state::{
    chain_cas::{ChainCasBuf, HeaderCas},
    chain_sequence::ChainSequenceBuf,
    source_chain::{ChainElement, SignedHeader, SourceChainError, SourceChainResult},
};

use fallible_iterator::FallibleIterator;
use holochain_state::{
    buffer::BufferedStore,
    db::DbManager,
    error::DatabaseResult,
    prelude::{Readable, Writer},
};
use holochain_types::{address::HeaderAddress, entry::Entry, prelude::*, Header};

use tracing::*;

pub struct SourceChainBuf<'env, R: Readable> {
    cas: ChainCasBuf<'env, R>,
    sequence: ChainSequenceBuf<'env, R>,
    keystore: KeystoreSender,
}

impl<'env, R: Readable> SourceChainBuf<'env, R> {
    pub fn new(reader: &'env R, dbs: &'env DbManager) -> DatabaseResult<Self> {
        Ok(Self {
            cas: ChainCasBuf::primary(reader, dbs)?,
            sequence: ChainSequenceBuf::new(reader, dbs)?,
            keystore: dbs.keystore().clone(),
        })
    }

    // add a cache test only method that allows this to
    // be used with the cache database for testing
    // FIXME This should only be cfg(test) but that doesn't work with integration tests
    pub fn cache(reader: &'env R, dbs: &'env DbManager) -> DatabaseResult<Self> {
        Ok(Self {
            cas: ChainCasBuf::cache(reader, dbs)?,
            sequence: ChainSequenceBuf::new(reader, dbs)?,
            keystore: dbs.keystore().clone(),
        })
    }

    pub fn chain_head(&self) -> Option<&HeaderAddress> {
        self.sequence.chain_head()
    }

    /*pub fn get_entry(&self, k: EntryAddress) -> DatabaseResult<Option<Entry>> {
        self.cas.get_entry(k)
    }*/

    pub fn get_element(&self, k: &HeaderAddress) -> SourceChainResult<Option<ChainElement>> {
        debug!("GET {:?}", k);
        self.cas.get_element(k)
    }

    pub fn get_header(&self, k: &HeaderAddress) -> DatabaseResult<Option<SignedHeader>> {
        self.cas.get_header(k)
    }

    pub fn cas(&self) -> &ChainCasBuf<R> {
        &self.cas
    }

    pub async fn put(
        &mut self,
        header: Header,
        maybe_entry: Option<Entry>,
    ) -> SourceChainResult<()> {
        let signed_header = SignedHeader::new(&self.keystore, header.to_owned()).await?;

        /*
        FIXME: this needs to happen here.
        if !header.validate_entry(maybe_entry) {
            return Err(SourceChainError(ChainInvalidReason::HeaderAndEntryMismatch));
        }
        */

        self.sequence.put_header(header.hash().into());
        self.cas.put(signed_header, maybe_entry)?;
        Ok(())
    }

    pub fn headers(&self) -> &HeaderCas<'env, R> {
        &self.cas.headers()
    }

    /// Get the AgentPubKey from the entry committed to the chain.
    /// If this returns None, the chain was not initialized.
    pub fn agent_pubkey(&self) -> DatabaseResult<Option<AgentPubKey>> {
        Ok(self
            .cas
            .entries()
            .iter_raw()?
            .filter_map(|(_, e)| match e {
                Entry::Agent(agent_pubkey) => Some(agent_pubkey),
                _ => None,
            })
            .next())
    }

    pub fn iter_back(&'env self) -> SourceChainBackwardIterator<'env, R> {
        SourceChainBackwardIterator::new(self)
    }

    /// dump the entire source chain as a pretty-printed json string
    pub fn dump_as_json(&self) -> Result<String, SourceChainError> {
        #[derive(Serialize, Deserialize)]
        struct JsonChainElement {
            pub signature: Signature,
            pub header: Header,
            pub entry: Option<Entry>,
        }

        // TODO fix this.  We shouldn't really have nil values but this would
        // show if the database is corrupted and doesn't have an element
        #[derive(Serialize, Deserialize)]
        struct JsonChainDump {
            element: Option<JsonChainElement>,
        }

        Ok(serde_json::to_string_pretty(
            &self
                .iter_back()
                .map(|h| {
                    let maybe_element = self.get_element(&h.header().hash().into())?;
                    match maybe_element {
                        None => Ok(JsonChainDump { element: None }),
                        Some(element) => Ok(JsonChainDump {
                            element: Some(JsonChainElement {
                                signature: element.signature().to_owned(),
                                header: element.header().to_owned(),
                                entry: element.entry().to_owned(),
                            }),
                        }),
                    }
                })
                .collect::<Vec<_>>()?,
        )?)
    }
}

impl<'env, R: Readable> BufferedStore<'env> for SourceChainBuf<'env, R> {
    type Error = SourceChainError;

    fn flush_to_txn(self, writer: &'env mut Writer) -> Result<(), Self::Error> {
        self.cas.flush_to_txn(writer)?;
        self.sequence.flush_to_txn(writer)?;
        Ok(())
    }
}

pub struct SourceChainBackwardIterator<'env, R: Readable> {
    store: &'env SourceChainBuf<'env, R>,
    current: Option<HeaderAddress>,
}

impl<'env, R: Readable> SourceChainBackwardIterator<'env, R> {
    pub fn new(store: &'env SourceChainBuf<'env, R>) -> Self {
        Self {
            store,
            current: store.chain_head().cloned(),
        }
    }
}

/// Follows Header.link through every previous Entry (of any EntryType) in the chain
// #[holochain_tracing_macros::newrelic_autotrace(HOLOCHAIN_CORE)]
impl<'env, R: Readable> FallibleIterator for SourceChainBackwardIterator<'env, R> {
    type Item = SignedHeader;
    type Error = SourceChainError;

    fn next(&mut self) -> Result<Option<Self::Item>, Self::Error> {
        match &self.current {
            None => Ok(None),
            Some(top) => {
                if let Some(signed_header) = self.store.get_header(top)? {
                    self.current = signed_header.header().prev_header().map(|h| h.to_owned());
                    Ok(Some(signed_header))
                } else {
                    Ok(None)
                }
            }
        }
    }
}

#[cfg(test)]
pub mod tests {

    use super::SourceChainBuf;
    use crate::core::state::source_chain::SourceChainResult;
    use fallible_iterator::FallibleIterator;
    use holochain_state::{prelude::*, test_utils::test_cell_env};
    use holochain_types::{
        entry::Entry,
        header,
        prelude::*,
        test_utils::{fake_agent_pubkey_1, fake_dna_file},
        Header,
    };

    fn fixtures() -> (AgentPubKey, Header, Option<Entry>, Header, Option<Entry>) {
        let _ = holochain_crypto::crypto_init_sodium();
        let dna = fake_dna_file("a");
        let agent_pubkey = fake_agent_pubkey_1();

        let agent_entry = Entry::Agent(agent_pubkey.clone());

<<<<<<< HEAD
        let dna_header = ChainHeader::Dna(header::Dna {
            timestamp: Default::default(),
=======
        let dna_header = Header::Dna(header::Dna {
            timestamp: chrono::Utc::now().timestamp().into(),
>>>>>>> 7fa6fadc
            author: agent_pubkey.clone(),
            hash: dna.dna_hash().clone(),
        });

<<<<<<< HEAD
        let agent_header = ChainHeader::EntryCreate(header::EntryCreate {
            timestamp: Default::default(),
=======
        let agent_header = Header::EntryCreate(header::EntryCreate {
            timestamp: chrono::Utc::now().timestamp().into(),
>>>>>>> 7fa6fadc
            author: agent_pubkey.clone(),
            prev_header: dna_header.hash().into(),
            entry_type: header::EntryType::AgentPubKey,
            entry_address: agent_pubkey.clone().into(),
        });

        (
            agent_pubkey,
            dna_header,
            None,
            agent_header,
            Some(agent_entry),
        )
    }

    #[tokio::test(threaded_scheduler)]
    async fn source_chain_buffer_iter_back() -> SourceChainResult<()> {
        let arc = test_cell_env();
        let env = arc.guard().await;
        let dbs = arc.dbs().await?;

        let (_agent_pubkey, dna_header, dna_entry, agent_header, agent_entry) = fixtures();

        {
            let reader = env.reader()?;

            let mut store = SourceChainBuf::new(&reader, &dbs)?;
            assert!(store.chain_head().is_none());
            store.put(dna_header.clone(), dna_entry.clone()).await?;
            store.put(agent_header.clone(), agent_entry.clone()).await?;
            env.with_commit(|writer| store.flush_to_txn(writer))?;
        };

        {
            let reader = env.reader()?;

            let store = SourceChainBuf::new(&reader, &dbs)?;
            assert!(store.chain_head().is_some());

            // get the full element
            let dna_element_fetched = store
                .get_element(&dna_header.hash().into())
                .expect("error retrieving")
                .expect("entry not found");
            let agent_element_fetched = store
                .get_element(&agent_header.hash().into())
                .expect("error retrieving")
                .expect("entry not found");
            assert_eq!(dna_header, *dna_element_fetched.header());
            assert_eq!(dna_entry, *dna_element_fetched.entry());
            assert_eq!(agent_header, *agent_element_fetched.header());
            assert_eq!(agent_entry, *agent_element_fetched.entry());

            // check that you can iterate on the chain
            assert_eq!(
                store
                    .iter_back()
                    .map(|h| Ok(store
                        .get_element(&h.header().hash().into())?
                        .unwrap()
                        .header()
                        .clone()))
                    .collect::<Vec<_>>()
                    .unwrap(),
                vec![agent_header, dna_header]
            );
        }

        Ok(())
    }

    #[tokio::test(threaded_scheduler)]
    async fn source_chain_buffer_dump_entries_json() -> SourceChainResult<()> {
        let arc = test_cell_env();
        let env = arc.guard().await;
        let dbs = arc.dbs().await?;

        let (_agent_pubkey, dna_header, dna_entry, agent_header, agent_entry) = fixtures();

        {
            let reader = env.reader()?;

            let mut store = SourceChainBuf::new(&reader, &dbs)?;
            store.put(dna_header.clone(), dna_entry).await?;
            store.put(agent_header.clone(), agent_entry).await?;
            env.with_commit(|writer| store.flush_to_txn(writer))?;
        }

        {
            let reader = env.reader()?;

            let store = SourceChainBuf::new(&reader, &dbs)?;
            let json = store.dump_as_json()?;
            let parsed: serde_json::Value = serde_json::from_str(&json).unwrap();
            let parsed = parsed
                .as_array()
                .unwrap()
                .iter()
                .map(|item| {
                    let item = item.as_object().unwrap();
                    let element = item.get("element").unwrap();
                    let header = element.get("header").unwrap();
                    let header_type = header.get("type").unwrap().as_str().unwrap();

                    /*let _entry_address = header
                        .get("entry_address")
                        .unwrap()
                        .get("Entry")
                        .unwrap()
                        .as_array()
                        .unwrap();
                    let entry_type = entry.get("entry_type").unwrap().as_str().unwrap();
                    let _entry_data: serde_json::Value = match entry_type {
                        "AgentPubKey" => entry.get("entry").unwrap().clone(),
                        "Dna" => entry
                            .get("entry")
                            .unwrap()
                            .as_object()
                            .unwrap()
                            .get("uuid")
                            .unwrap()
                            .clone(),
                        _ => serde_json::Value::Null,
                    };*/
                    // FIXME: this test is very specific; commenting out the specifics for now
                    // until we finalize the Entry and Header format
                    // serde_json::json!([entry_type, entry_address, entry_data])
                    serde_json::json!(header_type)
                })
                .collect::<Vec<_>>();

            assert_eq!(
                "[\"EntryCreate\",\"Dna\"]",
                &serde_json::to_string(&parsed).unwrap(),
            );
        }

        Ok(())
    }
}<|MERGE_RESOLUTION|>--- conflicted
+++ resolved
@@ -207,24 +207,14 @@
 
         let agent_entry = Entry::Agent(agent_pubkey.clone());
 
-<<<<<<< HEAD
-        let dna_header = ChainHeader::Dna(header::Dna {
+        let dna_header = Header::Dna(header::Dna {
             timestamp: Default::default(),
-=======
-        let dna_header = Header::Dna(header::Dna {
-            timestamp: chrono::Utc::now().timestamp().into(),
->>>>>>> 7fa6fadc
             author: agent_pubkey.clone(),
             hash: dna.dna_hash().clone(),
         });
 
-<<<<<<< HEAD
-        let agent_header = ChainHeader::EntryCreate(header::EntryCreate {
+        let agent_header = Header::EntryCreate(header::EntryCreate {
             timestamp: Default::default(),
-=======
-        let agent_header = Header::EntryCreate(header::EntryCreate {
-            timestamp: chrono::Utc::now().timestamp().into(),
->>>>>>> 7fa6fadc
             author: agent_pubkey.clone(),
             prev_header: dna_header.hash().into(),
             entry_type: header::EntryType::AgentPubKey,
