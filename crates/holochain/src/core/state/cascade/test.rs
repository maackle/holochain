use super::Cascade;
use crate::core::state::{
    chain_cas::ChainCasBuf,
    metadata::{EntryDhtStatus, LinkMetaKey, MockMetadataBuf},
    source_chain::{SourceChainBuf, SourceChainResult},
};
use crate::{
    fixt::{LinkMetaValFixturator, ZomeIdFixturator},
    test_utils::test_network,
};
use ::fixt::prelude::*;
use holochain_state::{
    env::ReadManager, error::DatabaseResult, prelude::*, test_utils::test_cell_env,
};
use holochain_types::{
    element::SignedHeaderHashed,
    entry::EntryHashed,
    fixt::SignatureFixturator,
    header, observability,
    prelude::*,
    test_utils::{fake_agent_pubkey_1, fake_agent_pubkey_2, fake_header_hash},
    Header, HeaderHashed,
};
use holochain_zome_types::entry::Entry;
use holochain_zome_types::link::LinkTag;
use mockall::*;

#[allow(dead_code)]
struct Chains<'env> {
    source_chain: SourceChainBuf<'env>,
    cache: ChainCasBuf<'env>,
    jimbo_id: AgentPubKey,
    jimbo_header: Header,
    jimbo_entry: EntryHashed,
    jessy_id: AgentPubKey,
    jessy_header: Header,
    jessy_entry: EntryHashed,
    mock_primary_meta: MockMetadataBuf,
    mock_cache_meta: MockMetadataBuf,
}

fn setup_env<'env>(reader: &'env Reader<'env>, dbs: &impl GetDb) -> DatabaseResult<Chains<'env>> {
    let previous_header = fake_header_hash(1);

    let jimbo_id = fake_agent_pubkey_1();
    let jessy_id = fake_agent_pubkey_2();
    let (jimbo_entry, jessy_entry) = tokio_safe_block_on::tokio_safe_block_on(
        async {
            (
                EntryHashed::with_data(Entry::Agent(jimbo_id.clone().into()))
                    .await
                    .unwrap(),
                EntryHashed::with_data(Entry::Agent(jessy_id.clone().into()))
                    .await
                    .unwrap(),
            )
        },
        std::time::Duration::from_secs(1),
    )
    .unwrap();

    let jimbo_header = Header::EntryCreate(header::EntryCreate {
        author: jimbo_id.clone(),
        timestamp: Timestamp::now(),
        header_seq: 0,
        prev_header: previous_header.clone().into(),
        entry_type: header::EntryType::AgentPubKey,
        entry_hash: jimbo_entry.as_hash().clone(),
    });

    let jessy_header = Header::EntryCreate(header::EntryCreate {
        author: jessy_id.clone(),
        timestamp: Timestamp::now(),
        header_seq: 0,
        prev_header: previous_header.clone().into(),
        entry_type: header::EntryType::AgentPubKey,
        entry_hash: jessy_entry.as_hash().clone(),
    });

    let source_chain = SourceChainBuf::new(reader, dbs)?;
    let cache = ChainCasBuf::cache(reader, dbs)?;
    let mock_primary_meta = MockMetadataBuf::new();
    let mock_cache_meta = MockMetadataBuf::new();
    Ok(Chains {
        source_chain,
        cache,
        jimbo_id,
        jimbo_header,
        jimbo_entry,
        jessy_id,
        jessy_header,
        jessy_entry,
        mock_primary_meta,
        mock_cache_meta,
    })
}

#[tokio::test(threaded_scheduler)]
async fn live_local_return() -> SourceChainResult<()> {
    // setup some data thats in the scratch
    let env = test_cell_env();
    let dbs = env.dbs().await;
    let env_ref = env.guard().await;
    let reader = env_ref.reader()?;
    let Chains {
        mut source_chain,
        mut cache,
        jimbo_header,
        jimbo_entry,
        mut mock_primary_meta,
        mock_cache_meta,
        ..
    } = setup_env(&reader, &dbs)?;
    source_chain
        .put_raw(jimbo_header.clone(), Some(jimbo_entry.as_content().clone()))
        .await?;
    let address = jimbo_entry.as_hash();

    // set it's metadata to LIVE
    mock_primary_meta
        .expect_get_dht_status()
        .with(predicate::eq(address.clone()))
        .returning(|_| Ok(EntryDhtStatus::Live));

    let (_n, _r, cell_network) = test_network().await;

    // call dht_get with above address
    let cascade = Cascade::new(
        &source_chain.cas(),
        &mock_primary_meta,
        &mut cache,
        &mock_cache_meta,
        cell_network,
    );
<<<<<<< HEAD
    let entry = cascade.dht_get(&address.clone().into()).await?;
=======

    let entry = cascade.dht_get(address).await?;
>>>>>>> de57c78e
    // check it returns
    assert_eq!(entry.unwrap().into_inner().1.unwrap(), *jimbo_entry);
    // check it doesn't hit the cache
    // this is implied by the mock not expecting calls
    Ok(())
}

#[tokio::test(threaded_scheduler)]
async fn dead_local_none() -> SourceChainResult<()> {
    observability::test_run().ok();
    // setup some data thats in the scratch
    let env = test_cell_env();
    let dbs = env.dbs().await;
    let env_ref = env.guard().await;
    let reader = env_ref.reader()?;
    let Chains {
        mut source_chain,
        mut cache,
        jimbo_id: _,
        jimbo_header,
        jimbo_entry,
        mut mock_primary_meta,
        mock_cache_meta,
        ..
    } = setup_env(&reader, &dbs)?;
    source_chain
        .put_raw(jimbo_header.clone(), Some(jimbo_entry.as_content().clone()))
        .await?;
    let address = jimbo_entry.as_hash();

    // set it's metadata to Dead
    mock_primary_meta
        .expect_get_dht_status()
        .with(predicate::eq(address.clone()))
        .returning(|_| Ok(EntryDhtStatus::Dead));

    let (_n, _r, cell_network) = test_network().await;
    // call dht_get with above address
    let cascade = Cascade::new(
        &source_chain.cas(),
        &mock_primary_meta,
        &mut cache,
        &mock_cache_meta,
        cell_network,
    );
    let entry = cascade.dht_get(&address.clone().into()).await?;
    // check it returns none
    assert_eq!(entry, None);
    // check it doesn't hit the cache
    // this is implied by the mock not expecting calls
    Ok(())
}

#[tokio::test(threaded_scheduler)]
async fn notfound_goto_cache_live() -> SourceChainResult<()> {
    observability::test_run().ok();
    // setup some data thats in the scratch
    let env = test_cell_env();
    let dbs = env.dbs().await;
    let env_ref = env.guard().await;
    let reader = env_ref.reader()?;
    let Chains {
        source_chain,
        mut cache,
        jimbo_id: _,
        jimbo_header,
        jimbo_entry,
        mock_primary_meta,
        mut mock_cache_meta,
        ..
    } = setup_env(&reader, &dbs)?;
    let h = HeaderHashed::with_data(jimbo_header.clone()).await.unwrap();
    let h = SignedHeaderHashed::with_presigned(h, fixt!(Signature));
    cache.put(h, Some(jimbo_entry.clone()))?;
    let address = jimbo_entry.as_hash();

    // set it's metadata to Live
    mock_cache_meta
        .expect_get_dht_status()
        .with(predicate::eq(address.clone()))
        .returning(|_| Ok(EntryDhtStatus::Live));

    let (_n, _r, cell_network) = test_network().await;
    // call dht_get with above address
    let cascade = Cascade::new(
        &source_chain.cas(),
        &mock_primary_meta,
        &mut cache,
        &mock_cache_meta,
        cell_network,
    );
    let _entry = cascade.dht_get(&address.clone().into()).await?;
    // check it returns

    // FIXME!
    //    assert_eq!(entry, Some(jimbo_entry));
    // check it doesn't hit the primary
    // this is implied by the mock not expecting calls
    Ok(())
}

#[tokio::test(threaded_scheduler)]
async fn notfound_cache() -> DatabaseResult<()> {
    observability::test_run().ok();
    // setup some data thats in the scratch
    let env = test_cell_env();
    let dbs = env.dbs().await;
    let env_ref = env.guard().await;
    let reader = env_ref.reader()?;
    let Chains {
        source_chain,
        mut cache,
        jimbo_header: _,
        jimbo_entry,
        mock_primary_meta,
        mock_cache_meta,
        ..
    } = setup_env(&reader, &dbs)?;
    let address = jimbo_entry.as_hash();

    let (_n, _r, cell_network) = test_network().await;
    // call dht_get with above address
    let cascade = Cascade::new(
        &source_chain.cas(),
        &mock_primary_meta,
        &mut cache,
        &mock_cache_meta,
        cell_network,
    );
    let entry = cascade.dht_get(&address.clone().into()).await?;
    // check it returns
    assert_eq!(entry, None);
    // check it doesn't hit the primary
    // this is implied by the mock not expecting calls
    // check it doesn't ask the cache
    // this is implied by the mock not expecting calls
    Ok(())
}

#[tokio::test(threaded_scheduler)]
async fn links_local_return() -> SourceChainResult<()> {
    // setup some data thats in the scratch
    let env = test_cell_env();
    let dbs = env.dbs().await;
    let env_ref = env.guard().await;
    let reader = env_ref.reader()?;
    let Chains {
        mut source_chain,
        mut cache,
        jimbo_id: _,
        jimbo_header,
        jimbo_entry,
        jessy_id: _,
        jessy_header,
        jessy_entry,
        mut mock_primary_meta,
        mock_cache_meta,
    } = setup_env(&reader, &dbs)?;
    source_chain
        .put_raw(jimbo_header.clone(), Some(jimbo_entry.as_content().clone()))
        .await?;
    source_chain
        .put_raw(jessy_header.clone(), Some(jessy_entry.as_content().clone()))
        .await?;
    let base = jimbo_entry.as_hash().clone();
    let target = jessy_entry.as_hash().clone();

    let tag = LinkTag::new(BytesFixturator::new(Unpredictable).next().unwrap());
    let zome_id = ZomeIdFixturator::new(Unpredictable).next().unwrap();

    let link = LinkMetaValFixturator::new((target.clone(), tag.clone()))
        .next()
        .unwrap();

    let key = LinkMetaKey::BaseZomeTag(&base, zome_id, &tag);

    // Return a link between entries
    let link_return = vec![link.clone()];
    mock_primary_meta
        .expect_get_links()
        .withf({
            let base = base.clone();
            let tag = tag.clone();
            move |k| {
                let key = LinkMetaKey::BaseZomeTag(&base, zome_id, &tag);
                k == &key
            }
        })
        .returning({
            move |_| {
                Ok(Box::new(fallible_iterator::convert(
                    link_return.clone().into_iter().map(Ok),
                )))
            }
        });

    let (_n, _r, cell_network) = test_network().await;
    // call dht_get_links with above base
    let cascade = Cascade::new(
        &source_chain.cas(),
        &mock_primary_meta,
        &mut cache,
        &mock_cache_meta,
        cell_network,
    );
    let links = cascade.dht_get_links(&key).await?;
    // check it returns
    assert_eq!(links, vec![link.into_link()]);
    // check it doesn't hit the cache
    // this is implied by the mock not expecting calls
    Ok(())
}

#[tokio::test(threaded_scheduler)]
async fn links_cache_return() -> SourceChainResult<()> {
    observability::test_run().ok();
    // setup some data thats in the scratch
    let env = test_cell_env();
    let dbs = env.dbs().await;
    let env_ref = env.guard().await;
    let reader = env_ref.reader()?;
    let Chains {
        mut source_chain,
        mut cache,
        jimbo_id: _,
        jimbo_header,
        jimbo_entry,
        jessy_id: _,
        jessy_header,
        jessy_entry,
        mut mock_primary_meta,
        mut mock_cache_meta,
    } = setup_env(&reader, &dbs)?;
    source_chain
        .put_raw(jimbo_header.clone(), Some(jimbo_entry.as_content().clone()))
        .await?;
    source_chain
        .put_raw(jessy_header.clone(), Some(jessy_entry.as_content().clone()))
        .await?;
    let base = jimbo_entry.as_hash().clone();
    let target = jessy_entry.as_hash().clone();

    let tag = LinkTag::new(BytesFixturator::new(Unpredictable).next().unwrap());
    let zome_id = ZomeIdFixturator::new(Unpredictable).next().unwrap();

    let link = LinkMetaValFixturator::new((target.clone(), tag.clone()))
        .next()
        .unwrap();

    let key = LinkMetaKey::BaseZomeTag(&base, zome_id, &tag);

    let link_return = vec![];
    // Return empty links
    mock_primary_meta
        .expect_get_links()
        .withf({
            let base = base.clone();
            let tag = tag.clone();
            move |k| {
                let key = LinkMetaKey::BaseZomeTag(&base, zome_id, &tag);
                k == &key
            }
        })
        .returning({
            move |_| {
                Ok(Box::new(fallible_iterator::convert(
                    link_return.clone().into_iter().map(Ok),
                )))
            }
        });

    let link_return = vec![link.clone()];
    // Return a link between entries
    mock_cache_meta
        .expect_get_links()
        .withf({
            let base = base.clone();
            let tag = tag.clone();
            move |k| {
                let key = LinkMetaKey::BaseZomeTag(&base, zome_id, &tag);
                k == &key
            }
        })
        .returning({
            move |_| {
                Ok(Box::new(fallible_iterator::convert(
                    link_return.clone().into_iter().map(Ok),
                )))
            }
        });

    let (_n, _r, cell_network) = test_network().await;
    // call dht_get_links with above base
    let cascade = Cascade::new(
        &source_chain.cas(),
        &mock_primary_meta,
        &mut cache,
        &mock_cache_meta,
        cell_network,
    );
    let links = cascade.dht_get_links(&key).await?;
    // check it returns
    assert_eq!(links, vec![link.into_link()]);
    Ok(())
}

#[tokio::test(threaded_scheduler)]
async fn links_notauth_cache() -> DatabaseResult<()> {
    observability::test_run().ok();
    // setup some data thats in the scratch
    let env = test_cell_env();
    let dbs = env.dbs().await;
    let env_ref = env.guard().await;
    let reader = env_ref.reader()?;
    let Chains {
        source_chain,
        mut cache,
        jimbo_header: _,
        jimbo_entry,
        jessy_id: _,
        jessy_header: _,
        jessy_entry,
        mock_primary_meta,
        mut mock_cache_meta,
        ..
    } = setup_env(&reader, &dbs)?;

    let base = jimbo_entry.as_hash().clone();
    let target = jessy_entry.as_hash().clone();

    let tag = LinkTag::new(BytesFixturator::new(Unpredictable).next().unwrap());
    let zome_id = ZomeIdFixturator::new(Unpredictable).next().unwrap();

    let link = LinkMetaValFixturator::new((target.clone(), tag.clone()))
        .next()
        .unwrap();

    let key = LinkMetaKey::BaseZomeTag(&base, zome_id, &tag);

    let link_return = vec![link.clone()];

    // Return empty links
    mock_cache_meta
        .expect_get_links()
        .withf({
            let base = base.clone();
            let tag = tag.clone();
            move |k| {
                let key = LinkMetaKey::BaseZomeTag(&base, zome_id, &tag);
                k == &key
            }
        })
        .returning({
            move |_| {
                Ok(Box::new(fallible_iterator::convert(
                    link_return.clone().into_iter().map(Ok),
                )))
            }
        });

    let (_n, _r, cell_network) = test_network().await;

    // call dht_get_links with above base
    let cascade = Cascade::new(
        &source_chain.cas(),
        &mock_primary_meta,
        &mut cache,
        &mock_cache_meta,
        cell_network,
    );
    let links = cascade.dht_get_links(&key).await?;
    // check it returns
    assert_eq!(links, vec![link.into_link()]);
    // check it doesn't hit the primary
    // this is implied by the mock not expecting calls
    Ok(())
}<|MERGE_RESOLUTION|>--- conflicted
+++ resolved
@@ -132,12 +132,7 @@
         &mock_cache_meta,
         cell_network,
     );
-<<<<<<< HEAD
-    let entry = cascade.dht_get(&address.clone().into()).await?;
-=======
-
-    let entry = cascade.dht_get(address).await?;
->>>>>>> de57c78e
+    let entry = cascade.dht_get(address.clone().into()).await?;
     // check it returns
     assert_eq!(entry.unwrap().into_inner().1.unwrap(), *jimbo_entry);
     // check it doesn't hit the cache
@@ -183,7 +178,7 @@
         &mock_cache_meta,
         cell_network,
     );
-    let entry = cascade.dht_get(&address.clone().into()).await?;
+    let entry = cascade.dht_get(address.clone().into()).await?;
     // check it returns none
     assert_eq!(entry, None);
     // check it doesn't hit the cache
@@ -229,7 +224,7 @@
         &mock_cache_meta,
         cell_network,
     );
-    let _entry = cascade.dht_get(&address.clone().into()).await?;
+    let _entry = cascade.dht_get(address.clone().into()).await?;
     // check it returns
 
     // FIXME!
@@ -267,7 +262,7 @@
         &mock_cache_meta,
         cell_network,
     );
-    let entry = cascade.dht_get(&address.clone().into()).await?;
+    let entry = cascade.dht_get(address.clone().into()).await?;
     // check it returns
     assert_eq!(entry, None);
     // check it doesn't hit the primary
