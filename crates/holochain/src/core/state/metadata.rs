--- conflicted
+++ resolved
@@ -181,7 +181,7 @@
     ) -> DatabaseResult<Box<dyn FallibleIterator<Item = TimedHeaderHash, Error = DatabaseError> + '_>>;
 
     /// Finds if there is a StoreElement under this header
-    async fn has_element_header(&self, hash: &HeaderHash) -> DatabaseResult<bool>;
+    fn has_element_header(&self, hash: &HeaderHash) -> DatabaseResult<bool>;
 
     /// Get the environment for creating readers
     fn env(&self) -> &EnvironmentRead;
@@ -202,15 +202,15 @@
     /// Create a [MetadataBuf] with the vault databases using the IntegratedPrefix.
     /// The data in the type will be separate from the other prefixes even though the
     /// database is shared.
-    pub fn vault(env: EnvironmentRead, dbs: &impl GetDb) -> DatabaseResult<Self> {
-        Self::new_vault(env, dbs)
+    pub fn vault(env: EnvironmentRead) -> DatabaseResult<Self> {
+        Self::new_vault(env)
     }
 
     /// Create a [MetadataBuf] with the cache databases
-    pub fn cache(env: EnvironmentRead, dbs: &impl GetDb) -> DatabaseResult<Self> {
-        let system_meta = dbs.get_db(&*CACHE_SYSTEM_META)?;
-        let links_meta = dbs.get_db(&*CACHE_LINKS_META)?;
-        let misc_meta = dbs.get_db(&*CACHE_STATUS_META)?;
+    pub fn cache(env: EnvironmentRead) -> DatabaseResult<Self> {
+        let system_meta = env.get_db(&*CACHE_SYSTEM_META)?;
+        let links_meta = env.get_db(&*CACHE_LINKS_META)?;
+        let misc_meta = env.get_db(&*CACHE_STATUS_META)?;
         Self::new(env, system_meta, links_meta, misc_meta)
     }
 }
@@ -219,8 +219,8 @@
     /// Create a [MetadataBuf] with the vault databases using the PendingPrefix.
     /// The data in the type will be separate from the other prefixes even though the
     /// database is shared.
-    pub fn pending(env: EnvironmentRead, dbs: &impl GetDb) -> DatabaseResult<Self> {
-        Self::new_vault(env, dbs)
+    pub fn pending(env: EnvironmentRead) -> DatabaseResult<Self> {
+        Self::new_vault(env)
     }
 }
 
@@ -228,8 +228,8 @@
     /// Create a [MetadataBuf] with the vault databases using the JudgedPrefix.
     /// The data in the type will be separate from the other prefixes even though the
     /// database is shared.
-    pub fn judged(env: EnvironmentRead, dbs: &impl GetDb) -> DatabaseResult<Self> {
-        Self::new_vault(env, dbs)
+    pub fn judged(env: EnvironmentRead) -> DatabaseResult<Self> {
+        Self::new_vault(env)
     }
 }
 
@@ -237,8 +237,8 @@
     /// Create a [MetadataBuf] with the vault databases using the RejectedPrefix.
     /// The data in the type will be separate from the other prefixes even though the
     /// database is shared.
-    pub fn rejected(env: EnvironmentRead, dbs: &impl GetDb) -> DatabaseResult<Self> {
-        Self::new_vault(env, dbs)
+    pub fn rejected(env: EnvironmentRead) -> DatabaseResult<Self> {
+        Self::new_vault(env)
     }
 }
 
@@ -259,12 +259,11 @@
             env,
         })
     }
-<<<<<<< HEAD
-
-    fn new_vault(env: EnvironmentRead, dbs: &impl GetDb) -> DatabaseResult<Self> {
-        let system_meta = dbs.get_db(&*META_VAULT_SYS)?;
-        let links_meta = dbs.get_db(&*META_VAULT_LINKS)?;
-        let misc_meta = dbs.get_db(&*META_VAULT_MISC)?;
+
+    fn new_vault(env: EnvironmentRead) -> DatabaseResult<Self> {
+        let system_meta = env.get_db(&*META_VAULT_SYS)?;
+        let links_meta = env.get_db(&*META_VAULT_LINKS)?;
+        let misc_meta = env.get_db(&*META_VAULT_MISC)?;
         Self::new(env, system_meta, links_meta, misc_meta)
     }
 
@@ -282,22 +281,6 @@
         let key: SysMetaKey = key.into();
         self.system_meta.insert(PrefixBytesKey::new(key), sys_val);
         Ok(())
-=======
-    /// Create a [MetadataBuf] with the vault databases
-    pub fn vault(env: EnvironmentRead) -> DatabaseResult<Self> {
-        let system_meta = env.get_db(&*META_VAULT_SYS)?;
-        let links_meta = env.get_db(&*META_VAULT_LINKS)?;
-        let status_meta = env.get_db(&*META_VAULT_STATUS)?;
-        Self::new(env, system_meta, links_meta, status_meta)
-    }
-
-    /// Create a [MetadataBuf] with the cache databases
-    pub fn cache(env: EnvironmentRead) -> DatabaseResult<Self> {
-        let system_meta = env.get_db(&*CACHE_SYSTEM_META)?;
-        let links_meta = env.get_db(&*CACHE_LINKS_META)?;
-        let status_meta = env.get_db(&*CACHE_STATUS_META)?;
-        Self::new(env, system_meta, links_meta, status_meta)
->>>>>>> 8f0e3a56
     }
 
     async fn deregister_header_on_basis<K, H>(&mut self, key: K, header: H) -> DatabaseResult<()>
@@ -667,7 +650,7 @@
         ))
     }
 
-    async fn has_element_header(&self, hash: &HeaderHash) -> DatabaseResult<bool> {
+    fn has_element_header(&self, hash: &HeaderHash) -> DatabaseResult<bool> {
         fresh_reader!(self.env, |r| self
             .misc_meta
             .contains(&r, &MiscMetaKey::StoreElement(hash.clone()).into()))
@@ -681,17 +664,10 @@
 impl<P: PrefixType> BufferedStore for MetadataBuf<P> {
     type Error = DatabaseError;
 
-<<<<<<< HEAD
-    fn flush_to_txn(self, writer: &mut Writer) -> DatabaseResult<()> {
-        self.system_meta.flush_to_txn(writer)?;
-        self.links_meta.flush_to_txn(writer)?;
-        self.misc_meta.flush_to_txn(writer)?;
-=======
     fn flush_to_txn_ref(&mut self, writer: &mut Writer) -> DatabaseResult<()> {
         self.system_meta.flush_to_txn_ref(writer)?;
         self.links_meta.flush_to_txn_ref(writer)?;
-        self.status_meta.flush_to_txn_ref(writer)?;
->>>>>>> 8f0e3a56
+        self.misc_meta.flush_to_txn_ref(writer)?;
         Ok(())
     }
 }