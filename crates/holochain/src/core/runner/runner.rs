use super::error::WorkflowRunResult;
use crate::{
<<<<<<< HEAD
    conductor::api::{CellConductorApi, CellConductorApiT},
    core::{
        ribosome::WasmRibosome,
=======
    conductor::Cell,
    core::{
>>>>>>> 92cb36dc
        state::workspace::{self, Workspace},
        workflow,
    },
};
use futures::future::{BoxFuture, FutureExt};
use sx_state::{env::WriteManager, prelude::*};
use workflow::{WorkflowCall, WorkflowEffects, WorkflowTrigger};
use workspace::WorkspaceError;

pub struct WorkflowRunner<'c>(&'c Cell);

impl<'c> WorkflowRunner<'c> {
    pub async fn run_workflow(&self, call: WorkflowCall) -> WorkflowRunResult<()> {
        let environ = self.0.state_env();
        let dbs = environ.dbs().await?;
        let env = environ.guard().await;
        let reader = env.reader()?;

        // TODO: is it possible to DRY this up with a macro?
        match call {
            WorkflowCall::InvokeZome(invocation) => {
                let workspace = workspace::InvokeZomeWorkspace::new(&reader, &dbs)?;
                let result =
                    workflow::invoke_zome(workspace, self.0.get_ribosome(), invocation).await?;
                self.finish_workflow(result).await?;
            }
            WorkflowCall::Genesis(dna, agent_id) => {
                let workspace = workspace::GenesisWorkspace::new(&reader, &dbs)?;
                let api = self.0.get_conductor_api();
                let result = workflow::genesis(workspace, api, *dna, agent_id).await?;
                self.finish_workflow(result).await?;
            }
        }
        Ok(())
    }

    fn finish_workflow<'a, W: 'a + Workspace>(
        &'a self,
        effects: WorkflowEffects<W>,
    ) -> BoxFuture<WorkflowRunResult<()>> {
        async move {
            let arc = self.0.state_env();
            let env = arc.guard().await;
            let WorkflowEffects {
                workspace,
                triggers,
                callbacks,
                signals,
            } = effects;
            {
                let writer = env.writer().map_err(Into::<WorkspaceError>::into)?;
                workspace
                    .commit_txn(writer)
                    .map_err(Into::<WorkspaceError>::into)?;
            }
            for WorkflowTrigger { call, interval } in triggers {
                if let Some(_delay) = interval {
                    // FIXME: implement or discard
                    unimplemented!()
                } else {
                    self.run_workflow(call).await?
                }
            }
            for _callback in callbacks {
                // TODO
            }
            for _signal in signals {
                // TODO
            }

            Ok(())
        }
        .boxed()
    }
}<|MERGE_RESOLUTION|>--- conflicted
+++ resolved
@@ -1,13 +1,7 @@
 use super::error::WorkflowRunResult;
 use crate::{
-<<<<<<< HEAD
-    conductor::api::{CellConductorApi, CellConductorApiT},
-    core::{
-        ribosome::WasmRibosome,
-=======
     conductor::Cell,
     core::{
->>>>>>> 92cb36dc
         state::workspace::{self, Workspace},
         workflow,
     },
