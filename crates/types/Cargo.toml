[package]
name = "sx_types"
version = "0.0.1"
description = "Holochain common types"
license = "GPL-3.0-only"
homepage = "https://github.com/Holo-host/holochain-2020"
documentation = "https://github.com/Holo-host/holochain-2020"
authors = ["Holochain Core Dev Team <devcore@holochain.org>"]
edition = "2018"

# See more keys and their definitions at https://doc.rust-lang.org/cargo/reference/manifest.html

[dependencies]
base64 = "0.10.1"
chrono = "0.4.6"
hcid = "0.0.6"
# holochain_locksmith = "0.0.43-alpha3"
lib3h_crypto_api = "0.0.38"
regex = "1.1.2"
serde = { version = "1.0.104", features = ["derive", "rc"] }
serde_json = "1.0.51"
serde_bytes = "0.11"
lazy_static = "1.4.0"
snowflake = "1.3.0"
backtrace = "0.3.27"
tracing = "=0.1.13"
tracing-core = "=0.1.10"
tracing-subscriber = "=0.2.3"
tracing-serde = "=0.1.1"
holochain_serialized_bytes = "=0.0.38"
holochain_wasmer_common = "=0.0.24"
sx_types_derive = { version = "=0.0.1", path = "../types_derive" }
sx_zome_types = { path = "../zome_types" }
<<<<<<< HEAD
holo_hash_core = { path = "../holo_hash_core" }
=======
sx_crypto = { version = "=0.0.1", path = "../crypto" }
holo_hash = { version = "=0.0.1", path = "../holo_hash" }
futures = "0.3"
must_future = "0.1.1"

# for test_utils
anyhow = "1.0.26"
tempdir = "0.3.7"
>>>>>>> d06acd83

# possibly dispensable
multihash = "0.8.0"
maplit = "1.0.2"
thiserror = "1.0.10"
derive_more = "0.99.3"
rust-base58 = "0.0.4"
shrinkwraprs = "0.3.0"

[dev-dependencies]
<<<<<<< HEAD
holo_hash = { path = "../holo_hash" }
=======
tokio = { version = "0.2", features = ["full"] }
>>>>>>> d06acd83
<|MERGE_RESOLUTION|>--- conflicted
+++ resolved
@@ -31,9 +31,6 @@
 holochain_wasmer_common = "=0.0.24"
 sx_types_derive = { version = "=0.0.1", path = "../types_derive" }
 sx_zome_types = { path = "../zome_types" }
-<<<<<<< HEAD
-holo_hash_core = { path = "../holo_hash_core" }
-=======
 sx_crypto = { version = "=0.0.1", path = "../crypto" }
 holo_hash = { version = "=0.0.1", path = "../holo_hash" }
 futures = "0.3"
@@ -42,7 +39,6 @@
 # for test_utils
 anyhow = "1.0.26"
 tempdir = "0.3.7"
->>>>>>> d06acd83
 
 # possibly dispensable
 multihash = "0.8.0"
@@ -53,8 +49,4 @@
 shrinkwraprs = "0.3.0"
 
 [dev-dependencies]
-<<<<<<< HEAD
-holo_hash = { path = "../holo_hash" }
-=======
-tokio = { version = "0.2", features = ["full"] }
->>>>>>> d06acd83
+tokio = { version = "0.2", features = ["full"] }