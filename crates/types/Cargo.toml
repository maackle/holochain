--- conflicted
+++ resolved
@@ -20,18 +20,9 @@
 holo_hash_core = { version = "0.0.1", path = "../holo_hash_core" }
 holochain_crypto = { version = "0.0.1", path = "../crypto" }
 holochain_keystore = { version = "0.0.1", path = "../keystore" }
-<<<<<<< HEAD
 # holochain_locksmith = "0.0.43-alpha3"
 lazy_static = "1.4.0"
-=======
-holochain_serialized_bytes = "=0.0.39"
-holochain_types_derive = { version = "=0.0.1", path = "../types_derive" }
-holochain_wasmer_common = "=0.0.30"
-holochain_zome_types = { path = "../zome_types" }
-lazy_static = "1.4.0"
 nanoid = "0.3"
-must_future = "0.1.1"
->>>>>>> b201959f
 regex = "1.1.2"
 serde = { version = "1.0.104", features = ["derive", "rc"] }
 serde_json = { version = "1.0.51", features = ["preserve_order"] }
