//! Some common testing helpers.

use crate::{
    cell::CellId,
<<<<<<< HEAD
    dna::{wasm::DnaWasm, zome::Zome, Dna, Properties},
=======
    dna::{wasm::DnaWasm, zome::Zome, DnaDef, DnaFile},
>>>>>>> 5bf5966b
    prelude::*,
    shims::CapToken,
};
use holo_hash::AgentPubKey;
use holochain_zome_types::ZomeExternHostInput;
use std::{collections::BTreeMap, path::PathBuf};

#[derive(Serialize, Deserialize, SerializedBytes)]
struct FakeProperties {
    test: String,
}

/// simple DnaWasm fixture
pub fn fake_dna_wasm() -> DnaWasm {
    DnaWasm::from(vec![0_u8])
}

/// simple Zome fixture
pub fn fake_zome() -> Zome {
    Zome {
        wasm_hash: holo_hash_core::WasmHash::new(vec![0; 36]),
    }
}

/// A fixture example dna for unit testing.
pub fn fake_dna_file(uuid: &str) -> DnaFile {
    fake_dna_zomes(uuid, vec![("test".into(), vec![].into())])
}

/// A fixture example dna for unit testing.
pub fn fake_dna_zomes(uuid: &str, zomes: Vec<(String, DnaWasm)>) -> DnaFile {
    let mut dna = DnaDef {
        name: "test".to_string(),
        properties: Properties::new(serde_json::json!({"p": "hi"}))
            .try_into()
            .unwrap(),
        uuid: uuid.to_string(),
        zomes: BTreeMap::new(),
    };
    let mut wasm_code = Vec::new();
    for (zome_name, wasm) in zomes {
        let wasm_hash = holo_hash::WasmHash::with_data_sync(&wasm.code());
        let wasm_hash: holo_hash_core::WasmHash = wasm_hash.into();
        dna.zomes.insert(zome_name, Zome { wasm_hash });
        wasm_code.push(wasm);
    }
    tokio_safe_block_on::tokio_safe_block_on(
        DnaFile::new(dna, wasm_code),
        std::time::Duration::from_secs(1),
    )
    .unwrap()
    .unwrap()
}

/// Save a Dna to a file and return the path and tempdir that contains it
pub fn write_fake_dna_file(dna: DnaFile) -> anyhow::Result<(PathBuf, tempdir::TempDir)> {
    let tmp_dir = tempdir::TempDir::new("fake_dna")?;
    let mut path: PathBuf = tmp_dir.path().into();
    path.push("dna");
    std::fs::write(path.clone(), SerializedBytes::try_from(dna)?.bytes())?;
    Ok((path, tmp_dir))
}

/// A fixture example CellId for unit testing.
pub fn fake_cell_id(name: &str) -> CellId {
    (fake_dna_hash(name), fake_agent_pubkey_1()).into()
}

/// A fixture example DnaHash for unit testing.
pub fn fake_dna_hash(name: &str) -> DnaHash {
    DnaHash::with_data_sync(name.as_bytes())
}

/// A fixture example AgentPubKey for unit testing.
pub fn fake_agent_pubkey_1() -> AgentPubKey {
    holo_hash::AgentPubKey::try_from("uhCAkw-zrttiYpdfAYX4fR6W8DPUdheZJ-1QsRA4cTImmzTYUcOr4")
        .unwrap()
}

/// Another fixture example AgentPubKey for unit testing.
pub fn fake_agent_pubkey_2() -> AgentPubKey {
    holo_hash::AgentPubKey::try_from("uhCAkomHzekU0-x7p62WmrusdxD2w9wcjdajC88688JGSTEo6cbEK")
        .unwrap()
}

/// A fixture example HeaderHash for unit testing.
pub fn fake_header_hash(name: &str) -> HeaderHash {
    HeaderHash::with_data_sync(name.as_bytes())
}

/// A fixture example CapabilityRequest for unit testing.
pub fn fake_cap_token() -> CapToken {
    // TODO: real fake CapToken
    CapToken
}

/// A fixture example ZomeInvocationPayload for unit testing.
pub fn fake_zome_invocation_payload() -> ZomeExternHostInput {
    ZomeExternHostInput::try_from(SerializedBytes::try_from(()).unwrap()).unwrap()
}<|MERGE_RESOLUTION|>--- conflicted
+++ resolved
@@ -2,11 +2,8 @@
 
 use crate::{
     cell::CellId,
-<<<<<<< HEAD
-    dna::{wasm::DnaWasm, zome::Zome, Dna, Properties},
-=======
-    dna::{wasm::DnaWasm, zome::Zome, DnaDef, DnaFile},
->>>>>>> 5bf5966b
+    dna::{wasm::DnaWasm, zome::Zome, Properties},
+    dna::{DnaDef, DnaFile},
     prelude::*,
     shims::CapToken,
 };
