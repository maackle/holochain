//! p2p_store sql logic

use crate::prelude::*;
use crate::sql::*;
use kitsune_p2p::agent_store::{AgentInfo, AgentInfoSigned};
use kitsune_p2p::dht_arc::DhtArc;
use kitsune_p2p::KitsuneAgent;
use rusqlite::*;

/// Extension trait to treat connection instances
/// as p2p store accessors.
pub trait AsP2pStateConExt {
    /// Get an AgentInfoSigned record from the p2p_store
    fn p2p_get(&mut self, agent: &KitsuneAgent) -> DatabaseResult<Option<AgentInfoSigned>>;

    /// List all AgentInfoSigned records within a space in the p2p_store
    fn p2p_list(&mut self) -> DatabaseResult<Vec<AgentInfoSigned>>;

    /// Query agent list for gossip
    fn p2p_gossip_query(
        &mut self,
        since_ms: u64,
        until_ms: u64,
        within_arc: DhtArc,
    ) -> DatabaseResult<Vec<KitsuneAgent>>;
<<<<<<< HEAD

    /// Query agents sorted by nearness to basis loc
    fn p2p_query_near_basis(
        &mut self,
        basis: u32,
        limit: u32,
    ) -> DatabaseResult<Vec<AgentInfoSigned>>;

    /// Prune all expired AgentInfoSigned records from the p2p_store
    fn p2p_prune(&mut self) -> DatabaseResult<()>;
=======
>>>>>>> 744dca82
}

/// Extension trait to treat transaction instances
/// as p2p store accessors.
pub trait AsP2pStateTxExt {
    /// Get an AgentInfoSigned record from the p2p_store
    fn p2p_get(&self, agent: &KitsuneAgent) -> DatabaseResult<Option<AgentInfoSigned>>;

    /// List all AgentInfoSigned records within a space in the p2p_store
    fn p2p_list(&self) -> DatabaseResult<Vec<AgentInfoSigned>>;

    /// Query agent list for gossip
    fn p2p_gossip_query(
        &self,
        since_ms: u64,
        until_ms: u64,
        within_arc: DhtArc,
    ) -> DatabaseResult<Vec<KitsuneAgent>>;
<<<<<<< HEAD

    /// Query agents sorted by nearness to basis loc
    fn p2p_query_near_basis(&self, basis: u32, limit: u32) -> DatabaseResult<Vec<AgentInfoSigned>>;

    /// Prune all expired AgentInfoSigned records from the p2p_store
    fn p2p_prune(&self) -> DatabaseResult<()>;
=======
>>>>>>> 744dca82
}

impl AsP2pStateConExt for crate::db::PConn {
    fn p2p_get(&mut self, agent: &KitsuneAgent) -> DatabaseResult<Option<AgentInfoSigned>> {
        self.with_reader(move |reader| reader.p2p_get(agent))
    }

    fn p2p_list(&mut self) -> DatabaseResult<Vec<AgentInfoSigned>> {
        self.with_reader(move |reader| reader.p2p_list())
    }

    fn p2p_gossip_query(
        &mut self,
        since_ms: u64,
        until_ms: u64,
        within_arc: DhtArc,
    ) -> DatabaseResult<Vec<KitsuneAgent>> {
        self.with_reader(move |reader| reader.p2p_gossip_query(since_ms, until_ms, within_arc))
    }
}

<<<<<<< HEAD
    fn p2p_query_near_basis(
        &mut self,
        basis: u32,
        limit: u32,
    ) -> DatabaseResult<Vec<AgentInfoSigned>> {
        self.with_reader(move |reader| reader.p2p_query_near_basis(basis, limit))
    }

    fn p2p_prune(&mut self) -> DatabaseResult<()> {
        self.with_commit(move |writer| writer.p2p_prune())
    }
=======
/// Put an AgentInfoSigned record into the p2p_store
pub async fn p2p_put(db: &DbWrite, signed: &AgentInfoSigned) -> DatabaseResult<()> {
    let record = P2pRecord::from_signed(signed)?;
    db.async_commit(move |txn| tx_p2p_put(txn, record)).await
>>>>>>> 744dca82
}

/// Put an iterator of AgentInfoSigned records into the p2p_store
pub async fn p2p_put_all(
    db: &DbWrite,
    signed: impl Iterator<Item = &AgentInfoSigned>,
) -> DatabaseResult<()> {
    let mut records = Vec::new();
    for s in signed {
        records.push(P2pRecord::from_signed(s)?);
    }
    db.async_commit(move |txn| {
        for record in records {
            tx_p2p_put(txn, record)?;
        }
        Ok(())
    })
    .await
}

fn tx_p2p_put(txn: &mut Transaction, record: P2pRecord) -> DatabaseResult<()> {
    txn.execute(
        sql_p2p_state::INSERT,
        named_params! {
            ":agent": &record.agent.0,

            ":encoded": &record.encoded,

            ":signed_at_ms": &record.signed_at_ms,
            ":expires_at_ms": &record.expires_at_ms,
            ":storage_center_loc": &record.storage_center_loc,

            ":storage_start_1": &record.storage_start_1,
            ":storage_end_1": &record.storage_end_1,
            ":storage_start_2": &record.storage_start_2,
            ":storage_end_2": &record.storage_end_2,
        },
    )?;
    Ok(())
}

/// Prune all expired AgentInfoSigned records from the p2p_store
pub async fn p2p_prune(db: &DbWrite) -> DatabaseResult<()> {
    db.async_commit(move |txn| {
        let now = std::time::SystemTime::now()
            .duration_since(std::time::SystemTime::UNIX_EPOCH)
            .unwrap()
            .as_millis() as u64;

        txn.execute(sql_p2p_state::PRUNE, named_params! { ":now": now })?;
        DatabaseResult::Ok(())
    })
    .await?;

    Ok(())
}
impl AsP2pStateTxExt for Transaction<'_> {
    fn p2p_get(&self, agent: &KitsuneAgent) -> DatabaseResult<Option<AgentInfoSigned>> {
        use std::convert::TryFrom;

        let mut stmt = self
            .prepare(sql_p2p_state::SELECT)
            .map_err(|e| rusqlite::Error::ToSqlConversionFailure(e.into()))?;

        Ok(stmt
            .query_row(named_params! { ":agent": &agent.0 }, |r| {
                let r = r.get_ref(0)?;
                let r = r.as_blob()?;
                let signed = AgentInfoSigned::try_from(r)
                    .map_err(|e| rusqlite::Error::ToSqlConversionFailure(e.into()))?;
                Ok(signed)
            })
            .optional()?)
    }

    fn p2p_list(&self) -> DatabaseResult<Vec<AgentInfoSigned>> {
        use std::convert::TryFrom;

        let mut stmt = self
            .prepare(sql_p2p_state::SELECT_ALL)
            .map_err(|e| rusqlite::Error::ToSqlConversionFailure(e.into()))?;
        let mut out = Vec::new();
        for r in stmt.query_map([], |r| {
            let r = r.get_ref(0)?;
            let r = r.as_blob()?;
            let signed = AgentInfoSigned::try_from(r)
                .map_err(|e| rusqlite::Error::ToSqlConversionFailure(e.into()))?;

            Ok(signed)
        })? {
            out.push(r?);
        }
        Ok(out)
    }

    fn p2p_gossip_query(
        &self,
        since_ms: u64,
        until_ms: u64,
        within_arc: DhtArc,
    ) -> DatabaseResult<Vec<KitsuneAgent>> {
        let mut stmt = self
            .prepare(sql_p2p_state::GOSSIP_QUERY)
            .map_err(|e| rusqlite::Error::ToSqlConversionFailure(e.into()))?;

        let (storage_1, storage_2) = split_arc(&within_arc);

        let mut out = Vec::new();
        for r in stmt.query_map(
            named_params! {
                ":since_ms": clamp64(since_ms),
                ":until_ms": clamp64(until_ms),
                ":storage_start_1": storage_1.map(|s| s.0),
                ":storage_end_1": storage_1.map(|s| s.1),
                ":storage_start_2": storage_2.map(|s| s.0),
                ":storage_end_2": storage_2.map(|s| s.1),
            },
            |r| {
                let agent: Vec<u8> = r.get(0)?;
                Ok(KitsuneAgent(agent))
            },
        )? {
            out.push(r?);
        }
        Ok(out)
    }
<<<<<<< HEAD

    fn p2p_query_near_basis(&self, basis: u32, limit: u32) -> DatabaseResult<Vec<AgentInfoSigned>> {
        use std::convert::TryFrom;

        let mut stmt = self
            .prepare(sql_p2p_state::QUERY_NEAR_BASIS)
            .map_err(|e| rusqlite::Error::ToSqlConversionFailure(e.into()))?;

        let mut out = Vec::new();
        for r in stmt.query_map(named_params! { ":basis": basis, ":limit": limit }, |r| {
            let r = r.get_ref(0)?;
            let r = r.as_blob()?;
            let signed = AgentInfoSigned::try_from(r)
                .map_err(|e| rusqlite::Error::ToSqlConversionFailure(e.into()))?;

            Ok(signed)
        })? {
            out.push(r?);
        }
        Ok(out)
    }

    fn p2p_prune(&self) -> DatabaseResult<()> {
        let now = std::time::SystemTime::now()
            .duration_since(std::time::SystemTime::UNIX_EPOCH)
            .unwrap()
            .as_millis() as u64;

        self.execute(sql_p2p_state::PRUNE, named_params! { ":now": now })?;

        Ok(())
    }
=======
>>>>>>> 744dca82
}

/// Owned data dealing with a full p2p_store record.
#[derive(Debug)]
struct P2pRecord {
    agent: KitsuneAgent,

    // encoded binary
    encoded: Vec<u8>,

    // additional queryable fields
    signed_at_ms: i64,
    expires_at_ms: i64,
    storage_center_loc: u32,

    // generated fields
    storage_start_1: Option<u32>,
    storage_end_1: Option<u32>,
    storage_start_2: Option<u32>,
    storage_end_2: Option<u32>,
}

pub type SplitRange = (u32, u32);
pub fn split_arc(arc: &DhtArc) -> (Option<SplitRange>, Option<SplitRange>) {
    let mut storage_1 = None;
    let mut storage_2 = None;

    use std::ops::{Bound, RangeBounds};
    let r = arc.range();
    let s = r.start_bound();
    let e = r.end_bound();
    match (s, e) {
        // in the zero length case, DhtArc returns two excluded bounds
        (Bound::Excluded(_), Bound::Excluded(_)) => (),
        // the only other case for DhtArc is two included bounds
        (Bound::Included(s), Bound::Included(e)) => {
            if s > e {
                storage_1 = Some((u32::MIN, *e));
                storage_2 = Some((*s, u32::MAX));
            } else {
                storage_1 = Some((*s, *e));
            }
        }
        // no other cases currently exist
        _ => unreachable!(),
    }

    (storage_1, storage_2)
}

fn clamp64(u: u64) -> i64 {
    if u > i64::MAX as u64 {
        i64::MAX
    } else {
        u as i64
    }
}

impl P2pRecord {
    pub fn from_signed(signed: &AgentInfoSigned) -> DatabaseResult<Self> {
        use std::convert::TryFrom;

        let info = AgentInfo::try_from(signed).map_err(|e| anyhow::anyhow!(e))?;
        let agent = info.as_agent_ref().clone();

        let encoded = <Vec<u8>>::try_from(signed).map_err(|e| anyhow::anyhow!(e))?;

        let signed_at_ms = info.signed_at_ms();
        let expires_at_ms = signed_at_ms + info.expires_after_ms();
        let arc = info.dht_arc().map_err(|e| anyhow::anyhow!(e))?;

        let storage_center_loc = arc.center_loc.into();

        let (storage_1, storage_2) = split_arc(&arc);

        Ok(Self {
            agent,

            encoded,

            signed_at_ms: clamp64(signed_at_ms),
            expires_at_ms: clamp64(expires_at_ms),
            storage_center_loc,

            storage_start_1: storage_1.map(|s| s.0),
            storage_end_1: storage_1.map(|s| s.1),
            storage_start_2: storage_2.map(|s| s.0),
            storage_end_2: storage_2.map(|s| s.1),
        })
    }
}

#[cfg(test)]
mod p2p_test;<|MERGE_RESOLUTION|>--- conflicted
+++ resolved
@@ -23,7 +23,6 @@
         until_ms: u64,
         within_arc: DhtArc,
     ) -> DatabaseResult<Vec<KitsuneAgent>>;
-<<<<<<< HEAD
 
     /// Query agents sorted by nearness to basis loc
     fn p2p_query_near_basis(
@@ -31,11 +30,6 @@
         basis: u32,
         limit: u32,
     ) -> DatabaseResult<Vec<AgentInfoSigned>>;
-
-    /// Prune all expired AgentInfoSigned records from the p2p_store
-    fn p2p_prune(&mut self) -> DatabaseResult<()>;
-=======
->>>>>>> 744dca82
 }
 
 /// Extension trait to treat transaction instances
@@ -54,15 +48,9 @@
         until_ms: u64,
         within_arc: DhtArc,
     ) -> DatabaseResult<Vec<KitsuneAgent>>;
-<<<<<<< HEAD
 
     /// Query agents sorted by nearness to basis loc
     fn p2p_query_near_basis(&self, basis: u32, limit: u32) -> DatabaseResult<Vec<AgentInfoSigned>>;
-
-    /// Prune all expired AgentInfoSigned records from the p2p_store
-    fn p2p_prune(&self) -> DatabaseResult<()>;
-=======
->>>>>>> 744dca82
 }
 
 impl AsP2pStateConExt for crate::db::PConn {
@@ -82,9 +70,7 @@
     ) -> DatabaseResult<Vec<KitsuneAgent>> {
         self.with_reader(move |reader| reader.p2p_gossip_query(since_ms, until_ms, within_arc))
     }
-}
-
-<<<<<<< HEAD
+
     fn p2p_query_near_basis(
         &mut self,
         basis: u32,
@@ -92,16 +78,12 @@
     ) -> DatabaseResult<Vec<AgentInfoSigned>> {
         self.with_reader(move |reader| reader.p2p_query_near_basis(basis, limit))
     }
-
-    fn p2p_prune(&mut self) -> DatabaseResult<()> {
-        self.with_commit(move |writer| writer.p2p_prune())
-    }
-=======
+}
+
 /// Put an AgentInfoSigned record into the p2p_store
 pub async fn p2p_put(db: &DbWrite, signed: &AgentInfoSigned) -> DatabaseResult<()> {
     let record = P2pRecord::from_signed(signed)?;
     db.async_commit(move |txn| tx_p2p_put(txn, record)).await
->>>>>>> 744dca82
 }
 
 /// Put an iterator of AgentInfoSigned records into the p2p_store
@@ -158,6 +140,7 @@
 
     Ok(())
 }
+
 impl AsP2pStateTxExt for Transaction<'_> {
     fn p2p_get(&self, agent: &KitsuneAgent) -> DatabaseResult<Option<AgentInfoSigned>> {
         use std::convert::TryFrom;
@@ -228,7 +211,6 @@
         }
         Ok(out)
     }
-<<<<<<< HEAD
 
     fn p2p_query_near_basis(&self, basis: u32, limit: u32) -> DatabaseResult<Vec<AgentInfoSigned>> {
         use std::convert::TryFrom;
@@ -250,19 +232,6 @@
         }
         Ok(out)
     }
-
-    fn p2p_prune(&self) -> DatabaseResult<()> {
-        let now = std::time::SystemTime::now()
-            .duration_since(std::time::SystemTime::UNIX_EPOCH)
-            .unwrap()
-            .as_millis() as u64;
-
-        self.execute(sql_p2p_state::PRUNE, named_params! { ":now": now })?;
-
-        Ok(())
-    }
-=======
->>>>>>> 744dca82
 }
 
 /// Owned data dealing with a full p2p_store record.
