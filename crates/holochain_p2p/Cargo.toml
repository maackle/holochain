--- conflicted
+++ resolved
@@ -1,10 +1,6 @@
 [package]
 name = "holochain_p2p"
-<<<<<<< HEAD
 version = "0.0.5"
-=======
-version = "0.0.5-dev.0"
->>>>>>> 759b2bdb
 description = "holochain specific wrapper around more generic p2p module"
 license-file = "LICENSE_CAL-1.0"
 homepage = "https://github.com/holochain/holochain"
@@ -20,21 +16,12 @@
 futures = "0.3"
 ghost_actor = "=0.3.0-alpha.4"
 holo_hash = { version = "0.0.5", path = "../holo_hash" }
-<<<<<<< HEAD
 holochain_keystore = { version = "0.0.5", path = "../holochain_keystore" }
 holochain_serialized_bytes = "=0.0.51"
 holochain_types = { version = "0.0.5", path = "../holochain_types" }
 holochain_zome_types = { version = "0.0.7", path = "../holochain_zome_types" }
 kitsune_p2p = { version = "0.0.5", path = "../kitsune_p2p/kitsune_p2p" }
-kitsune_p2p_types = { version = "0.0.4", path = "../kitsune_p2p/types" }
-=======
-holochain_keystore = { version = "0.0.5-dev.0", path = "../holochain_keystore" }
-holochain_serialized_bytes = "=0.0.51"
-holochain_types = { version = "0.0.5-dev.0", path = "../holochain_types" }
-holochain_zome_types = { version = "0.0.7-dev.0", path = "../holochain_zome_types" }
-kitsune_p2p = { version = "0.0.5-dev.0", path = "../kitsune_p2p/kitsune_p2p" }
 kitsune_p2p_types = { version = "0.0.5-dev.0", path = "../kitsune_p2p/types" }
->>>>>>> 759b2bdb
 mockall = "0.10.2"
 observability = "0.1.3"
 serde = { version = "1.0", features = [ "derive" ] }
