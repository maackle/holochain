# Changelog

The format is based on [Keep a Changelog](https://keepachangelog.com/en/1.0.0/). This project adheres to [Semantic Versioning](https://semver.org/spec/v2.0.0.html).

## \[Unreleased\]

<<<<<<< HEAD
- Replace individual phenotype fields with new struct `DnaPhenotype`. [\#1547](https://github.com/holochain/holochain/pull/1547)
- Add function to add a clone cell to an app. [\#1547](https://github.com/holochain/holochain/pull/1547)
=======
## 0.0.54
>>>>>>> bc621e3e

## 0.0.53

## 0.0.52

## 0.0.51

## 0.0.50

## 0.0.49

- BREAKING CHANGE - Refactor: Property `integrity.uid` of DNA Yaml files renamed to `integrity.network_seed`. Functionality has not changed. [\#1493](https://github.com/holochain/holochain/pull/1493)

## 0.0.48

## 0.0.47

## 0.0.46

## 0.0.45

## 0.0.44

## 0.0.43

## 0.0.42

### Integrity / Coordinator Changes [\#1325](https://github.com/holochain/holochain/pull/1325)

### Added

- `GlobalZomeTypes` type that holds all a dna’s zome types.
- `ToSqlStatement` trait for converting a type to a SQL statement.
- `InlineZomeSet` for creating a set of integrity and coordinator inline zomes.
- `DnaManifest` takes dependencies for coordinator zomes. These are the names of integrity zomes and must be within the same manifest.
- `DnaManifest` verifies that all zome names are unique.
- `DnaManifest` verifies that dependency names exists and are integrity zomes.
- `DnaFile` can hot swap coordinator zomes. Existing zomes are replaced and new zome names are appended.

### Changed

- `RibosomeStore` is now a `RibosomeStore`.
- `DnaManifest` now has an integrity key for all values that will change the dna hash.
- `DnaManifest` now has an optional coordinator key for adding coordinators zomes on install.

## 0.0.41

## 0.0.40

## 0.0.39

## 0.0.38

## 0.0.37

## 0.0.36

## 0.0.35

## 0.0.34

## 0.0.33

## 0.0.32

## 0.0.31

## 0.0.30

## 0.0.29

## 0.0.28

## 0.0.27

## 0.0.26

## 0.0.25

## 0.0.24

## 0.0.23

## 0.0.22

## 0.0.21

## 0.0.20

## 0.0.19

## 0.0.18

## 0.0.17

## 0.0.16

## 0.0.15

- FIX: [Bug](https://github.com/holochain/holochain/issues/1101) that was allowing `HeaderWithoutEntry` to shutdown apps. [\#1105](https://github.com/holochain/holochain/pull/1105)

## 0.0.14

## 0.0.13

## 0.0.12

## 0.0.11

## 0.0.10

## 0.0.9

## 0.0.8

## 0.0.7

- Added helper functions to `WebAppBundle` and `AppManifest` to be able to handle these types better in consuming applications.

## 0.0.6

- Added `WebAppManifest` to support `.webhapp` bundles. This is necessary to package hApps together with web UIs, to export to the Launcher and Holo.

## 0.0.5

## 0.0.4

## 0.0.3

## 0.0.2

## 0.0.1

### Changed

- BREAKING: All references to `"uuid"` in the context of DNA has been renamed to `"uid"` to reflect that these IDs are not universally unique, but merely unique with regards to the zome code (the genotype) [\#727](https://github.com/holochain/holochain/pull/727)<|MERGE_RESOLUTION|>--- conflicted
+++ resolved
@@ -4,12 +4,10 @@
 
 ## \[Unreleased\]
 
-<<<<<<< HEAD
 - Replace individual phenotype fields with new struct `DnaPhenotype`. [\#1547](https://github.com/holochain/holochain/pull/1547)
 - Add function to add a clone cell to an app. [\#1547](https://github.com/holochain/holochain/pull/1547)
-=======
+
 ## 0.0.54
->>>>>>> bc621e3e
 
 ## 0.0.53
 
