--- conflicted
+++ resolved
@@ -33,13 +33,8 @@
 regex = "1.1.2"
 serde = { version = "1.0", features = [ "derive", "rc" ] }
 serde_bytes = "0.11"
-<<<<<<< HEAD
 serde_derive = "1.0"
-serde_json = { version = "1.0.51", features = [ "preserve_order" ] }
-=======
-serde_derive = "1.0.104"
 serde_yaml = "0.8"
->>>>>>> 5a7e0213
 shrinkwraprs = "0.3.0"
 strum = "0.18.0"
 tempdir = "0.3.7"
