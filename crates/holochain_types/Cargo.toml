--- conflicted
+++ resolved
@@ -57,11 +57,7 @@
 derive_builder = "0.9.0"
 
 arbitrary = { version = "1.0", features = ["derive"], optional = true}
-<<<<<<< HEAD
-isotest = { version = "0.1.0-dev.4", optional = true }
-=======
 isotest = { version = "0", optional = true }
->>>>>>> 265ef8ff
 
 # contrafact
 contrafact = { version = "0.1.0-dev.1", optional = true }
@@ -70,11 +66,7 @@
 holochain_types = { path = ".", features = ["test_utils"]}
 
 arbitrary = "1.0"
-<<<<<<< HEAD
-isotest = { version = "0.1.0-dev.4" }
-=======
 isotest = { version = "0" }
->>>>>>> 265ef8ff
 maplit = "1"
 matches = "0.1"
 pretty_assertions = "0"
