--- conflicted
+++ resolved
@@ -4,12 +4,9 @@
 #[derive(Clone)]
 struct Something(#[serde(with = "serde_bytes")] Vec<u8>);
 
-entry_defs![
-    Something::entry_def()
-];
+entry_defs![Something::entry_def()];
 
 #[hdk_extern]
-<<<<<<< HEAD
 fn validate(op: Op) -> ExternResult<ValidateCallbackResult> {
     let this_zome = zome_info()?;
 
@@ -82,8 +79,6 @@
 }
 
 #[hdk_extern]
-=======
->>>>>>> bfb35279
 fn must_get_valid_element(header_hash: HeaderHash) -> ExternResult<Element> {
     hdk::prelude::must_get_valid_element(header_hash)
 }
