--- conflicted
+++ resolved
@@ -295,11 +295,7 @@
 
 [[package]]
 name = "hdk"
-<<<<<<< HEAD
-version = "0.0.125"
-=======
 version = "0.0.126"
->>>>>>> c5e63d04
 dependencies = [
  "hdk_derive",
  "holo_hash",
@@ -379,11 +375,7 @@
 
 [[package]]
 name = "holochain_test_wasm_common"
-<<<<<<< HEAD
-version = "0.0.25"
-=======
 version = "0.0.26"
->>>>>>> c5e63d04
 dependencies = [
  "hdk",
  "serde",
