--- conflicted
+++ resolved
@@ -99,11 +99,7 @@
         match &self.0 {
             holochain_integrity_types::entry_def::EntryDefId::App(s) => {
                 tokens.append_all(quote::quote! {
-<<<<<<< HEAD
-                    idk::prelude::EntryDefId::App(String::from(#s))
-=======
                     holochain_deterministic_integrity::prelude::EntryDefId::App(String::from(#s))
->>>>>>> 669d9ea7
                 });
             }
             _ => unreachable!(),
@@ -115,11 +111,7 @@
     fn to_tokens(&self, tokens: &mut proc_macro2::TokenStream) {
         let u = <u8>::from(self.0);
         tokens.append_all(quote::quote! {
-<<<<<<< HEAD
-            idk::prelude::RequiredValidations::from(#u)
-=======
             holochain_deterministic_integrity::prelude::RequiredValidations::from(#u)
->>>>>>> 669d9ea7
         });
     }
 }
@@ -134,11 +126,7 @@
             proc_macro2::Span::call_site(),
         );
         tokens.append_all(quote::quote! {
-<<<<<<< HEAD
-            idk::prelude::EntryVisibility::#variant
-=======
             holochain_deterministic_integrity::prelude::EntryVisibility::#variant
->>>>>>> 669d9ea7
         });
     }
 }
@@ -155,11 +143,7 @@
             proc_macro2::Span::call_site(),
         );
         tokens.append_all(quote::quote! {
-<<<<<<< HEAD
-            idk::prelude::RequiredValidationType::#variant
-=======
             holochain_deterministic_integrity::prelude::RequiredValidationType::#variant
->>>>>>> 669d9ea7
         });
     }
 }
@@ -172,11 +156,7 @@
         let required_validation_type = RequiredValidationType(self.0.required_validation_type);
 
         tokens.append_all(quote::quote! {
-<<<<<<< HEAD
-            idk::prelude::EntryDef {
-=======
             holochain_deterministic_integrity::prelude::EntryDef {
->>>>>>> 669d9ea7
                 id: #id,
                 visibility: #visibility,
                 required_validations: #required_validations,
@@ -198,15 +178,9 @@
     let entry_def = syn::parse_macro_input!(attrs as EntryDef);
 
     (quote::quote! {
-<<<<<<< HEAD
-        #[derive(serde::Serialize, serde::Deserialize, idk::prelude::SerializedBytes, std::fmt::Debug)]
-        #item
-        idk::prelude::entry_def!(#struct_ident #entry_def);
-=======
         #[derive(serde::Serialize, serde::Deserialize, holochain_deterministic_integrity::prelude::SerializedBytes, std::fmt::Debug)]
         #item
         holochain_deterministic_integrity::prelude::entry_def!(#struct_ident #entry_def);
->>>>>>> 669d9ea7
     })
     .into()
 }
