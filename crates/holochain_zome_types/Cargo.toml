--- conflicted
+++ resolved
@@ -13,12 +13,8 @@
 
 [dependencies]
 kitsune_p2p_timestamp = { version = "0.0.7", path = "../kitsune_p2p/timestamp" }
-<<<<<<< HEAD
 holochain_integrity_types = { version = "0.0.1", path = "../holochain_integrity_types", features = ["tracing"] }
-holo_hash = { version = "0.0.21", path = "../holo_hash" }
-=======
 holo_hash = { version = "0.0.22", path = "../holo_hash" }
->>>>>>> e7c7c0ce
 holochain_serialized_bytes = "=0.0.51"
 paste = "=1.0.5"
 serde = { version = "1.0", features = [ "derive", "rc" ] }
