target/
.cargo/*
*.log
*~
.wasm_cache
.wasm_target

flamegraph.svg
perf.data
perf.data.old
*.svg

.env
*.folded
*.svg

.todo.md
<<<<<<< HEAD
admin/
=======
result
>>>>>>> e5dc6835
<|MERGE_RESOLUTION|>--- conflicted
+++ resolved
@@ -15,8 +15,5 @@
 *.svg
 
 .todo.md
-<<<<<<< HEAD
 admin/
-=======
-result
->>>>>>> e5dc6835
+result