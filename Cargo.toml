[workspace]
members = [
  "crates/fixt",
  "crates/fixt/test",
  "crates/hdk",
  "crates/hdk_derive",
  "crates/holo_hash",
  "crates/mr_bundle",

  "crates/hc",
  "crates/hc_bundle",
  "crates/hc_sandbox",

  "crates/holochain",
  "crates/holochain_cascade",
  "crates/holochain_conductor_api",
  "crates/holochain_p2p",
  "crates/holochain_keystore",
  "crates/holochain_sqlite",
  "crates/holochain_state",
  "crates/holochain_sqlite",
  "crates/holochain_types",
  "crates/holochain_websocket",
  "crates/holochain_util",
  "crates/holochain_zome_types",

  "crates/kitsune_p2p/direct",
  "crates/kitsune_p2p/direct_api",
  "crates/kitsune_p2p/direct_test",
  "crates/kitsune_p2p/kitsune_p2p",
  "crates/kitsune_p2p/mdns",
  "crates/kitsune_p2p/proxy",
  "crates/kitsune_p2p/transport_quic",
  "crates/kitsune_p2p/types",

  "crates/test_utils/wasm",
  "crates/test_utils/wasm_common",
]

exclude = [
  "crates/diagnostics",
  "crates/release-automation"
]

# These are the default params for RELEASE target
# Setting these for all dependencies... we'll only debug our own code
[profile.dev.package."*"]
opt-level = 3
debug = false
debug-assertions = false
overflow-checks = false
incremental = false
codegen-units = 16

[patch.crates-io]
<<<<<<< HEAD
# holochain_wasmer_guest = { path = "../holochain-wasmer/crates/guest" }
# holochain_wasmer_host = { path = "../holochain-wasmer/crates/host" }
=======
# holochain_wasmer_guest = { git = "https://github.com/holochain/holochain-wasmer.git", branch = "wasmer-patch" }
# holochain_wasmer_host = { git = "https://github.com/holochain/holochain-wasmer.git", branch = "wasmer-patch" }
>>>>>>> 744dca82
# holochain_serialized_bytes = { git = "https://github.com/holochain/holochain-serialization.git", branch = "bump-serde" }
# holochain_serialized_bytes_derive = { git = "https://github.com/holochain/holochain-serialization.git", branch = "bump-serde" }
# observability = { git = "https://github.com/freesig/observability.git", branch = "main" }
# ghost_actor = { path = "../ghost_actor/crates/ghost_actor" }
# ghost_actor = { git = "https://github.com/holochain/ghost_actor.git", branch = "add_observability" }
# lair_keystore_api = { git = "https://github.com/holochain/lair.git", branch = "pr/tokio-1" }
# lair_keystore_client = { git = "https://github.com/holochain/lair.git", branch = "pr/tokio-1" }
# lair_keystore_api = { path = "../lair/crates/lair_keystore_api" }
# lair_keystore_client = { path = "../lair/crates/lair_keystore_client" }
# observability = { path = "../../rust/observability" }<|MERGE_RESOLUTION|>--- conflicted
+++ resolved
@@ -53,13 +53,8 @@
 codegen-units = 16
 
 [patch.crates-io]
-<<<<<<< HEAD
-# holochain_wasmer_guest = { path = "../holochain-wasmer/crates/guest" }
-# holochain_wasmer_host = { path = "../holochain-wasmer/crates/host" }
-=======
 # holochain_wasmer_guest = { git = "https://github.com/holochain/holochain-wasmer.git", branch = "wasmer-patch" }
 # holochain_wasmer_host = { git = "https://github.com/holochain/holochain-wasmer.git", branch = "wasmer-patch" }
->>>>>>> 744dca82
 # holochain_serialized_bytes = { git = "https://github.com/holochain/holochain-serialization.git", branch = "bump-serde" }
 # holochain_serialized_bytes_derive = { git = "https://github.com/holochain/holochain-serialization.git", branch = "bump-serde" }
 # observability = { git = "https://github.com/freesig/observability.git", branch = "main" }
